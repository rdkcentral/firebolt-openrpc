--- conflicted
+++ resolved
@@ -20,12 +20,7 @@
 import { getPath } from '../../src/shared/json-schema.mjs'
 import { getTypeName, getModuleName, description, getObjectHandleManagement, getNativeType, getPropertyAccessors, capitalize, isOptional, generateEnum, getMapAccessors, getArrayAccessors, getPropertyGetterSignature, getPropertyEventCallbackSignature, getPropertyEventRegisterSignature, getPropertyEventUnregisterSignature, getPropertySetterSignature, getFireboltStringType } from './src/types/NativeHelpers.mjs'
 import { getArrayAccessorsImpl, getMapAccessorsImpl, getObjectHandleManagementImpl, getParameterInstantiation, getPropertyAccessorsImpl, getResultInstantiation, getCallbackParametersInstantiation, getCallbackResultInstantiation, getCallbackResponseInstantiation } from './src/types/ImplHelpers.mjs'
-<<<<<<< HEAD
-import { getJsonContainerDefinition, getJsonDataStructName } from './src/types/JSONHelpers.mjs'
-import { localizeDependencies } from '../../src/shared/json-schema.mjs'
-=======
 import { getJsonContainerDefinition, getJsonDataStructName, getJsonDataPrefix } from './src/types/JSONHelpers.mjs'
->>>>>>> 549e4a0b
 
 const getSdkNameSpace = () => 'FireboltSDK'
 const getJsonNativeTypeForOpaqueString = () => getSdkNameSpace() + '::JSON::String'
@@ -213,11 +208,6 @@
   return signature
 }
 
-<<<<<<< HEAD
-function getMethodSignatureParams(method, module, { destination, callback= false } = {}) {
-
-  const result = method.params.map(param => {
-=======
 function getMethodSignatureParams(method, module, { destination, callback = false } = {}) {
   let signatureParams = ''
   let polymorphicPull = method.tags.find(t => t.name === 'polymorphic-pull')
@@ -226,37 +216,24 @@
       return
     }
     signatureParams += (signatureParams.length > 0) ? ', ' : ''
->>>>>>> 549e4a0b
     let type = getSchemaType(param.schema, module, { name: param.name, title: true, destination })
     if ((callback === true) && (type === 'char*')) {
       type = getFireboltStringType()
     }
-<<<<<<< HEAD
-    return type + (!param.required ? '* ' : ' ') + param.name
-  }).join(', ')
-
-  return result
-=======
 
     signatureParams += type + ((!param.required && !type.includes('_t') && (type !== 'char*')) ? '* ' : ' ') + param.name
   })
   return signatureParams
->>>>>>> 549e4a0b
-}
-
-const safeName = val => val.split(':').pop().replace(/[\.\-]/g, '_').replace(/\+/g, '_plus').replace(/([a-z])([A-Z0-9])/g, '$1_$2').toUpperCase()
-
-function getSchemaType(schema, module, { name, moduleTitle, prefix = '', destination, resultSchema = false, link = false, title = false, code = false, asPath = false, event = false, expandEnums = true, baseUrl = '' } = {}) {
-  let info = getSchemaTypeInfo(module, schema, name, module['x-schemas'], prefix, { title: title, moduleTitle: moduleTitle, resultSchema: resultSchema, event: event })
-
+}
+
+const safeName = prop => prop.match(/[.+]/) ? '"' + prop + '"' : prop
+
+function getSchemaType(schema, module, { name, prefix = '', destination, resultSchema = false, link = false, title = false, code = false, asPath = false, event = false, expandEnums = true, baseUrl = '' } = {}) {
+  let info = getSchemaTypeInfo(module, schema, name, module['x-schemas'], prefix, { title: title, resultSchema: resultSchema, event: event })
   return info.type
 }
 
-<<<<<<< HEAD
-function getSchemaTypeInfo(module = {}, json = {}, name = '', schemas = {}, prefix = '', options = {moduleTitle: '', level: 0, descriptions: true, title: false, resultSchema: false, event: false}) {
-=======
 function getSchemaTypeInfo(module = {}, json = {}, name = '', schemas = {}, prefix = '', options = { level: 0, descriptions: true, title: false, resultSchema: false, event: false}) {
->>>>>>> 549e4a0b
 
   if (json.schema) {
     json = json.schema
@@ -278,8 +255,7 @@
       let tName = definition.title || json['$ref'].split('/').pop()
       let schema = module
       if (json['$ref'].includes('x-schemas')) {
-        options.moduleTitle = json['$ref'].split('/')[2]
-        schema = getRefModule(options.moduleTitle)
+        schema = (getRefModule(json['$ref'].split('/')[2]))
       }
 
       const res = getSchemaTypeInfo(schema, definition, tName, schemas, '', options)
@@ -300,8 +276,8 @@
   else if (json.type === 'string' && json.enum) {
     //Enum
     structure.name = name || json.title
-    let typeName = getTypeName(getModuleName(module), json.title || name, prefix, false, false)
-//    let res = description(capitalize(name || json.title), json.description) + '\n' + generateEnum(json, typeName)
+    let typeName = getTypeName(getModuleName(module), name || json.title, prefix, false, false)
+    let res = description(capitalize(name || json.title), json.description) + '\n' + generateEnum(json, typeName)
     structure.json = json
     structure.type = typeName
     structure.namespace = getModuleName(module)
@@ -327,23 +303,11 @@
       res = getSchemaTypeInfo(module, json.items, json.items.name || name, schemas, prefix)
     }
 
-<<<<<<< HEAD
-    let arrayName = capitalize(res.name)// + capitalize(res.json.type)
-    try {
-      let n = getTypeName(getModuleName(module),  json.title || name, prefix)
-      structure.name = res.name || name && (capitalize(name))
-      structure.type = n  
-    }
-    catch (e) {
-      console.dir(json)
-    }
-=======
 
     prefix = prefix ? prefix + name : name
     let n = getTypeName(getModuleName(module), capitalize(res.name), prefix)
     structure.name = name ? name + capitalize(res.name) : res.name
     structure.type = n + 'Array_t'
->>>>>>> 549e4a0b
     structure.json = json
     structure.namespace = getModuleName(module)
   }
@@ -373,16 +337,9 @@
   else if (json.type === 'object') {
     structure.json = json
     if (hasProperties(json)) {
-<<<<<<< HEAD
-      if (!json.title) {
-        console.dir(json)
-      }
-      structure.type = getTypeName(options.moduleTitle || getModuleName(module), json.title || name, prefix)
-=======
       structure.type = getTypeName(getModuleName(module), json.title || name, prefix) + '_t'
->>>>>>> 549e4a0b
       structure.name = (json.name ? json.name : (json.title ? json.title : name))
-      structure.namespace = (json.namespace ? json.namespace : options.moduleTitle || getModuleName(module))
+      structure.namespace = (json.namespace ? json.namespace : getModuleName(module))
     }
     else {
       structure.type = fireboltString ? getFireboltStringType() : 'char*'
@@ -392,12 +349,6 @@
     }
   }
   else if (json.type) {
-<<<<<<< HEAD
-    structure.type = getNativeType(json, stringAsHandle)
-    structure.json = json
-    if (name || json.title) {
-      structure.name = capitalize(json.title || name)
-=======
     if (!IsResultBooleanSuccess(json, name) && !IsResultConstNullSuccess(json, name)) {
       structure.type = getNativeType(json, fireboltString)
       structure.json = json
@@ -405,208 +356,17 @@
         structure.name = capitalize(name || json.title)
       }
       structure.namespace = getModuleName(module)
->>>>>>> 549e4a0b
     }
   }
 
   return structure
 }
 
-// function getSchemaShape(json, module, { name = '', prefix = '', level = 0, title, summary, descriptions = true, destination = '', section = '', enums = true } = {}) {
-//   let shape = getSchemaShapeInfo(json, module, module['x-schemas'], { name, prefix, merged: false, level, title, summary, descriptions, destination, section, enums })
-//     return shape
-// }
-
-function getSchemaShape(schema = {}, module = {}, { name = '',  property = '', moduleTitle = '', level = 0, title, summary, descriptions = true, destination, enums = true } = {}) {
-  schema = JSON.parse(JSON.stringify(schema))
-  let structure = []
-
-  let prefix = (level === 0 ? 'typedef ' : '')
-  let operator = ''
-  let theTitle = schema.title || name
-
-  theTitle = theTitle ? getTypeName(moduleTitle || module.info.title, theTitle) : 'Unknown' //`${moduleTitle || module.info.title}_${theTitle}` 
-
-  if (enums && level === 0 && schema.type === "string" && Array.isArray(schema.enum)) {
-    return `typedef enum {\n\t` + schema.enum.map(value => theTitle.toUpperCase() + '_' + value.split(':').pop().replace(/[\.\-]/g, '_').replace(/\+/g, '_plus').replace(/([a-z])([A-Z0-9])/g, '$1_$2').toUpperCase()).join(',\n\t') + `\n} ${theTitle};\n`
-  }
-
-  if (!theTitle) {
-    prefix = operator = theTitle = ''
-  }
-
-  if (schema['$ref']) {
-    if (level === 0) {
-      return `${prefix}${theTitle};`
-    }
-    else {
-      const someJson = getPath(schema['$ref'], module)
-      let moduleTitle = module.info.title
-      if (schema['$ref'].indexOf("/x-schemas/") >= 0) {
-        moduleTitle = schema['$ref'].split('/')[2]
-      }
-      if (someJson) {
-        return getSchemaShape(someJson, module, { name, property, moduleTitle, level, title, summary, descriptions, destination, enums: false })
-      }
-      else {
-        '  '.repeat(level) + `${prefix}${theTitle}${operator}`
-      }
-    }
-  }
-  else if (schema.hasOwnProperty('const')) {
-    // TODO...
-    return '  '.repeat(level) + `${prefix}${theTitle}${operator} ` + JSON.stringify(schema.const)
-  }
-  else if (title && schema.title) {
-    let summary = ''
-    if (level > 0 && (summary || schema.description)) {
-      summary = `\t// ${(summary || schema.description).split('\n')[0]}`
-    }
-    return '  '.repeat(level) + `${prefix}${theTitle}${operator} ${property}; ` + summary
-  }
-  else if (schema.type === 'array' && schema.items && Array.isArray(schema.items)) {
-    if (schema.items.length === schema.items.filter(item => item['x-property']).length) {
-      const object = JSON.parse(JSON.stringify(schema))
-      object.type = 'object'
-      object.properties = {}
-      object.items.forEach(item => {
-        object.properties[item['x-property']] = item
-        delete item['x-property']
-      })
-      return getSchemaShape(object, module, { name, moduleTitle, level, title, summary, descriptions, destination, enums})  
-    }
-  }
-  else if (schema.type === 'object') {
-    let suffix = '{'
-
-    structure.push('  '.repeat(level) + `${prefix}struct${operator} ${suffix}`)
-
-    if (schema.properties) {
-      Object.entries(schema.properties).forEach(([name, prop]) => {
-        if (!schema.required || !schema.required.includes(name)) {
-//          name = name + '?'
-        }
-        const schemaShape = getSchemaShape(prop, module, {property: name, summary: prop.description, descriptions: descriptions, level: level+1, title: true})
-        structure.push(schemaShape)
-      })
-    }
-    else if (schema.propertyNames) {
-      const localizedSchema = localizeDependencies(schema, module)
-      if (localizedSchema.propertyNames.enum) {
-        localizedSchema.propertyNames.enum.forEach(prop => {
-          let type = 'any'
-
-          if (localizedSchema.additionalProperties && (typeof localizedSchema.additionalProperties === 'object')) {
-            type = localizedSchema.additionalProperties
-          }          
-
-          if (localizedSchema.patternProperties) {
-            Object.entries(localizedSchema.patternProperties).forEach(([pattern, schema]) => {
-              let regex = new RegExp(pattern)
-              if (prop.match(regex)) {
-                type = schema
-              }
-            })
-          }
-
-//          return getSchemaShape(schema.propertyNames, module, { name: schema.title })
-  
-          structure.push(getSchemaShape(type, module, {property: safeName(prop), descriptions: descriptions, level: level+1}))
-        })
-      }
-    }
-    else if (schema.additionalProperties && (typeof schema.additionalProperties === 'object')) {
-      let type = getSchemaType(schema.additionalProperties, module, { destination })
-    // TODO: C doesn't support this...
-    //      structure.push(getSchemaShape({type: type}, module, {name: '[property: string]', descriptions: descriptions, level: level+1}))
-    }
-
-    structure.push('  '.repeat(level) + `} ${theTitle};`)
-  }
-  else if (schema.anyOf) {
-    return ''
-    return '  '.repeat(level) + `${prefix}${theTitle}${operator} ` + schema.anyOf.map(s => getSchemaType(s, module, { name, level, title, summary, descriptions, destination })).join(' | ')
-  }
-  else if (schema.oneOf) {
-    return ''
-    return '  '.repeat(level) + `${prefix}${theTitle}${operator} ` + schema.oneOf.map(s => getSchemaType(s, module, { name, level, title, summary, descriptions, destination })).join(' | ')
-  }
-  else if (schema.allOf) {
-    const merger = (key) => function(a, b) {
-      if (a.const) {
-        return JSON.parse(JSON.stringify(a))
-      }
-      else if (b.const) {
-        return JSON.parse(JSON.stringify(b))
-      }
-      else {
-        return deepmerge(a, b, {customMerge: merger})
-      }
-    }
-
-    let union = deepmerge.all([...schema.allOf.map(x => x['$ref'] ? getPath(x['$ref'], module) || x : x).reverse()], {
-      customMerge: merger
-    })
-
-    if (schema.title) {
-      union.title = schema.title
-    }
-    delete union['$ref']
-
-    return getSchemaShape(union, module, { name, level, title, summary, descriptions, destination })
-  }
-  else if (schema.type || schema.const) {
-    const isArrayWithSchemaForItems = schema.type === 'array' && schema.items && !Array.isArray(schema.items)
-    const isArrayWithSpecificItems = schema.type === 'array' && schema.items && Array.isArray(schema.items)
-    
-    // TODO: deal with fixed sized arrays vs arbitrary arrays
-    let suffix
-    let summary = ''
-
-    if (schema.const) {
-      suffix = JSON.stringify(schema.const)
-    }
-    else if (isArrayWithSchemaForItems) {
-      suffix = getSchemaType(schema.items, module, { title: level ? true : false, name: name }) + '[]' // prefer schema title over robust descriptor
-    }
-    else if (isArrayWithSpecificItems) {
-      suffix = '[' + schema.items.map(i => getSchemaType(i, module, {title: level ? true : false, name: name })).join(', ') + ']'
-    }
-    else {
-      suffix = getSchemaType(schema, module, { title: level ? true : false, name: name }) // prefer schema title over robust descriptor
-    }
-    
-    if (level === 0) {
-      property = theTitle
-    }
-
-    // if there's a summary or description, append it as a comment (description only gets first line)
-    if (level > 0 && (summary || schema.description)) {
-      summary = `\t// ${summary || schema.description.split('\n')[0]}`
-    }
-
-    if (suffix === 'array') {
-      suffix = '[]'
-    }
-
-    if (summary) {
-      return '  '.repeat(level) + `${prefix}${suffix} ${property}; ${summary}`
-    }
-    else {
-      return '  '.repeat(level) + `${prefix}${suffix} ${property};`
-    }
-  }
-
-  structure = structure.join('\n').split('\n')
-
-  if (level === 0) {
-    const length = str => str.length
-    let max = Math.max(...structure.map(l => l.split('\t//')[0]).map(length)) + 2
-    structure = structure.map( l => l.split('\t//').join(' '.repeat(max - l.split('\t//')[0].length) + '//'))
-  }
-  return structure.join('\n')
-}
-
+function getSchemaShape(json, module, { name = '', prefix = '', level = 0, title, summary, descriptions = true, destination = '', section = '', enums = true } = {}) {
+
+  let shape = getSchemaShapeInfo(json, module, module['x-schemas'], { name, prefix, merged: false, level, title, summary, descriptions, destination, section, enums })
+    return shape
+}
 function getSchemaShapeInfo(json, module, schemas = {}, { name = '', prefix = '', merged = false, level = 0, title, summary, descriptions = true, destination = '', section = '', enums = true } = {}) {
   let shape = ''
 
@@ -649,7 +409,7 @@
       else if (json.properties && (validJsonObjectProperties(json) === true)) {
         let c_shape = description(capitalize(name), json.description)
         let cpp_shape = ''
-        let tName = getTypeName(getModuleName(module), json.title || name, prefix)
+        let tName = getTypeName(getModuleName(module), name, prefix)
         c_shape += '\n' + (isHeader ? getObjectHandleManagement(tName) : getObjectHandleManagementImpl(tName, getJsonType(json, module, { name })))
         let props = []
         let containerName = ((prefix.length > 0) && (!name.startsWith(prefix))) ? (prefix + '_' + capitalize(name)) : capitalize(name)
@@ -679,11 +439,7 @@
               let subModuleProperty = getJsonTypeInfo(module, info.json, info.name, schemas, prefix)
 
               let t = description(capitalize(info.name), json.description) + '\n'
-<<<<<<< HEAD
-              t += '\n' + (isHeader ? getArrayAccessors(objName, tName, info.type) : getArrayAccessorsImpl(tName, moduleProperty.type, (tName), subModuleProperty.type, capitalize(pname || prop.title), info.type, info.json))
-=======
               t += '\n' + (isHeader ? getArrayAccessors(objName, tName, info.type) : getArrayAccessorsImpl(tName, moduleProperty.type, (tName + '_t'), subModuleProperty.type, capitalize(pname || prop.title), info.type, info.json))
->>>>>>> 549e4a0b
               c_shape += '\n' + t
               props.push({name: `${pname}`, type: `WPEFramework::Core::JSON::ArrayType<${subModuleProperty.type}>`})
             }
@@ -730,7 +486,7 @@
           info.json.type = 'string'
         }
 
-        let tName = getTypeName(getModuleName(module), json.title || name, prefix)
+        let tName = getTypeName(getModuleName(module), name, prefix)
         let t = description(capitalize(name), json.description) + '\n'
         let containerType = 'WPEFramework::Core::JSON::VariantContainer'
 
@@ -799,11 +555,7 @@
             t += description(capitalize(info.name), json.description) + '\n'
             t += '\n' + (isHeader ? getObjectHandleManagement(tName) : getObjectHandleManagementImpl(tName, moduleProperty.type))
           }
-<<<<<<< HEAD
-          t += '\n' + (isHeader ? getArrayAccessors(objName, tName, info.type) : getArrayAccessorsImpl(objName, moduleProperty.type, (tName), subModuleProperty.type, '', info.type, info.json))
-=======
           t += '\n' + (isHeader ? getArrayAccessors(objName, tName, info.type) : getArrayAccessorsImpl(objName, moduleProperty.type, (tName + '_t'), subModuleProperty.type, '', info.type, info.json))
->>>>>>> 549e4a0b
           shape += '\n' + t
         }
       }
@@ -859,7 +611,7 @@
   if (json['$ref']) {
     if (json['$ref'][0] === '#') {
       //Ref points to local schema
-      //Get Path to ref in this module and getSchemaTypef
+      //Get Path to ref in this module and getSchemaType
       let definition = getPath(json['$ref'], module, schemas)
       let tName = definition.title || json['$ref'].split('/').pop()
 
