--- conflicted
+++ resolved
@@ -18,26 +18,13 @@
 
 import deepmerge from 'deepmerge'
 import { getPath } from '../../src/shared/json-schema.mjs'
-<<<<<<< HEAD
-import { getTypeName, getModuleName, description, getObjectHandleManagement, getNativeType, getPropertyAccessors, capitalize, isOptional, generateEnum, getMapAccessors, getArrayAccessors } from './src/types/NativeHelpers.mjs'
-import { getObjectHandleManagementImpl, getPropertyAccessorsImpl, getPropertyGetterImpl } from './src/types/ImplHelpers.mjs'
-import { getJsonContainerDefinition } from './src/types/JSONHelpers.mjs'
-
-
-function getMethodSignature(method, module, { destination, isInterface = false }) {
-    const extraParam = '${method.result.type}* ${method.result.name}'
-
-    const prefix = method.tags.find(t =>  t.name.split(":")[0] === "property") ? "Get" : ""
-
-=======
 import { getTypeName, getModuleName, description, getObjectHandleManagement, getNativeType, getPropertyAccessors, capitalize, isOptional, generateEnum, getMapAccessors, getArrayAccessors, getArrayElementSchema } from './src/types/NativeHelpers.mjs'
-import { getArrayAccessorsImpl, getMapAccessorsImpl, getObjectHandleManagementImpl, getPropertyAccessorsImpl } from './src/types/ImplHelpers.mjs'
+import { getArrayAccessorsImpl, getMapAccessorsImpl, getObjectHandleManagementImpl, getPropertyAccessorsImpl, getPropertyGetterImpl } from './src/types/ImplHelpers.mjs'
 import { getJsonContainerDefinition, getJsonDataStructName } from './src/types/JSONHelpers.mjs'
 
 const getSdkNameSpace = () => 'FireboltSDK'
 const getJsonNativeTypeForOpaqueString = () => getSdkNameSpace() + '::JSON::String'
 const getEnumName = (name, prefix) => ((prefix.length > 0) ? (prefix + '_' + name) : name)
->>>>>>> aa3ec7bb
 
 const getRefModule = (title) => {
   let module = {
@@ -58,28 +45,6 @@
   return hasProperty
 }
 
-<<<<<<< HEAD
-const safeName = prop => prop.match(/[.+]/) ? '"' + prop + '"' : prop
-
-function getSchemaType(schema, module, { name, destination, resultSchema = false, link = false, title = false, code = false, asPath = false, event = false, expandEnums = true, baseUrl = '' } = {}) {
-    let type = ''
-    let theTitle = schema.title || name || ('UnamedSchema' + (Math.floor(Math.random() * 100)))
-
-    let stringAsHandle = resultSchema || event
-
-    if (schema['x-method']) {
-        console.log(`WARNING UNHANDLED: x-method in ${theTitle}`)
-        //throw "x-methods not supported yet"
-    }
-
-    if (schema['$ref']) {
-        if (schema['$ref'][0] === '#') {
-            //Ref points to local schema 
-            //Get Path to ref in this module and getSchemaType
-            let definition = getPath(schema['$ref'], module)
-            let tName = definition.title || schema['$ref'].split('/').pop()
-            return getSchemaType(definition, module, { name: tName, destination, link, title, code, asPath, event, expandEnums, baseUrl })
-=======
 function validJsonObjectProperties(json = {}) {
 
   let valid = true
@@ -89,50 +54,10 @@
         if (!prop['$ref'] && (pname !== 'additionalProperties') &&
            ((!prop.type && !prop.const && (prop.schema && !prop.schema.type)) || (Array.isArray(prop.type) && (prop.type.find(t => t === 'null'))))) {
           valid = false
->>>>>>> aa3ec7bb
         }
         return valid
       })
     }
-<<<<<<< HEAD
-    else if (schema.const) {
-        type = getNativeType(schema, stringAsHandle)
-        return type
-    }
-    else if (schema.type === 'string' && schema.enum) {
-        //Enum
-        let typeName = getTypeName(getModuleName(module), theTitle)
-        return typeName
-    }
-    else if (Array.isArray(schema.type)) {
-        let type = schema.type.find(t => t !== 'null')
-        let sch = JSON.parse(JSON.stringify(schema))
-        sch.type = type
-        return getSchemaType(sch, module, { destination, link, title, code, asPath, event, expandEnums, baseUrl })
-    }
-    else if (schema.type === 'array' && schema.items) {
-        let res
-        if (Array.isArray(schema.items)) {
-            //TODO
-            const IsHomogenous = arr => new Set(arr.map(item => item.type ? item.type : typeof item)).size === 1
-            if (!IsHomogenous(schema.items)) {
-                throw 'Heterogenous Arrays not supported yet'
-            }
-            res = getSchemaType(schema.items[0], module, { destination, link, title, code, asPath, event, expandEnums, baseUrl })
-        }
-        else {
-            // grab the type for the non-array schema
-            res = getSchemaType(schema.items, module, { destination, link, title, code, asPath, event, expandEnums, baseUrl })
-        }
-
-        let n = getTypeName(getModuleName(module), capitalize(res))
-        return n + 'ArrayHandle'
-    }
-    else if (schema.allOf) {
-        let union = deepmerge.all([...schema.allOf.map(x => x['$ref'] ? getPath(x['$ref'], module) || x : x)])
-        if (theTitle) {
-            union['title'] = theTitle
-=======
   }
   return valid
 }
@@ -158,7 +83,6 @@
         } else {
           console.warn(`ERROR "${key}" is not same -${JSON.stringify(result, null, 4)} ${key} ${result[key]} - ${value}`);
           throw "ERROR: type is not same"
->>>>>>> aa3ec7bb
         }
       } else {
         //If the Key is a const then merge them into an enum
@@ -171,14 +95,6 @@
             delete result[key].const
           }
         }
-<<<<<<< HEAD
-        return getTypeName(getModuleName(module), theTitle) + 'Handle'
-        //TODO
-    }
-    else if (schema.type) {
-        type = getNativeType(schema, stringAsHandle)
-        return type
-=======
         // If the key exists in both schemas and is not 'type', merge the values
         else if (Array.isArray(result[key])) {
           // If the value is an array, concatenate the arrays and remove duplicates
@@ -194,24 +110,14 @@
           //console.warn(`Ignoring conflicting value for key "${key}"`)
         }
       }
->>>>>>> aa3ec7bb
     }
   }
   return result;
 }
 
-<<<<<<< HEAD
-
-//function getSchemaShape(schema = {}, module = {}, { name = '', level = 0, title, summary, descriptions = true, destination, enums = true } = {})
-//  function getSchemaType()
-function getSchemaShape(schema, module, { name = '', level = 0, title, summary, descriptions = true, destination = '', section = '', enums = true } = {}) {
-    const isHeader = destination.endsWith(".h")
-    const isCPP = (destination.endsWith(".cpp") && section !== 'accessors')
-=======
 function getMergedSchema(module, json, name, schemas) {
   let refsResolved = [...json.anyOf.map(x => x['$ref'] ? getPath(x['$ref'], module, schemas) || x : x)]
   let allOfsResolved = refsResolved.map(sch => sch.allOf ? deepmerge.all([...sch.allOf.map(x => x['$ref'] ? getPath(x['$ref'], module, schemas) || x : x)]) : sch)
->>>>>>> aa3ec7bb
 
   let mergedSchema = union(allOfsResolved, module, schemas)
   if (json.title) {
@@ -269,74 +175,21 @@
   return 'uint32_t ${info.title}_' + prefix + '${method.Name}(' + extraParam + ')'
 }
 
-<<<<<<< HEAD
-            let t = description(name, schema.description)
-            typeName = getTypeName(getModuleName(module), name)
-            t += (isHeader ? getPropertyAccessors(typeName, capitalize(name), typeof schema.const, { level: level, readonly: true, optional: false }) : getPropertyAccessorsImpl(typeName, capitalize(name), getJsonType(schema, module, { level, name }), typeof schema.const, { level: level, readonly: true, optional: false }))
-            shape += '\n' + t
-        }
-    }
-    else if (schema.type === 'object') {
-        if (!name) {
-            console.log(`WARNING: unnamed schema in ${module.info.title}.`)
-            console.dir(schema)
-            shape = ''
-        }
-        else if (schema.properties) {
-            let tName = getTypeName(getModuleName(module), name)
-            let c_shape = description(name, schema.description)
-            let cpp_shape = ''
-            c_shape += '\n' + (isHeader ? getObjectHandleManagement(tName) : getObjectHandleManagementImpl(tName, getJsonType(schema, module, { name })))
-            Object.entries(schema.properties).forEach(([pname, prop]) => {
-                c_shape += '\n' + description(pname, prop.description)
-                let res
-                if (prop.type === 'array') {
-                    if (Array.isArray(prop.items)) {
-                        //TODO
-                        const IsHomogenous = arr => new Set(arr.map(item => item.type ? item.type : typeof item)).size === 1
-                        if (!IsHomogenous(prop.items)) {
-                            throw 'Heterogenous Arrays not supported yet'
-                        }
-                        res = getSchemaType(prop.items[0], module, { name: pname, level: level, descriptions: descriptions, title: true })
-                    }
-                    else {
-                        // grab the type for the non-array schema
-                        res = getSchemaType(prop.items, module, { name: pname, level: level, descriptions: descriptions, title: true })
-                    }
-                    if (res && res.length > 0) {
-                        let n = tName + '_' + capitalize(pname || prop.title)
-                        let def = getArrayAccessors(n + 'Array', res, tName)
-                        c_shape += '\n' + def
-                    }
-                    else {
-                        console.log(`a. WARNING: Type undetermined for ${name}:${pname}`)
-                    }
-                } else {
-                    res = getSchemaType(prop, module, { name: pname, descriptions: descriptions, level: level + 1, title: true })
-                    if (res && res.length > 0) {
-                        c_shape += '\n' + (isHeader ? getPropertyAccessors(tName, capitalize(pname), res, { level: level, readonly: false, optional: isOptional(pname, schema) }) : getPropertyAccessorsImpl(tName, capitalize(pname), getJsonType(prop, module, { level, name }), res, { level: level, readonly: false, optional: isOptional(pname, schema) }))
-                    }
-                    else {
-                        console.log(`b. WARNING: Type undetermined for ${name}:${pname}`)
-                    }
-                }
-            })
-            cpp_shape += getJsonContainerDefinition(tName, Object.entries(schema.properties).map(([name, prop]) => ({ name, type: getJsonType(prop, module) })))
-=======
 function getMethodSignatureParams(method, module, { destination }) {
->>>>>>> aa3ec7bb
 
   return method.params.map(param => param.name + (!param.required ? '?' : '') + ': ' + getSchemaType(param.schema, module, { name: param.name, title: true, destination })).join(', ')
 }
 
 const safeName = prop => prop.match(/[.+]/) ? '"' + prop + '"' : prop
 
-function getSchemaType(schema, module, { name, prefix = '', destination, link = false, title = false, code = false, asPath = false, event = false, expandEnums = true, baseUrl = '' } = {}) {
-  let info = getSchemaTypeInfo(module, schema, name, module['x-schemas'], prefix, { title: title })
+function getSchemaType(schema, module, { name, prefix = '', destination, resultSchema = false, link = false, title = false, code = false, asPath = false, event = false, expandEnums = true, baseUrl = '' } = {}) {
+  let info = getSchemaTypeInfo(module, schema, name, module['x-schemas'], prefix, { title: title, resultSchema = false, event = false })
   return info.type
 }
 
-function getSchemaTypeInfo(module = {}, json = {}, name = '', schemas = {}, prefix = '', options = {level: 0, descriptions: true, title: false}) {
+function getSchemaTypeInfo(module = {}, json = {}, name = '', schemas = {}, prefix = '', options = {level: 0, descriptions: true, title: false, resultSchema = false, event = false}) {
+
+  let stringAsHandle = resultSchema || event
 
   if (json.schema) {
     json = json.schema
@@ -368,7 +221,7 @@
     }
   }
   else if (json.const) {
-    structure.type = getNativeType(json)
+    structure.type = getNativeType(json, stringAsHandle)
     structure.json = json
     return structure
   }
@@ -389,7 +242,9 @@
   }
   else if (Array.isArray(json.type)) {
     let type = json.type.find(t => t !== 'null')
-    console.log(`WARNING UNHANDLED: type is an array containing ${json.type}`)
+    let sch = JSON.parse(JSON.stringify(schema))
+    sch.type = type
+    return getSchemaTypeInfo(module, sch, name, schemas, prefix, options)
   }
   else if (json.type === 'array' && json.items && (validJsonObjectProperties(json) === true)) {
     let res = ''
@@ -449,7 +304,7 @@
     return structure
   }
   else if (json.type) {
-    structure.type = getNativeType(json)
+    structure.type = getNativeType(json, stringAsHandle)
     structure.json = json
     if (name || json.title) {
       structure.name = capitalize(name || json.title)
@@ -463,35 +318,6 @@
 
 function getSchemaShape(json, module, { name = '', prefix = '', level = 0, title, summary, descriptions = true, destination = '', section = '', enums = true } = {}) {
 
-<<<<<<< HEAD
-    if (schema['$ref']) {
-        if (schema['$ref'][0] === '#') {
-            //Ref points to local schema 
-            //Get Path to ref in this module and getSchemaType
-            let definition = getPath(schema['$ref'], module)
-            let tName = definition.title || schema['$ref'].split('/').pop()
-            return getJsonType(definition, module, { name: tName, descriptions: descriptions, level: level })
-        }
-    }
-    else if (schema.const) {
-        return getJsonNativeType(schema)
-    }
-    else if (schema['x-method']) {
-        console.log(`WARNING: x-methods are not supported yet...`)
-        return type
-        //throw "x-methods not supported yet"
-    }
-    else if (schema.type === 'string' && schema.enum) {
-        //Enum
-        let t = getSchemaType(schema, module, { name })
-        return 'WPEFramework::Core::JSON::EnumType<::' + t + '>'
-    }
-    else if (Array.isArray(schema.type)) {
-        let type = schema.type.find(t => t !== 'null')
-        let sch = JSON.parse(JSON.stringify(schema))
-        sch.type = type
-        return getJsonType(sch, module, { name: '', descriptions: descriptions, level: level })
-=======
   let shape = getSchemaShapeInfo(json, module, module['x-schemas'], { name, prefix, merged: false, level, title, summary, descriptions, destination, section, enums })
     return shape
 }
@@ -524,7 +350,6 @@
       typeName = getTypeName(getModuleName(module), name, prefix)
       t += (isHeader ? getPropertyAccessors(typeName, capitalize(name), typeof schema.const, { level: level, readonly: true, optional: false }) : getPropertyAccessorsImpl(typeName, getJsonType(schema, module, { level, name }), typeof schema.const, { level: level, readonly: true, optional: false }))
             shape += '\n' + t
->>>>>>> aa3ec7bb
     }
   }
   else if (json.type === 'object') {
@@ -554,33 +379,6 @@
           }
           else {
             // grab the type for the non-array schema
-<<<<<<< HEAD
-            res = getJsonType(schema.items, module, { name: '' })
-        }
-
-        return `WPEFramework::Core::JSON::ArrayType<${res}>`
-    }
-    else if (schema.allOf) {
-        let union = deepmerge.all([...schema.allOf.map(x => x['$ref'] ? getPath(x['$ref'], module) || x : x)])
-        if (schema.title) {
-            union['title'] = schema.title
-        }
-        else {
-            union['title'] = name
-        }
-        delete union['$ref']
-        return getJsonType(union, module, { name: '', level, descriptions })
-    }
-    else if (schema.oneOf || schema.anyOf) {
-        return type
-        //TODO
-    }
-    else if (schema.type === 'object') {
-        if (!schema.title && !name) {
-            console.log(`WARNING: schema with no name`)
-            console.dir(schema)
-            return 'Unknown'
-=======
             items = prop.items
           }
           let info = getSchemaTypeInfo(module, items, items.name || pname, schemas, prefix, {level : level, descriptions: descriptions, title: true})
@@ -617,7 +415,6 @@
           else {
             console.log(`b. WARNING: Type undetermined for ${name}:${pname}`)
           }
->>>>>>> aa3ec7bb
         }
       })
 
@@ -717,7 +514,170 @@
   return shape
 }
 
-<<<<<<< HEAD
+const getJsonNativeType = json => {
+  let type
+  let jsonType = json.const ? typeof json.const : json.type
+
+  if (jsonType === 'string') {
+    type = getSdkNameSpace() + '::JSON::String'
+  }
+  else if (jsonType === 'number') {
+    type = 'WPEFramework::Core::JSON::Float'
+  }
+  else if (json.type === 'integer') {
+    type = 'WPEFramework::Core::JSON::DecSInt32'
+  }
+  else if (jsonType === 'boolean') {
+    type = 'WPEFramework::Core::JSON::Boolean'
+  }
+  else {
+    throw 'Unknown JSON Native Type !!!'
+  }
+  return type
+}
+
+function getJsonType(schema = {}, module = {}, { name = '', prefix = '', descriptions = false, level = 0 } = {}) {
+  let info = getJsonTypeInfo(module, schema, name, module['x-schemas'], prefix, { descriptions: descriptions, level: level })
+  return info.type
+}
+
+function getJsonTypeInfo(module = {}, json = {}, name = '', schemas, prefix = '', {descriptions = false, level = 0} = {}) {
+
+  if (json.schema) {
+    json = json.schema
+  }
+
+  let structure = {}
+  structure["deps"] = new Set() //To avoid duplication of local ref definitions
+  structure["type"] = []
+
+  if (json['$ref']) {
+    if (json['$ref'][0] === '#') {
+      //Ref points to local schema
+      //Get Path to ref in this module and getSchemaType
+      let definition = getPath(json['$ref'], module, schemas)
+      let tName = definition.title || json['$ref'].split('/').pop()
+
+      let schema = module
+      if (json['$ref'].includes('x-schemas')) {
+        schema = (getRefModule(json['$ref'].split('/')[2]))
+      }
+
+      const res = getJsonTypeInfo(schema, definition, tName, schemas, '', {descriptions, level})
+      structure.deps = res.deps
+      structure.type = res.type
+      return structure
+    }
+  }
+  else if (json.const) {
+    structure.type = getJsonNativeType(json)
+    return structure
+  }
+  else if (json['x-method']) {
+    return structure
+    //throw "x-methods not supported yet"
+  }
+  else if (json.additionalProperties && (typeof json.additionalProperties === 'object')) {
+      //This is a map of string to type in schema
+      //Get the Type
+      let type = getJsonTypeInfo(module, json.additionalProperties, name, schemas, prefix)
+      if (type.type && type.type.length > 0) {
+          structure.type = 'WPEFramework::Core::JSON::VariantContainer';
+          return structure
+      }
+      else {
+        console.log(`WARNING: Type undetermined for ${name}`)
+      }
+    }
+  else if (json.type === 'string' && json.enum) {
+    //Enum
+    let t = 'WPEFramework::Core::JSON::EnumType<' + (json.namespace ? json.namespace : getModuleName(module)) + '_' + (getEnumName(name, prefix)) + '>'
+    structure.type.push(t)
+    return structure
+  }
+  else if (Array.isArray(json.type)) {
+    let type = json.type.find(t => t !== 'null')
+    console.log(`WARNING UNHANDLED: type is an array containing ${json.type}`)
+  }
+  else if (json.type === 'array' && json.items) {
+    let res
+    let items
+    if (Array.isArray(json.items)) {
+      //TODO
+      const IsHomogenous = arr => new Set(arr.map( item => item.type ? item.type : typeof item)).size === 1
+      if (!IsHomogenous(json.items)) {
+        throw 'Heterogenous Arrays not supported yet'
+      }
+      items = json.items[0]
+    }
+    else {
+      items = json.items
+      // grab the type for the non-array schema
+    }
+    res = getJsonTypeInfo(module, items, items.name || name, schemas, prefix)
+    structure.deps = res.deps
+    structure.type.push(`WPEFramework::Core::JSON::ArrayType<${res.type}>`)
+
+    return structure
+  }
+  else if (json.allOf) {
+    let title = json.title ? json.title : name
+    let union = deepMergeAll(module, title, json, schemas)
+    union['title'] = title
+
+    delete union['$ref']
+    return getJsonTypeInfo(module, union, '', schemas, '', {descriptions, level})
+  }
+  else if (json.oneOf) {
+    structure.type = getJsonNativeTypeForOpaqueString()
+    return structure
+  }
+  else if (json.patternProperties) {
+    structure.type = getJsonNativeTypeForOpaqueString()
+    return structure
+  }
+  else if (json.anyOf) {
+    let mergedSchema = getMergedSchema(module, json, name, schemas)
+    let prefixName = ((prefix.length > 0) && (!name.startsWith(prefix))) ? prefix : capitalize(name)
+    structure = getJsonTypeInfo(module, mergedSchema, name, schemas, prefixName, {descriptions, level})
+  }
+  else if (json.type === 'object') {
+    if (hasProperties(json) !== true) {
+      structure.type = getJsonNativeTypeForOpaqueString()
+    }
+    else {
+      let schema = getSchemaTypeInfo(module, json, name, module['x-schemas'], prefix)
+      if (schema.namespace && schema.namespace.length > 0) {
+        structure.type.push(getJsonDataStructName(schema.namespace, json.title || name, prefix))
+      }
+    }
+    return structure
+  }
+  else if (json.type) {
+    structure.type = getJsonNativeType(json)
+    return structure
+  }
+  return structure
+}
+
+function getTypeScriptType(jsonType) {
+  if (jsonType === 'integer') {
+    return 'number'
+  }
+  else {
+    return jsonType
+  }
+}
+
+const enumReducer = (acc, val, i, arr) => {
+  const keyName = val.split(':').pop().replace(/[\.\-]/g, '_').replace(/\+/g, '_plus').replace(/([a-z])([A-Z0-9])/g, '$1_$2').toUpperCase()
+  acc = acc + `    ${keyName} = '${val}'`
+  if (i < arr.length - 1) {
+    acc = acc.concat(',\n')
+  }
+  return acc
+}
+
 const hasTag = (method, tag) => {
     return method.tags && method.tags.filter(t => t.name === tag).length > 0
 }
@@ -743,183 +703,13 @@
 
 
     if(hasTag(schema, 'property') || hasTag(schema, 'property:readonly') || hasTag(schema, 'property:immutable')) {
-        
+
         impl = getPropertyGetterImpl(schema, module, resultType, resultJsonType, paramList)
         impl += '\n'
     }
 
     return impl
 
-}
-
-
-function getTypeScriptType(jsonType) {
-    if (jsonType === 'integer') {
-        return 'number'
-=======
-const getJsonNativeType = json => {
-  let type
-  let jsonType = json.const ? typeof json.const : json.type
-
-  if (jsonType === 'string') {
-    type = getSdkNameSpace() + '::JSON::String'
-  }
-  else if (jsonType === 'number') {
-    type = 'WPEFramework::Core::JSON::Float'
-  }
-  else if (json.type === 'integer') {
-    type = 'WPEFramework::Core::JSON::DecSInt32'
-  }
-  else if (jsonType === 'boolean') {
-    type = 'WPEFramework::Core::JSON::Boolean'
-  }
-  else {
-    throw 'Unknown JSON Native Type !!!'
-  }
-  return type
-}
-
-function getJsonType(schema = {}, module = {}, { name = '', prefix = '', descriptions = false, level = 0 } = {}) {
-  let info = getJsonTypeInfo(module, schema, name, module['x-schemas'], prefix, { descriptions: descriptions, level: level })
-  return info.type
-}
-
-function getJsonTypeInfo(module = {}, json = {}, name = '', schemas, prefix = '', {descriptions = false, level = 0} = {}) {
-
-  if (json.schema) {
-    json = json.schema
-  }
-
-  let structure = {}
-  structure["deps"] = new Set() //To avoid duplication of local ref definitions
-  structure["type"] = []
-
-  if (json['$ref']) {
-    if (json['$ref'][0] === '#') {
-      //Ref points to local schema
-      //Get Path to ref in this module and getSchemaType
-      let definition = getPath(json['$ref'], module, schemas)
-      let tName = definition.title || json['$ref'].split('/').pop()
-
-      let schema = module
-      if (json['$ref'].includes('x-schemas')) {
-        schema = (getRefModule(json['$ref'].split('/')[2]))
-      }
-
-      const res = getJsonTypeInfo(schema, definition, tName, schemas, '', {descriptions, level})
-      structure.deps = res.deps
-      structure.type = res.type
-      return structure
-    }
-  }
-  else if (json.const) {
-    structure.type = getJsonNativeType(json)
-    return structure
-  }
-  else if (json['x-method']) {
-    return structure
-    //throw "x-methods not supported yet"
-  }
-  else if (json.additionalProperties && (typeof json.additionalProperties === 'object')) {
-      //This is a map of string to type in schema
-      //Get the Type
-      let type = getJsonTypeInfo(module, json.additionalProperties, name, schemas, prefix)
-      if (type.type && type.type.length > 0) {
-          structure.type = 'WPEFramework::Core::JSON::VariantContainer';
-          return structure
-      }
-      else {
-        console.log(`WARNING: Type undetermined for ${name}`)
-      }
-    }
-  else if (json.type === 'string' && json.enum) {
-    //Enum
-    let t = 'WPEFramework::Core::JSON::EnumType<' + (json.namespace ? json.namespace : getModuleName(module)) + '_' + (getEnumName(name, prefix)) + '>'
-    structure.type.push(t)
-    return structure
-  }
-  else if (Array.isArray(json.type)) {
-    let type = json.type.find(t => t !== 'null')
-    console.log(`WARNING UNHANDLED: type is an array containing ${json.type}`)
-  }
-  else if (json.type === 'array' && json.items) {
-    let res
-    let items
-    if (Array.isArray(json.items)) {
-      //TODO
-      const IsHomogenous = arr => new Set(arr.map( item => item.type ? item.type : typeof item)).size === 1
-      if (!IsHomogenous(json.items)) {
-        throw 'Heterogenous Arrays not supported yet'
-      }
-      items = json.items[0]
->>>>>>> aa3ec7bb
-    }
-    else {
-      items = json.items
-      // grab the type for the non-array schema
-    }
-    res = getJsonTypeInfo(module, items, items.name || name, schemas, prefix)
-    structure.deps = res.deps
-    structure.type.push(`WPEFramework::Core::JSON::ArrayType<${res.type}>`)
-
-    return structure
-  }
-  else if (json.allOf) {
-    let title = json.title ? json.title : name
-    let union = deepMergeAll(module, title, json, schemas)
-    union['title'] = title
-
-    delete union['$ref']
-    return getJsonTypeInfo(module, union, '', schemas, '', {descriptions, level})
-  }
-  else if (json.oneOf) {
-    structure.type = getJsonNativeTypeForOpaqueString()
-    return structure
-  }
-  else if (json.patternProperties) {
-    structure.type = getJsonNativeTypeForOpaqueString()
-    return structure
-  }
-  else if (json.anyOf) {
-    let mergedSchema = getMergedSchema(module, json, name, schemas)
-    let prefixName = ((prefix.length > 0) && (!name.startsWith(prefix))) ? prefix : capitalize(name)
-    structure = getJsonTypeInfo(module, mergedSchema, name, schemas, prefixName, {descriptions, level})
-  }
-  else if (json.type === 'object') {
-    if (hasProperties(json) !== true) {
-      structure.type = getJsonNativeTypeForOpaqueString()
-    }
-    else {
-      let schema = getSchemaTypeInfo(module, json, name, module['x-schemas'], prefix)
-      if (schema.namespace && schema.namespace.length > 0) {
-        structure.type.push(getJsonDataStructName(schema.namespace, json.title || name, prefix))
-      }
-    }
-    return structure
-  }
-  else if (json.type) {
-    structure.type = getJsonNativeType(json)
-    return structure
-  }
-  return structure
-}
-
-function getTypeScriptType(jsonType) {
-  if (jsonType === 'integer') {
-    return 'number'
-  }
-  else {
-    return jsonType
-  }
-}
-
-const enumReducer = (acc, val, i, arr) => {
-  const keyName = val.split(':').pop().replace(/[\.\-]/g, '_').replace(/\+/g, '_plus').replace(/([a-z])([A-Z0-9])/g, '$1_$2').toUpperCase()
-  acc = acc + `    ${keyName} = '${val}'`
-  if (i < arr.length - 1) {
-    acc = acc.concat(',\n')
-  }
-  return acc
 }
 
 export default {
