--- conflicted
+++ resolved
@@ -50,41 +50,6 @@
   return c
 }
 
-<<<<<<< HEAD
-/*
-
-ENUM_CONVERSION_BEGIN(Advertising_SkipRestriction)
-    { ADVERTISING_SKIPRESTRICTION_NONE, _T("none") },
-    { ADVERTISING_SKIPRESTRICTION_ADS_UNWATCHED, _T("adsUnwatched") },
-    { ADVERTISING_SKIPRESTRICTION_ADS_ALL, _T("adsAll") },
-    { ADVERTISING_SKIPRESTRICTION_ALL, _T("all") },
-ENUM_CONVERSION_END(Advertising_SkipRestriction)
-
-
-*/
-
-// TODO - this should be a global function in the main /src/ directory... not part of a language pack
-const keyName = val => val.split(':').pop().replace(/[\.\-]/g, '_').replace(/\+/g, '_plus').replace(/([a-z])([A-Z0-9])/g, '$1_$2').toUpperCase()
-
-function getJsonEnumConversion(schema, { name }) {
-    name = (schema.title || name)
-    let e = schema.description ? ('\n/* ${info.title} - ' + `${schema.description} */`) : ''
-    e += '\nENUM_CONVERSION_BEGIN(${info.title}_' + `${name})\n`
-    schema.enum.forEach(value => {
-        e += '    { ${info.TITLE}_' + `${name.toUpperCase()}_${keyName(value)}, _T("${value}") },\n`
-    })
-
-    e += 'ENUM_CONVERSION_END(${info.title}_' + `${name})`
-
-    return e
-}
-
-export {
-    getJsonContainerDefinition,
-    getJsonEnumConversion,
-    getJsonDataStructName
-=======
 export {
     getJsonContainerDefinition
->>>>>>> 6de44905
 }