/*
 * Copyright 2021 Comcast Cable Communications Management, LLC
 *
 * Licensed under the Apache License, Version 2.0 (the "License");
 * you may not use this file except in compliance with the License.
 * You may obtain a copy of the License at
 *
 * http://www.apache.org/licenses/LICENSE-2.0
 *
 * Unless required by applicable law or agreed to in writing, software
 * distributed under the License is distributed on an "AS IS" BASIS,
 * WITHOUT WARRANTIES OR CONDITIONS OF ANY KIND, either express or implied.
 * See the License for the specific language governing permissions and
 * limitations under the License.
 *
 * SPDX-License-Identifier: Apache-2.0
 */

import helpers from 'crocks/helpers/index.js'
const { compose, getPathOr } = helpers
import safe from 'crocks/Maybe/safe.js'
import pointfree from 'crocks/pointfree/index.js'
const { chain, filter, reduce, option, map } = pointfree
import predicates from 'crocks/predicates/index.js'
import { getPath, getExternalSchemaPaths } from '../../../../src/shared/json-schema.mjs'
import deepmerge from 'deepmerge'
import { str } from 'ajv'

const { isObject, isArray, propEq, pathSatisfies, hasProp, propSatisfies } = predicates

const getModuleName = json => getPathOr(null, ['info', 'title'], json) || json.title || 'missing'

const getFireboltStringType = () => 'FireboltTypes_StringHandle'
const getHeaderText = () => {

    return `/*
*  Copyright 2022 Comcast
*
*  Auto Generated using firebolt-openrpc tools. DO NOT EDIT.
*
*/

`
}
    
const getIncludeGuardOpen = (json, prefix=null) => {
  prefix = prefix ? `${prefix.toUpperCase()}_` : ''
    return `
#ifndef _${prefix}${getModuleName(json).toUpperCase()}_H
#define _${prefix}${getModuleName(json).toUpperCase()}_H

`
}
    
const getStyleGuardOpen = () => {
    return `
#ifdef __cplusplus
extern "C" {
#endif

`
}
    
const getStyleGuardClose = () => {
    return `

#ifdef __cplusplus
}
#endif

`
}
    
const getIncludeGuardClose = () => {
    return `
#endif // Header Include Guard
`
}

const capitalize = str => str[0].toUpperCase() + str.substr(1)
const description = (title, str='') => '/* ' + title + (str.length > 0 ? ' - ' + str : '') + ' */'
const isOptional = (prop, json) => (!json.required || !json.required.includes(prop))

const SdkTypesPrefix = 'Firebolt'

const Indent = '    '
<<<<<<< HEAD
const getFireboltStringType = () => 'FireboltTypes_StringHandle'

const getNativeType = (json, stringAsHandle = false) => {
  let type
  let jsonType = json.const ? typeof json.const : json.type
  if (jsonType === 'string') {
      type = 'char*'
      if(stringAsHandle) {
        type = getFireboltStringType()
      }
  }
  else if (jsonType === 'number') {
      type = 'float'
  }
  else if (jsonType === 'integer') {
      type = 'int32_t'
=======

const getArrayElementSchema = (json, module, schemas = {}, name) => {
  let result = ''
  if (json.type === 'array' && json.items) {
    if (Array.isArray(json.items)) {
      result = json.items[0]
    }
    else {
      // grab the type for the non-array schema
      result = json.items
    }
    if (result['$ref']) {
      result = getPath(result['$ref'], module, schemas)
    }
  }
  else if (json.type == 'object') {
    if (json.properties) {
      Object.entries(json.properties).every(([pname, prop]) => {
        if (prop.type === 'array') {
          result = getArrayElementSchema(prop, module, schemas)
          if (name === capitalize(pname)) {
             return false
          }
        }
        return true
      })
    }
  }

  return result
}

const getNativeType = json => {
  let type = ''
  let jsonType = json.const ? typeof json.const : json.type
  if (jsonType === 'string') {
    type = 'char*'
  }
  else if (jsonType === 'number') {
    type = 'float'
  }
  else if (jsonType === 'integer') {
    type = 'int32_t'
>>>>>>> aa3ec7bb
  }
  else if (jsonType === 'boolean') {
    type = 'bool'
  }
  return type
}

const getObjectHandleManagement = varName => {

    let result = `typedef void* ${varName}Handle;
${varName}Handle ${varName}Handle_Create(void);
void ${varName}Handle_Addref(${varName}Handle handle);
void ${varName}Handle_Release(${varName}Handle handle);
bool ${varName}Handle_IsValid(${varName}Handle handle);
`
    return result
}

const getPropertyAccessors = (objName, propertyName, propertyType,  options = {level:0, readonly:false, optional:false}) => {
  let result = `${Indent.repeat(options.level)}${propertyType} ${objName}_Get_${propertyName}(${objName}Handle handle);` + '\n'

  if (!options.readonly) {
    let type = (propertyType === getFireboltStringType()) ? 'char*' : propertyType
    result += `${Indent.repeat(options.level)}void ${objName}_Set_${propertyName}(${objName}Handle handle, ${type} ${propertyName.toLowerCase()});` + '\n'
  }

  if (options.optional === true) {
    result += `${Indent.repeat(options.level)}bool ${objName}_Has_${propertyName}(${objName}Handle handle);` + '\n'
    result += `${Indent.repeat(options.level)}void ${objName}_Clear_${propertyName}(${objName}Handle handle);` + '\n'
  }

  return result
}

const getMapAccessors = (typeName, accessorPropertyType, level = 0) => {

  let res

  res = `${Indent.repeat(level)}uint32_t ${typeName}_KeysCount(${typeName}Handle handle);` + '\n'
  res += `${Indent.repeat(level)}void ${typeName}_AddKey(${typeName}Handle handle, char* key, ${accessorPropertyType} value);` + '\n'
  res += `${Indent.repeat(level)}void ${typeName}_RemoveKey(${typeName}Handle handle, char* key);` + '\n'
  res += `${Indent.repeat(level)}${accessorPropertyType} ${typeName}_FindKey(${typeName}Handle handle, char* key);` + '\n'

  return res
}

const getTypeName = (moduleName, varName, prefix = '', upperCase = false, capitalCase = true) => {

  let mName = upperCase ? moduleName.toUpperCase() : capitalize(moduleName)
  let vName = upperCase ? varName.toUpperCase() : capitalCase ? capitalize(varName) : varName
  if (prefix.length > 0) {
    prefix = (!varName.startsWith(prefix)) ? (upperCase ? prefix.toUpperCase() : capitalize(prefix)) : ''
  }
  prefix = (prefix.length > 0) ?(upperCase ? prefix.toUpperCase() : capitalize(prefix)) : prefix
  let name = (prefix.length > 0) ? `${mName}_${prefix}_${vName}` : `${mName}_${vName}`
  return name
}

<<<<<<< HEAD
const getArrayAccessors = (arrayName, valueType, objectName) => {

  let res = `uint32_t ${arrayName}_Size(${objectName}Handle handle);` + '\n'
  res += `${valueType} ${arrayName}_Get(${objectName}Handle handle, uint32_t index);` + '\n'
  res += `void ${arrayName}_Add(${objectName}Handle handle, ${valueType} value);` + '\n'
  res += `void ${arrayName}_Clear(${objectName}Handle handle);` + '\n'
=======
const getArrayAccessors = (arrayName, propertyType, valueType) => {

  let res = `uint32_t ${arrayName}Array_Size(${propertyType}Handle handle);` + '\n'
  res += `${valueType} ${arrayName}Array_Get(${propertyType}Handle handle, uint32_t index);` + '\n'
  res += `void ${arrayName}Array_Add(${propertyType}Handle handle, ${valueType} value);` + '\n'
  res += `void ${arrayName}Array_Clear(${propertyType}Handle handle);` + '\n'
>>>>>>> aa3ec7bb

  return res
}

const enumValue = (val,prefix) => {
  const keyName = val.replace(/[\.\-:]/g, '_').replace(/\+/g, '_plus').replace(/([a-z])([A-Z0-9])/g, '$1_$2').toUpperCase()
  return `    ${prefix.toUpperCase()}_${keyName.toUpperCase()}`
}

const generateEnum = (schema, prefix)=> {
  if (!schema.enum) {
    return ''
  }
  else {
    let str = `typedef enum {\n`
    str += schema.enum.map(e => enumValue(e, prefix)).join(',\n')
    str += `\n} ${prefix};\n`
    return str
  }
}

const getIncludeDefinitions = (json = {}, jsonData = false) => {
  return getExternalSchemaPaths(json)
    .map(ref => {
      const mod = ref.split('#')[0].split('/').pop()
      let i = `#include "Common/${capitalize(mod)}.h"`
      if(jsonData === true) {
        i += '\n' + `#include "JsonData_${capitalize(mod)}.h"`
      }
      return i
    })
    .filter((item, index, arr) => arr.indexOf(item) === index)
    .concat([`#include "Firebolt/Types.h"`])
}

function getPropertyGetterSignature(method, module, paramType) {
  let m = `${capitalize(getModuleName(module))}_Get${capitalize(method.name)}`
  return `${description(method.name, method.summary)}\nuint32 ${m}( ${paramType === 'char*' ? 'FireboltTypes_StringHandle' : paramType}* ${method.result.name || method.name} )`
}

function getPropertySetterSignature(method, module, paramType) {
  let m = `${capitalize(getModuleName(module))}_Set${capitalize(method.name)}`
  return `${description(method.name, method.summary)}\nuint32 ${m}( ${paramType} ${method.result.name || method.name} )`
}

function getPropertyEventCallbackSignature(method, module, paramType) {
  return `typedef void (*On${capitalize(method.name)}Changed)(${paramType === 'char*' ? 'FireboltTypes_StringHandle' : paramType})`
}

function getPropertyEventSignature(method, module) {
  return `${description(method.name, 'Listen to updates')}\n` + `uint32_t ${capitalize(getModuleName(module))}_Listen${capitalize(method.name)}Update(On${capitalize(method.name)}Changed notification, uint16_t* listenerId)`
}

<<<<<<< HEAD
  
  export {
=======
export {
>>>>>>> aa3ec7bb
    getHeaderText,
    getIncludeGuardOpen,
    getStyleGuardOpen,
    getStyleGuardClose,
    getIncludeGuardClose,
    getNativeType,
    getModuleName,
    getIncludeDefinitions,
    getPropertyGetterSignature,
    getPropertySetterSignature,
    getPropertyEventCallbackSignature,
    getPropertyEventSignature,
    getMapAccessors,
    getArrayAccessors,
    capitalize,
    description,
    getTypeName,
    getObjectHandleManagement,
    getPropertyAccessors,
    isOptional,
    generateEnum,
<<<<<<< HEAD
    getFireboltStringType
  }
=======
    getArrayElementSchema
}
>>>>>>> aa3ec7bb
<|MERGE_RESOLUTION|>--- conflicted
+++ resolved
@@ -84,7 +84,6 @@
 const SdkTypesPrefix = 'Firebolt'
 
 const Indent = '    '
-<<<<<<< HEAD
 const getFireboltStringType = () => 'FireboltTypes_StringHandle'
 
 const getNativeType = (json, stringAsHandle = false) => {
@@ -101,7 +100,13 @@
   }
   else if (jsonType === 'integer') {
       type = 'int32_t'
-=======
+
+  }
+  else if (jsonType === 'boolean') {
+    type = 'bool'
+  }
+  return type
+}
 
 const getArrayElementSchema = (json, module, schemas = {}, name) => {
   let result = ''
@@ -134,25 +139,6 @@
   return result
 }
 
-const getNativeType = json => {
-  let type = ''
-  let jsonType = json.const ? typeof json.const : json.type
-  if (jsonType === 'string') {
-    type = 'char*'
-  }
-  else if (jsonType === 'number') {
-    type = 'float'
-  }
-  else if (jsonType === 'integer') {
-    type = 'int32_t'
->>>>>>> aa3ec7bb
-  }
-  else if (jsonType === 'boolean') {
-    type = 'bool'
-  }
-  return type
-}
-
 const getObjectHandleManagement = varName => {
 
     let result = `typedef void* ${varName}Handle;
@@ -204,21 +190,12 @@
   return name
 }
 
-<<<<<<< HEAD
-const getArrayAccessors = (arrayName, valueType, objectName) => {
-
-  let res = `uint32_t ${arrayName}_Size(${objectName}Handle handle);` + '\n'
-  res += `${valueType} ${arrayName}_Get(${objectName}Handle handle, uint32_t index);` + '\n'
-  res += `void ${arrayName}_Add(${objectName}Handle handle, ${valueType} value);` + '\n'
-  res += `void ${arrayName}_Clear(${objectName}Handle handle);` + '\n'
-=======
 const getArrayAccessors = (arrayName, propertyType, valueType) => {
 
   let res = `uint32_t ${arrayName}Array_Size(${propertyType}Handle handle);` + '\n'
   res += `${valueType} ${arrayName}Array_Get(${propertyType}Handle handle, uint32_t index);` + '\n'
   res += `void ${arrayName}Array_Add(${propertyType}Handle handle, ${valueType} value);` + '\n'
   res += `void ${arrayName}Array_Clear(${propertyType}Handle handle);` + '\n'
->>>>>>> aa3ec7bb
 
   return res
 }
@@ -272,12 +249,7 @@
   return `${description(method.name, 'Listen to updates')}\n` + `uint32_t ${capitalize(getModuleName(module))}_Listen${capitalize(method.name)}Update(On${capitalize(method.name)}Changed notification, uint16_t* listenerId)`
 }
 
-<<<<<<< HEAD
-  
-  export {
-=======
 export {
->>>>>>> aa3ec7bb
     getHeaderText,
     getIncludeGuardOpen,
     getStyleGuardOpen,
@@ -299,10 +271,6 @@
     getPropertyAccessors,
     isOptional,
     generateEnum,
-<<<<<<< HEAD
     getFireboltStringType
-  }
-=======
     getArrayElementSchema
-}
->>>>>>> aa3ec7bb
+}