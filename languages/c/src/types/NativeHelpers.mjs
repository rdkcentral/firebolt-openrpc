--- conflicted
+++ resolved
@@ -221,7 +221,6 @@
   }
 }
 
-<<<<<<< HEAD
 const IsResultBooleanSuccess = (method) => (method && method.result && method.result.name === 'success' && (method.result.schema.type === 'boolean' || method.result.schema.const))
 
 const areParamsValid = (params) => params.every(p => p.type && (p.type.length > 0))
@@ -370,11 +369,6 @@
 function getPropertyGetterSignature(method, module, info) {
   let signature = `uint32_t ${capitalize(getModuleName(module))}_Get${capitalize(method.name)}`
   return generateMethodSignature(signature, method, module, info, true)
-=======
-function getPropertyGetterSignature(method, module, paramType) {
-  let m = `${capitalize(getModuleName(module))}_Get${capitalize(method.name)}`
-  return `${description(method.name, method.summary)}\nuint32 ${m}( ${paramType === 'char*' ? 'FireboltTypes_StringHandle' : paramType}* ${method.result.name || method.name} )`
->>>>>>> 47d81ab8
 }
 
 function getPropertySetterSignature(method, module, info) {
