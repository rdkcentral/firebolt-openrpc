<<<<<<< HEAD
/* ${method.name} - ${method.description} */
int F${info.title}_${method.Name}(${method.signature.params}${if.result.properties}${if.params}, ${end.if.params}${end.if.result.properties}${method.result.properties}) {
  int status = FireboltSDKErrorUnavailable;
  FireboltSDK::Transport<WPEFramework::Core::JSON::IElement>* transport = FireboltSDK::Accessor::Instance().GetTransport();
  if (transport != nullptr) {
  
      JsonObject jsonParameters;

      ${if.params}
      //default
${method.params.serialization}
      ${end.if.params}
=======
/* ${method.rpc.name} - ${method.description} */
uint32_t ${info.Title}_${method.Name}( ${method.signature.params}${if.result}${if.params}, ${end.if.params}${method.result.type}* ${method.result.name}${end.if.result}${if.signature.empty}void${end.if.signature.empty} ) {

    uint32_t status = FireboltSDKErrorUnavailable;
    FireboltSDK::Transport<WPEFramework::Core::JSON::IElement>* transport = FireboltSDK::Accessor::Instance().GetTransport();
    if (transport != nullptr) {
>>>>>>> 549e4a0b
  
    ${method.params.serialization.with.indent}
        ${method.result.json.type} jsonResult;
        status = transport->Invoke("${info.title.lowercase}.${method.rpc.name}", jsonParameters, jsonResult);
        if (status == FireboltSDKErrorNone) {
            FIREBOLT_LOG_INFO(FireboltSDK::Logger::Category::OpenRPC, FireboltSDK::Logger::Module<FireboltSDK::Accessor>(), "${info.Title}.${method.rpc.name} is successfully invoked");
${method.result.instantiation}
        }
  
    } else {
        FIREBOLT_LOG_ERROR(FireboltSDK::Logger::Category::OpenRPC, FireboltSDK::Logger::Module<FireboltSDK::Accessor>(), "Error in getting Transport err = %d", status);
    }
  
    return status;
}<|MERGE_RESOLUTION|>--- conflicted
+++ resolved
@@ -1,24 +1,9 @@
-<<<<<<< HEAD
-/* ${method.name} - ${method.description} */
-int F${info.title}_${method.Name}(${method.signature.params}${if.result.properties}${if.params}, ${end.if.params}${end.if.result.properties}${method.result.properties}) {
-  int status = FireboltSDKErrorUnavailable;
-  FireboltSDK::Transport<WPEFramework::Core::JSON::IElement>* transport = FireboltSDK::Accessor::Instance().GetTransport();
-  if (transport != nullptr) {
-  
-      JsonObject jsonParameters;
-
-      ${if.params}
-      //default
-${method.params.serialization}
-      ${end.if.params}
-=======
 /* ${method.rpc.name} - ${method.description} */
 uint32_t ${info.Title}_${method.Name}( ${method.signature.params}${if.result}${if.params}, ${end.if.params}${method.result.type}* ${method.result.name}${end.if.result}${if.signature.empty}void${end.if.signature.empty} ) {
 
     uint32_t status = FireboltSDKErrorUnavailable;
     FireboltSDK::Transport<WPEFramework::Core::JSON::IElement>* transport = FireboltSDK::Accessor::Instance().GetTransport();
     if (transport != nullptr) {
->>>>>>> 549e4a0b
   
     ${method.params.serialization.with.indent}
         ${method.result.json.type} jsonResult;
