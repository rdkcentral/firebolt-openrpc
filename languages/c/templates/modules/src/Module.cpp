--- conflicted
+++ resolved
@@ -25,19 +25,11 @@
 namespace FireboltSDK {
     namespace ${info.title} {
     // Types
-<<<<<<< HEAD
-=======
-
->>>>>>> 6de44905
        /* ${TYPES} */
     }
 }
 
-<<<<<<< HEAD
-/* ${ENUMS_CONVERSION} */
-=======
 /* ${ENUMS} */
->>>>>>> 6de44905
 
 #ifdef __cplusplus
 extern "C" {
