/*
 * Copyright 2023 Comcast Cable Communications Management, LLC
 *
 * Licensed under the Apache License, Version 2.0 (the "License");
 * you may not use this file except in compliance with the License.
 * You may obtain a copy of the License at
 *
 * http://www.apache.org/licenses/LICENSE-2.0
 *
 * Unless required by applicable law or agreed to in writing, software
 * distributed under the License is distributed on an "AS IS" BASIS,
 * WITHOUT WARRANTIES OR CONDITIONS OF ANY KIND, either express or implied.
 * See the License for the specific language governing permissions and
 * limitations under the License.
 *
 * SPDX-License-Identifier: Apache-2.0
 */

#include "Firebolt.h"
#include "${info.title}.h"
#include "Common/${info.title}.h"
#include "JsonData_${info.title}.h"

<<<<<<< HEAD
/* ${ENUMS_CONVERSION} */
=======
/* ${ENUMS} */
>>>>>>> 6de44905

#ifdef __cplusplus
extern "C" {
#endif

    /* ${ACCESSORS} */
    /* ${METHODS} */

#ifdef __cplusplus
}
#endif<|MERGE_RESOLUTION|>--- conflicted
+++ resolved
@@ -21,11 +21,7 @@
 #include "Common/${info.title}.h"
 #include "JsonData_${info.title}.h"
 
-<<<<<<< HEAD
-/* ${ENUMS_CONVERSION} */
-=======
 /* ${ENUMS} */
->>>>>>> 6de44905
 
 #ifdef __cplusplus
 extern "C" {
