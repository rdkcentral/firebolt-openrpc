--- conflicted
+++ resolved
@@ -1,9 +1,4 @@
 /* ${title} ${description} */
 typedef enum {
-<<<<<<< HEAD
-    ${NAME}_${key},
-} ${name};
-=======
     ${info.TITLE}_${NAME}_${key},
-} ${info.Title}_${name};
->>>>>>> 549e4a0b
+} ${info.Title}_${name};