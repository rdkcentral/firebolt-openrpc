--- conflicted
+++ resolved
@@ -91,8 +91,6 @@
         return Firebolt::Error::None;
     }
 
-<<<<<<< HEAD
-=======
     void Accessor::ConnectionChanged(const bool connected, const Firebolt::Error error)
     {
         _connectionChangeSync.signal(); // Signal waiting thread that the connection changed
@@ -128,5 +126,4 @@
         return _transport;
     }
 
->>>>>>> 3f4d84c0
 }