        ${if.optional}if (${property}.has_value()) {
<<<<<<< HEAD
            ${if.namespace.notsame}Firebolt::${info.Title}::${end.if.namespace.notsame}JsonData_${title} jsonValue_${property} = ${property}.value();
            WPEFramework::Core::JSON::Variant ${property}Variant(jsonValue_${property}.Data());
            jsonParameters.Set(_T("${property}"), ${property}Variant);
        }${end.if.optional}${if.non.optional}${if.namespace.notsame}Firebolt::${info.Title}::${end.if.namespace.notsame}JsonData_${title} jsonValue_${property} = ${property};
        WPEFramework::Core::JSON::Variant ${property}Variant(jsonValue_${property}.Data());
=======
            ${if.namespace.notsame}Firebolt::${info.Title}::${end.if.namespace.notsame}JsonData_${title} json${Property} = ${property}.value();
            WPEFramework::Core::JSON::Variant ${property}Variant(json${Property}.Data());
            jsonParameters.Set(_T("${property}"), ${property}Variant);
        }${end.if.optional}${if.non.optional}${if.namespace.notsame}Firebolt::${info.Title}::${end.if.namespace.notsame}JsonData_${title} json${Property} = ${property};
        WPEFramework::Core::JSON::Variant ${property}Variant(json${Property}.Data());
>>>>>>> 952a861c
        jsonParameters.Set(_T("${property}"), ${property}Variant);${end.if.non.optional}<|MERGE_RESOLUTION|>--- conflicted
+++ resolved
@@ -1,15 +1,7 @@
         ${if.optional}if (${property}.has_value()) {
-<<<<<<< HEAD
-            ${if.namespace.notsame}Firebolt::${info.Title}::${end.if.namespace.notsame}JsonData_${title} jsonValue_${property} = ${property}.value();
-            WPEFramework::Core::JSON::Variant ${property}Variant(jsonValue_${property}.Data());
-            jsonParameters.Set(_T("${property}"), ${property}Variant);
-        }${end.if.optional}${if.non.optional}${if.namespace.notsame}Firebolt::${info.Title}::${end.if.namespace.notsame}JsonData_${title} jsonValue_${property} = ${property};
-        WPEFramework::Core::JSON::Variant ${property}Variant(jsonValue_${property}.Data());
-=======
             ${if.namespace.notsame}Firebolt::${info.Title}::${end.if.namespace.notsame}JsonData_${title} json${Property} = ${property}.value();
             WPEFramework::Core::JSON::Variant ${property}Variant(json${Property}.Data());
             jsonParameters.Set(_T("${property}"), ${property}Variant);
         }${end.if.optional}${if.non.optional}${if.namespace.notsame}Firebolt::${info.Title}::${end.if.namespace.notsame}JsonData_${title} json${Property} = ${property};
         WPEFramework::Core::JSON::Variant ${property}Variant(json${Property}.Data());
->>>>>>> 952a861c
         jsonParameters.Set(_T("${property}"), ${property}Variant);${end.if.non.optional}