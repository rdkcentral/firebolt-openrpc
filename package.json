--- conflicted
+++ resolved
@@ -1,10 +1,6 @@
 {
   "name": "@firebolt-js/openrpc",
-<<<<<<< HEAD
-  "version": "3.1.1",
-=======
   "version": "3.1.1-next.6",
->>>>>>> 711815ac
   "description": "The Firebolt SDK Code & Doc Generator",
   "main": "languages/javascript/src/sdk.mjs",
   "type": "module",
