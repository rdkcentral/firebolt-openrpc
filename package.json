--- conflicted
+++ resolved
@@ -1,10 +1,6 @@
 {
   "name": "@firebolt-js/openrpc",
-<<<<<<< HEAD
-  "version": "1.7.0-beta.0",
-=======
   "version": "1.7.0-next.3",
->>>>>>> 570866ab
   "description": "The Firebolt SDK Code & Doc Generator",
   "main": "src/js/sdk/index.mjs",
   "type": "module",
