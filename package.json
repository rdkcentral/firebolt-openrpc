--- conflicted
+++ resolved
@@ -1,10 +1,6 @@
 {
   "name": "@firebolt-js/openrpc",
-<<<<<<< HEAD
-  "version": "2.0.0",
-=======
-  "version": "2.0.0-next.3",
->>>>>>> f0d723bc
+  "version": "0.0.0-dev.0",
   "description": "The Firebolt SDK Code & Doc Generator",
   "main": "languages/javascript/src/sdk.mjs",
   "type": "module",
