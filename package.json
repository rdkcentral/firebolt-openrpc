--- conflicted
+++ resolved
@@ -46,11 +46,7 @@
     "fs-extra": "^10.1.0",
     "highland": "^2.13.5",
     "mkdirp": "^0.5.6",
-<<<<<<< HEAD
-    "node-fetch": "3.1.1",
-=======
     "node-fetch": "^3.2.10",
->>>>>>> 2d8078e3
     "nopt": "^5.0.0",
     "text-decoding": "^1.0.0",
     "util": "^0.12.4"
