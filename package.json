--- conflicted
+++ resolved
@@ -13,11 +13,7 @@
     "test": "node --experimental-vm-modules node_modules/jest/bin/jest.js --config=jest.config.json --detectOpenHandles",
     "build": "npm run validate && npm run build:docs && npm run build:sdk",
     "validate": "node ./src/cli.mjs --task validate --source ./src --shared-schemas test/sharedSchemas && npm run build:openrpc && node ./src/cli.mjs --task validate --source ./build/sdk-open-rpc.json --shared-schemas test/sharedSchemas",
-<<<<<<< HEAD
-    "build:openrpc": "node ./src/cli.mjs --task openrpc --source ./src --template ./src/template/openrpc/template.json --output ./dist/sdk-open-rpc.json --shared-schemas test/sharedSchemas",
-=======
     "build:openrpc": "node ./src/cli.mjs --task openrpc --source ./src --template ./src/template/openrpc/template.json --output ./build/sdk-open-rpc.json --shared-schemas test/sharedSchemas",
->>>>>>> cf090f4a
     "build:sdk": "node ./src/cli.mjs --task sdk --source ./src/ --template ./src/local/template/js --output ./build/sdk/javascript/src --shared-schemas test/sharedSchemas",
     "build:docs": "node ./src/cli.mjs --task docs --source ./src/ --template ./src/template/markdown --output ./build/docs/markdown --shared-schemas test/sharedSchemas --as-path",
     "build:wiki": "node ./src/cli.mjs --task docs --source ./src/ --template ./src/template/markdown --output ./build/docs/markdown --shared-schemas test/sharedSchemas",
