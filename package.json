{
  "name": "@firebolt-js/openrpc",
  "version": "1.2.0-beta.3",
  "description": "The Firebolt SDK Code & Doc Generator",
  "bin": {
    "firebolt-openrpc": "./src/cli.mjs"
  },
  "scripts": {
    "prepare": "npm run prepare:setup",
    "prepare:setup": "mkdir -p ./dist/docs ./build/docs/markdown ./build/sdk/javascript/src",
    "test": "jest --config=jest.config.js --detectOpenHandles",
    "build": "npm run validate && npm run build:docs && npm run build:sdk",
<<<<<<< HEAD
    "validate": "npm run build:openrpc && node ./src/cli.mjs --task validate --source ./src",
    "build:openrpc": "node ./src/cli.mjs --task openrpc --source ./src --template ./src/template/openrpc/template.json --output ./dist/sdk-open-rpc.json",
    "build:sdk": "node ./src/cli.mjs --task sdk --source ./src/ --template ./src/template/js --output ./build/sdk/javascript/src",
    "build:docs": "node ./src/cli.mjs --task docs --source ./src/ --template ./src/template/markdown --output ./build/docs/markdown --as-path",
    "build:wiki": "node ./src/cli.mjs --task docs --source ./src/ --template ./src/template/markdown --output ./build/docs/markdown",
    "build:csv": "node ./src/cli.mjs --task csv --source ./src --output ./dist/sdk.csv",
=======
    "validate": "node ./src/cli.mjs --task validate --source ./src --shared-schemas test/sharedSchemas && npm run build:openrpc && node ./src/cli.mjs --task validate --source ./dist --shared-schemas test/sharedSchemas",
    "build:openrpc": "node ./src/cli.mjs --task openrpc --source ./src --template ./src/template/openrpc/template.json --output ./dist/sdk-open-rpc.json --shared-schemas test/sharedSchemas",
    "build:sdk": "node ./src/cli.mjs --task sdk --source ./src/ --template ./src/template/js --output ./build/sdk/javascript/src --shared-schemas test/sharedSchemas",
    "build:docs": "node ./src/cli.mjs --task docs --source ./src/ --template ./src/template/markdown --output ./build/docs/markdown --shared-schemas test/sharedSchemas --as-path",
    "build:wiki": "node ./src/cli.mjs --task docs --source ./src/ --template ./src/template/markdown --output ./build/docs/markdown --shared-schemas test/sharedSchemas",
>>>>>>> 06fea240
    "dist": "npm run validate && npm run build:sdk && npm run build:docs && npm run pack && npm run test",
    "pack": "webpack --config webpack.config.js"
  },
  "repository": {
    "type": "git",
    "url": "git+https://github.com/rdkcentral/firebolt-core-sdk/blob/main/src/modules//ottx/firebolt-openrpc.git"
  },
  "author": "",
  "bugs": {
    "url": "https://github.com/rdkcentral/firebolt-openrpc/issues"
  },
  "homepage": "https://github.com/rdkcentral/firebolt-core-sdk/blob/main/src/modules//ottx/firebolt-openrpc#readme",
  "devDependencies": {
    "jest": "^27.3.1",
    "webpack-cli": "^4.8.0"
  },
  "keywords": [
    "firebolt",
    "apps",
    "sdk"
  ],
  "license": "Apache-2.0",
  "dependencies": {
    "@babel/preset-env": "^7.15.0",
    "ajv": "^8.3.0",
    "ajv-formats": "^2.1.0",
    "babel-cli": "^6.0.0",
    "babel-jest": "^27.0.6",
    "babel-preset-es2015": "^6.0.0",
    "crocks": "^0.12.4",
    "deepmerge": "^4.2.2",
    "highland": "^2.13.5",
    "nopt": "^5.0.0",
    "webpack": "^5.51.1"
  }
}<|MERGE_RESOLUTION|>--- conflicted
+++ resolved
@@ -10,20 +10,12 @@
     "prepare:setup": "mkdir -p ./dist/docs ./build/docs/markdown ./build/sdk/javascript/src",
     "test": "jest --config=jest.config.js --detectOpenHandles",
     "build": "npm run validate && npm run build:docs && npm run build:sdk",
-<<<<<<< HEAD
-    "validate": "npm run build:openrpc && node ./src/cli.mjs --task validate --source ./src",
-    "build:openrpc": "node ./src/cli.mjs --task openrpc --source ./src --template ./src/template/openrpc/template.json --output ./dist/sdk-open-rpc.json",
-    "build:sdk": "node ./src/cli.mjs --task sdk --source ./src/ --template ./src/template/js --output ./build/sdk/javascript/src",
-    "build:docs": "node ./src/cli.mjs --task docs --source ./src/ --template ./src/template/markdown --output ./build/docs/markdown --as-path",
-    "build:wiki": "node ./src/cli.mjs --task docs --source ./src/ --template ./src/template/markdown --output ./build/docs/markdown",
-    "build:csv": "node ./src/cli.mjs --task csv --source ./src --output ./dist/sdk.csv",
-=======
     "validate": "node ./src/cli.mjs --task validate --source ./src --shared-schemas test/sharedSchemas && npm run build:openrpc && node ./src/cli.mjs --task validate --source ./dist --shared-schemas test/sharedSchemas",
     "build:openrpc": "node ./src/cli.mjs --task openrpc --source ./src --template ./src/template/openrpc/template.json --output ./dist/sdk-open-rpc.json --shared-schemas test/sharedSchemas",
     "build:sdk": "node ./src/cli.mjs --task sdk --source ./src/ --template ./src/template/js --output ./build/sdk/javascript/src --shared-schemas test/sharedSchemas",
     "build:docs": "node ./src/cli.mjs --task docs --source ./src/ --template ./src/template/markdown --output ./build/docs/markdown --shared-schemas test/sharedSchemas --as-path",
     "build:wiki": "node ./src/cli.mjs --task docs --source ./src/ --template ./src/template/markdown --output ./build/docs/markdown --shared-schemas test/sharedSchemas",
->>>>>>> 06fea240
+    "build:csv": "node ./src/cli.mjs --task csv --source ./src --output ./dist/sdk.csv",
     "dist": "npm run validate && npm run build:sdk && npm run build:docs && npm run pack && npm run test",
     "pack": "webpack --config webpack.config.js"
   },
