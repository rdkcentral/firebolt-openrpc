/*
 * Copyright 2021 Comcast Cable Communications Management, LLC
 *
 * Licensed under the Apache License, Version 2.0 (the "License");
 * you may not use this file except in compliance with the License.
 * You may obtain a copy of the License at
 *
 * http://www.apache.org/licenses/LICENSE-2.0
 *
 * Unless required by applicable law or agreed to in writing, software
 * distributed under the License is distributed on an "AS IS" BASIS,
 * WITHOUT WARRANTIES OR CONDITIONS OF ANY KIND, either express or implied.
 * See the License for the specific language governing permissions and
 * limitations under the License.
 *
 * SPDX-License-Identifier: Apache-2.0
 */

import helpers from 'crocks/helpers/index.js'
const { compose, getPathOr } = helpers
import safe from 'crocks/Maybe/safe.js'
import find from 'crocks/Maybe/find.js'
import getPath from 'crocks/Maybe/getPath.js'
import pointfree from 'crocks/pointfree/index.js'
const { chain, filter, option, map, reduce } = pointfree
import logic from 'crocks/logic/index.js'
const { and, not } = logic
import isString from 'crocks/core/isString.js'
import predicates from 'crocks/predicates/index.js'
const { isObject, isArray, propEq, pathSatisfies, propSatisfies } = predicates

import { isRPCOnlyMethod, isProviderInterfaceMethod, getProviderInterface, getPayloadFromEvent, providerHasNoParameters, isTemporalSetMethod, hasMethodAttributes, getMethodAttributes, isEventMethodWithContext, getSemanticVersion, getSetterFor, getProvidedCapabilities, isPolymorphicPullMethod, hasPublicAPIs } from '../shared/modules.mjs'
import isEmpty from 'crocks/core/isEmpty.js'
import { getLinkedSchemaPaths, getSchemaConstraints, isSchema, localizeDependencies, isDefinitionReferencedBySchema } from '../shared/json-schema.mjs'

// util for visually debugging crocks ADTs
const _inspector = obj => {
  if (obj.inspect) {
    console.log(obj.inspect())
  } else {
    console.log(obj)
  }
}

// getMethodSignature(method, module, options = { destination: 'file.txt' })
// getMethodSignatureParams(method, module, options = { destination: 'file.txt' })
// getSchemaType(schema, module, options = { destination: 'file.txt', title: true })
// getSchemaShape(schema, module, options = { name: 'Foo', destination: 'file.txt' })

let types = {
  getMethodSignature: ()=>null,
  getMethodSignatureParams: ()=>null,
  getSchemaShape: ()=>null,
  getSchemaType: ()=>null,
  getJsonType: ()=>null
}

let config = {
  copySchemasIntoModules: false
}

const state = {
  destination: undefined,
  section: undefined
}

const capitalize = str => str[0].toUpperCase() + str.substr(1)
<<<<<<< HEAD
const hasMethodsSchema = (json, options) => json.methods && json.methods.length
=======
>>>>>>> 6de44905

const setTyper = (t) => {
  types = t
}

const setConfig = (c) => {
  config = c
}

const getTemplate = (name, templates) => {
  return templates[Object.keys(templates).find(k => k === name)] || templates[Object.keys(templates).find(k => k.startsWith(name + '.'))] || ''
}

const getTemplateTypeForMethod = (method, type, templates) => {
  const name = method.tags && method.tags.map(tag => tag.name.split(":").shift()).find(tag => Object.keys(templates).find(name => name.startsWith(`/${type}/${tag}.`))) || 'default'
  const path = `/${type}/${name}`
  return getTemplate(path, templates)
}

const getTemplateForMethod = (method, templates) => {
  return getTemplateTypeForMethod(method, 'methods', templates)
}

const getTemplateForDeclaration = (method, templates) => {
  return getTemplateTypeForMethod(method, 'declarations', templates)
}

const getTemplateForExample = (method, templates) => {
  return getTemplateTypeForMethod(method, 'examples', templates)
}

const getTemplateForExampleResult = (method, templates) => {
  const template = getTemplateTypeForMethod(method, 'examples/results', templates)
  return template || JSON.stringify(method.examples[0].result.value, null, '\t')
}

const getLinkForSchema = (schema, json, { name = '' } = {}) => {
  const dirs = config.createModuleDirectories
  const copySchemasIntoModules = config.copySchemasIntoModules

  const type = types.getSchemaType(schema, json, { name: name, destination: state.destination, section: state.section })

  // local - insert a bogus link, that we'll udpate later based on final table-of-contents
  if (json.components.schemas[type]) {
    return `#\$\{LINK:schema:${type}\}`
  }
  else {
      const [group, schema] = Object.entries(json['x-schemas']).find( ([key, value]) => json['x-schemas'][key] && json['x-schemas'][key][type]) || [null, null]
      if (group && schema) {
        if (copySchemasIntoModules) {
          return `#\$\{LINK:schema:${type}\}`
        }
        else {
          const base = dirs ? '..' : '.'
          if (dirs) {
            return `${base}/schemas/${group}/#${type}`
          }
          else {
            return `${base}/schemas/${group}.md#${type}`
          }
        }
      }
  }

  return '#'
}


// Maybe methods array of objects
const getMethods = compose(
  map(filter(isObject)),
  chain(safe(isArray)),
  getPath(['methods'])
)

const getSchemas = compose(
  map(Object.entries), // Maybe Array<Array<key, value>>
  chain(safe(isObject)), // Maybe Object
  getPath(['components', 'schemas']) // Maybe any
)

// TODO: import from shared/modules.mjs
const isDeprecatedMethod = compose(
  option(false),
  map(_ => true),
  chain(find(propEq('name', 'deprecated'))),
  getPath(['tags'])
)

const getAlternativeMethod = compose(
  option(null),
  map(tag => tag['x-alternative']),
  chain(find(propSatisfies('x-alternative', not(isEmpty)))),
  getPath(['tags'])
)

// TODO: import from shared/modules.mjs
const isPublicEventMethod = and(
  compose(
    option(true),
    map(_ => false),
    chain(find(propEq('name', 'rpc-only'))),
    getPath(['tags'])
  ),
  compose(
    option(false),
    map(_ => true),
    chain(
      find(
        and(
          propEq('name', 'event'),
          propSatisfies('x-provides', isEmpty)
        )
      )
    ),
    getPath(['tags'])
  )
)

// TODO: import from shared/modules.mjs
const isEventMethod = compose(
  option(false),
  map(_ => true),
  chain(find(propEq('name', 'event'))),
  getPath(['tags'])
)

const isSynchronousMethod = compose(
  option(false),
  map(_ => true),
  chain(find(propEq('name', 'synchronous'))),
  getPath(['tags'])
)

const methodHasExamples = compose(
  option(false),
  map(isObject),
  getPath(['examples', 0])
)

const validEvent = and(
  pathSatisfies(['name'], isString),
  pathSatisfies(['name'], x => x.match(/on[A-Z]/))
)

const hasTag = (method, tag) => {
  return method.tags && method.tags.filter(t => t.name === tag).length > 0
}

const isPropertyMethod = (m) => {
  return hasTag(m, 'property') || hasTag(m, 'property:immutable') || hasTag(m, 'property:readonly')
}

// Pick methods that call RCP out of the methods array
const rpcMethodsOrEmptyArray = compose(
  option([]),
  map(filter(not(isSynchronousMethod))),
  getMethods
)

// Pick events out of the methods array
const eventsOrEmptyArray = compose(
  option([]),
  map(filter(validEvent)),
  // Maintain the side effect of process.exit here if someone is violating the rules
  map(map(e => {
    if (!e.name.match(/on[A-Z]/)) {
      console.error(`ERROR: ${e.name} method is tagged as an event, but does not match the pattern "on[A-Z]"`)
      process.kill(process.pid) // Using process.kill so that other worspaces all exit (and don't bury this error w/ logs)
    }
    return e
  })),
  map(filter(isPublicEventMethod)),
  getMethods
)

const temporalSets = compose(
  option([]),
  map(filter(isTemporalSetMethod)),
  getMethods
)

const methodsWithXMethodsInResult = compose(
  option([]),
  map(filter(hasMethodAttributes)),
  getMethods
)

// Find all provided capabilities
const providedCapabilitiesOrEmptyArray = compose(
  option([]),
  map(caps => [... new Set(caps)]),
  map(map(m => m.tags.find(t => t['x-provides'])['x-provides'])), // grab the capabilty it provides
  map(filter(isProviderInterfaceMethod)),
  getMethods
)

// Pick providers out of the methods array
const providersOrEmptyArray = compose(
  option([]),
  map(filter(validEvent)),
  // Maintain the side effect of process.exit here if someone is violating the rules
  map(map(e => {
    if (!e.name.match(/on[A-Z]/)) {
      console.error(`ERROR: ${e.name} method is tagged as an event, but does not match the pattern "on[A-Z]"`)
      process.exit(1) // Non-zero exit since we don't want to continue. Useful for CI/CD pipelines.
    }
    return e
  })),
  map(filter(isProviderInterfaceMethod)),
  getMethods
)

// Pick deprecated methods out of the methods array
const deprecatedOrEmptyArray = compose(
  option([]),
  map(filter(isDeprecatedMethod)),
  getMethods
)

const props = compose(
  option([]),
  map(filter(m => isPropertyMethod(m))),
  getMethods
)

const getModuleName = json => {
  return json ? (json.title || (json.info ? json.info.title : 'Unknown')) : 'Unknown'
}

const makeEventName = x => x.name[2].toLowerCase() + x.name.substr(3) // onFooBar becomes fooBar
const makeProviderMethod = x => x.name["onRequest".length].toLowerCase() + x.name.substr("onRequest".length + 1) // onRequestChallenge becomes challenge

//import { default as platform } from '../Platform/defaults'
const generateAggregateMacros = (openrpc, modules, templates, library) => Object.values(modules)
  .reduce((acc, module) => {
    acc.exports += insertMacros(getTemplate('/codeblocks/export', templates) + '\n', generateMacros(module, templates))
    acc.mockImports += insertMacros(getTemplate('/codeblocks/mock-import', templates) + '\n', generateMacros(module, templates))
    acc.mockObjects += insertMacros(getTemplate('/codeblocks/mock-parameter', templates) + '\n', generateMacros(module, templates))
    return acc
  }, {
    exports: '',
    mockImports: '',
    mockObjects: '',
    version: getSemanticVersion(openrpc),
    library: library
  })

const generateMacros = (obj, templates, languages, options = {}) => {

  // grab the options so we don't have to pass them from method to method
  Object.assign(state, options)

  const imports = generateImports(obj, templates)
  const initialization = generateInitialization(obj, templates)
<<<<<<< HEAD
  const enums = generateEnums(obj, templates)
  const enumsConversion = generateEnumsConversion(obj, templates)
=======
  const enums = generateEnums(obj, templates, { destination : (options.destination ? options.destination : '') })
>>>>>>> 6de44905
  const eventsEnum = generateEvents(obj, templates)
  const examples = generateExamples(obj, templates, languages)

  const allMethodsArray = generateMethods(obj, examples, templates)
  const methodsArray = allMethodsArray.filter(m => !m.event && (!options.hideExcluded || !m.excluded))
  const eventsArray = allMethodsArray.filter(m => m.event && (!options.hideExcluded || !m.excluded))
  const declarationsArray = allMethodsArray.filter(m => m.declaration)

  const declarations = declarationsArray.length ? getTemplate('/sections/declarations', templates).replace(/\$\{declaration\.list\}/g, declarationsArray.map(m => m.declaration).join('\n')) : ''
  const methods = methodsArray.length ? getTemplate('/sections/methods', templates).replace(/\$\{method.list\}/g, methodsArray.map(m => m.body).join('\n')) : ''
  const methodList = methodsArray.filter(m => m.body).map(m => m.name)
  const methodTypesArray = generateSchemas(obj, templates, { baseUrl: '', section: 'methods_schemas' }).filter(s => (options.copySchemasIntoModules || !s.uri))
  const methodTypes = methodTypesArray.length ? getTemplate('/sections/methods_types', templates).replace(/\$\{schema.list\}/g, methodTypesArray.map(s => s.body).filter(body => body).join('\n')) : ''
  const methodAccessorsArray = generateSchemas(obj, templates, { baseUrl: '', section: 'methods_accessors' }).filter(s => (options.copySchemasIntoModules || !s.uri))
  const methodAccessors = methodAccessorsArray.length ? getTemplate('/sections/methods_accessors', templates).replace(/\$\{schema.list\}/g, methodAccessorsArray.map(s => s.body).filter(body => body).join('\n')) : ''

  const providerInterfaces = generateProviderInterfaces(obj, templates)
  const events = eventsArray.length ? getTemplate('/sections/events', templates).replace(/\$\{event.list\}/g, eventsArray.map(m => m.body).join('\n')) : ''
  const eventList = eventsArray.map(m => makeEventName(m))
  const defaults = generateDefaults(obj, templates)
  const schemasArray = generateSchemas(obj, templates, { baseUrl: '', section: 'schemas' }).filter(s => (options.copySchemasIntoModules || !s.uri))
  const accessorsArray = generateSchemas(obj, templates, { baseUrl: '', section: 'accessors' }).filter(s => (options.copySchemasIntoModules || !s.uri))
  const schemas = schemasArray.length ? getTemplate('/sections/schemas', templates).replace(/\$\{schema.list\}/g, schemasArray.map(s => s.body).filter(body => body).join('\n')) : ''
  const typesArray = schemasArray.filter(x => !x.enum)
  const types = (typesArray.length ? getTemplate('/sections/types', templates).replace(/\$\{schema.list\}/g, typesArray.map(s => s.body).filter(body => body).join('\n')) : '') + methodTypes

  const accessors = (accessorsArray.length ? getTemplate('/sections/accessors', templates).replace(/\$\{schema.list\}/g, accessorsArray.map(s => s.body).filter(body => body).join('\n')) : '') + methodAccessors
  const module = getTemplate('/codeblocks/module', templates)

  const macros = {
    imports,
    initialization,
    enums,
    enumsConversion,
    events,
    eventList,
    eventsEnum,
    methods,
    methodList,
    accessors,
    declarations,
    defaults,
    examples,
    schemas,
    types,
    providerInterfaces,
    version: getSemanticVersion(obj),
    title: obj.info.title,
    description: obj.info.description,
    module: module,
    public: hasPublicAPIs(obj)
  }

  return macros
}

const insertAggregateMacros = (fContents = '', aggregateMacros = {}) => {
  fContents = fContents.replace(/[ \t]*\/\* \$\{EXPORTS\} \*\/[ \t]*\n/, aggregateMacros.exports)
  fContents = fContents.replace(/[ \t]*\/\* \$\{MOCK_IMPORTS\} \*\/[ \t]*\n/, aggregateMacros.mockImports)
  fContents = fContents.replace(/[ \t]*\/\* \$\{MOCK_OBJECTS\} \*\/[ \t]*\n/, aggregateMacros.mockObjects)
  fContents = fContents.replace(/\$\{readable\}/g, aggregateMacros.version.readable)
  fContents = fContents.replace(/\$\{package.name\}/g, aggregateMacros.library)

  return fContents
}

const insertMacros = (fContents = '', macros = {}) => {
  if (macros.append) {
    fContents += '\n' + macros.module
  }
  
  const quote = config.operators ? config.operators.stringQuotation : '"'
  const or = config.operators ? config.operators.or : ' | '

  fContents = fContents.replace(/\$\{module.list\}/g, macros.module)
  fContents = fContents.replace(/[ \t]*\/\* \$\{METHODS\} \*\/[ \t]*\n/, macros.methods)
  fContents = fContents.replace(/[ \t]*\/\* \$\{ACCESSORS\} \*\/[ \t]*\n/, macros.accessors)
  fContents = fContents.replace(/[ \t]*\/\* \$\{DECLARATIONS\} \*\/[ \t]*\n/, macros.declarations)
  fContents = fContents.replace(/[ \t]*\/\* \$\{METHOD_LIST\} \*\/[ \t]*\n/, macros.methodList.join(',\n'))
  fContents = fContents.replace(/[ \t]*\/\* \$\{EVENTS\} \*\/[ \t]*\n/, macros.events)
  fContents = fContents.replace(/[ \t]*\/\* \$\{EVENT_LIST\} \*\/[ \t]*\n/, macros.eventList.join(','))
  fContents = fContents.replace(/[ \t]*\/\* \$\{EVENTS_ENUM\} \*\/[ \t]*\n/, macros.eventsEnum)
  fContents = fContents.replace(/[ \t]*\/\* \$\{SCHEMAS\} \*\/[ \t]*\n/, macros.schemas)
  fContents = fContents.replace(/[ \t]*\/\* \$\{TYPES\} \*\/[ \t]*\n/, macros.types)
  fContents = fContents.replace(/[ \t]*\/\* \$\{PROVIDERS\} \*\/[ \t]*\n/, macros.providerInterfaces)
  fContents = fContents.replace(/[ \t]*\/\* \$\{ENUMS\} \*\/[ \t]*\n/, macros.enums)
  fContents = fContents.replace(/[ \t]*\/\* \$\{ENUMS_CONVERSION\} \*\/[ \t]*\n/, macros.enumsConversion)
  fContents = fContents.replace(/[ \t]*\/\* \$\{IMPORTS\} \*\/[ \t]*\n/, macros.imports)
  fContents = fContents.replace(/[ \t]*\/\* \$\{INITIALIZATION\} \*\/[ \t]*\n/, macros.initialization)
  fContents = fContents.replace(/[ \t]*\/\* \$\{DEFAULTS\} \*\/[ \t]*\n/, macros.defaults)
  fContents = fContents.replace(/\$\{events.array\}/g, JSON.stringify(macros.eventList))
  fContents = fContents.replace(/\$\{events\}/g, macros.eventList.map(e => `${quote}${e}${quote}`).join(or))
  fContents = fContents.replace(/\$\{major\}/g, macros.version.major)
  fContents = fContents.replace(/\$\{minor\}/g, macros.version.minor)
  fContents = fContents.replace(/\$\{patch\}/g, macros.version.patch)
  fContents = fContents.replace(/\$\{info\.title\}/g, macros.title)
  fContents = fContents.replace(/\$\{info\.TITLE\}/g, macros.title.toUpperCase())
  fContents = fContents.replace(/\$\{info\.description\}/g, macros.description)
  fContents = fContents.replace(/\$\{info\.version\}/g, macros.version.readable)
  
  if (macros.public) {
    fContents = fContents.replace(/\$\{if\.public\}(.*?)\$\{end\.if\.public\}/gms, '$1')
  }
  else {
    fContents = fContents.replace(/\$\{if\.public\}.*?\$\{end\.if\.public\}/gms, '')
  }

  if (macros.eventList.length) {
    fContents = fContents.replace(/\$\{if\.events\}(.*?)\$\{end\.if\.events\}/gms, '$1')
  }
  else {
    fContents = fContents.replace(/\$\{if\.events\}.*?\$\{end\.if\.events\}/gms, '')
  }

  const examples = [...fContents.matchAll(/0 \/\* \$\{EXAMPLE\:(.*?)\} \*\//g)]

  examples.forEach((match) => {
    fContents = fContents.replace(match[0], JSON.stringify(macros.examples[match[1]][0].value))
  })

  fContents = insertTableofContents(fContents)

  return fContents
}

function insertTableofContents(content) {
  let toc = ''
  const count = {}
  const slugger = title => title.toLowerCase().replace(/ /g, '-').replace(/-+/g, '-').replace(/[^a-zA-Z-]/g, '')

  content.split('\n').filter(line => line.match(/^\#/)).map(line => {
    const match = line.match(/^(\#+) (.*)/)
    if (match) {
      const level = match[1].length
      if (level > 1 && level < 4) {
        const title = match[2]
        const slug = slugger(title)
        if (count.hasOwnProperty(slug)) {
          count[slug] += 1
        }
        else {
          count[slug] = 0
        }
        const link = '#' + slug + (count[slug] ? `-${count[slug]}` : '')
        toc += ' ' + '  '.repeat(level-1) + `- [${title}](${link})\n`  
      }
    }
  }).join('\n')

  content = content.replace(/\$\{toc\}/g, toc)

  const matches = [...content.matchAll(/\$\{LINK\:([a-zA-Z]+)\:([a-zA-Z]+)\}/g)]
  matches.forEach(match => {
    const candidates = toc.split('\n').filter(line => line.indexOf(`](#${slugger(match[2])}`) >= 0)
    const index = candidates.findIndex(line => line.indexOf(`- [${match[2]}](`) >= 0)

    let extra = ''
    
    // add '-1' to schemas when there's more than once match
    if (index > 0 && match[1] === 'schema') {
      extra = '-1'
    }
    content = content.replace(match[0], `${slugger(match[2])}${extra}`)
  })

  // replace empty links with normal text
  content = content.replace(/\[(.*?)\]\(\#\)/g, '$1')

  return content
}

<<<<<<< HEAD
const isEnumType = x => x.type === 'string' && Array.isArray(x.enum)
=======
const isEnumType = x => x.type !== 'undefined' && x.type === 'string' && Array.isArray(x.enum)
>>>>>>> 6de44905

const getProperties = x => {
   return Array.isArray(x.properties) ? x.properties[0] : x.properties
}

const isEnumProperties = schema => compose(
    getProperties,
    filter(enm => enm),
<<<<<<< HEAD
    map(enm => (enm.length > 0)),
    map(filter(isEnumType)),
    map(props => props.map(([k, v]) => v)),
=======
    map(filter(enm => enm)),
    map(props => props.map(([k, v]) => ((v.type === 'object') ? isEnumProperties(v) : ((v.type === 'array') ? isEnumType(v.items[0] ? v.items[0] : v.items): isEnumType(v))))),
>>>>>>> 6de44905
    map(Object.entries),
    filter(schema => isObject(schema))
)(schema)

const getEnumProperties = schema => compose(
    getProperties,
    filter(enm => enm),
    map(filter(isEnumType)),
    map(props => props.map(([k, v]) => {
<<<<<<< HEAD
      if (isEnumType(v) == true) {
        let type = Object.assign({}, v)
        type.title = k
        return type
      } else {
        return v
      }
=======
      let enm = v
      if (isEnumType(v) == true) {
        enm = Object.assign({}, v)
        enm.title = k
      } else if (v.type === 'object') {
        enm = getEnumProperties(v)
      } else if (v.type === 'array') {
        enm = Object.assign({}, (v.items[0] ? v.items[0] : v.items))
        enm.title = k
      }
      return enm
>>>>>>> 6de44905
    })),
    map(Object.entries),
    filter(schema => isObject(schema))
)(schema)

<<<<<<< HEAD

=======
>>>>>>> 6de44905
const convertEnumTemplate = (sch, templateName, templates) => {
  const template = getTemplate(templateName, templates).split('\n')
  let schema = isEnumType(sch) ? sch : getEnumProperties(sch)
  for (var i = 0; i < template.length; i++) {
    if (template[i].indexOf('${key}') >= 0) {
      template[i] = schema.enum.map(value => {
        const safeName = value.split(':').pop().replace(/[\.\-]/g, '_').replace(/\+/g, '_plus').replace(/([a-z])([A-Z0-9])/g, '$1_$2').toUpperCase()
        return template[i].replace(/\$\{key\}/g, safeName)
                          .replace(/\$\{value\}/g, value)
      }).join('\n')
<<<<<<< HEAD
      template[i] = template[i].replace(/,*$/, '');
=======
      if (!templateName.includes(".cpp")) {
        template[i] = template[i].replace(/,*$/, '');
      }
>>>>>>> 6de44905
    }
  }
  return template.join('\n')
                 .replace(/\$\{title\}/g, capitalize(schema.title))
                 .replace(/\$\{description\}/g, schema.description ? ('- ' + schema.description) : '')
                 .replace(/\$\{name\}/g, schema.title)
                 .replace(/\$\{NAME\}/g, schema.title.toUpperCase())
}

const enumFinder = compose(
  filter(x => ((isEnumType(x) && x.title) || isEnumProperties(x))),
  map(([_, val]) => val),
  filter(([_key, val]) => isObject(val))
)

const generateEnums = (json, templates, options = { destination: '' }) => {
  const suffix = options.destination.split('.').pop()
  return compose(
    option(''),
    map(val => {
      let template = getTemplate(`/sections/enum.${suffix}`, templates)
      return template ? template.replace(/\$\{schema.list\}/g, val.trimEnd()) : val
    }),
    map(reduce((acc, val) => acc.concat(val).concat('\n'), '')),
<<<<<<< HEAD
    map(map((schema) => convertEnumTemplate(schema, '/types/enum', templates))),
    map(enumFinder),
    getSchemas
  )(json)
}

const generateEnumsConversion = (json, templates) => {
  return compose(
    option(''),
    map(val => val ? getTemplate('/sections/enum_conversion', templates).replace(/\$\{schema.list\}/g, val.trimEnd()): ''),
    map(reduce((acc, val) => acc.concat(val).concat('\n'), '')),
    map(map((schema) => convertEnumTemplate(schema, '/types/enum_conversion', templates))),
=======
    map(map((schema) => convertEnumTemplate(schema, suffix ? `/types/enum.${suffix}` : '/types/enum', templates))),
>>>>>>> 6de44905
    map(enumFinder),
    getSchemas
  )(json)
}

const generateEvents = (json, templates) => {
  const eventNames = eventsOrEmptyArray(json).map(makeEventName)

  const obj = eventNames.reduce((acc, val, i, arr) => {
    if (!acc) {
      acc = {
        components: {
          schemas: {
            events: {
              title: "events",
              type: "string",
              enum: []
            }
          }
        }
      }
    }

    acc.components.schemas.events.enum.push(val)
    return acc
  }, null)

  return generateEnums(obj, templates)
}

function generateDefaults(json = {}, templates) {
  const reducer = compose(
    reduce((acc, val, i, arr) => {
      if (isPropertyMethod(val)) {
        acc += insertMethodMacros(getTemplate('/defaults/property', templates), val, json, templates)
      } else {
        acc += insertMethodMacros(getTemplate('/defaults/default', templates), val, json, templates)
      }
      if (i < arr.length - 1) {
        acc = acc.concat(',\n')
      } else {
        acc = acc.concat('\n')
      }
      return acc
    }, ''),
    compose(
      option([]),
      map(filter(and(not(isEventMethod), methodHasExamples))),
      getMethods
    ),

  )
  return reducer(json)
}

const isEnum = x => x.type && x.type === 'string' && Array.isArray(x.enum) && x.title

function generateSchemas(json, templates, options) {
  let results = []

  const schemas = (options.section.includes('methods') ? (hasMethodsSchema(json) ? json.methods : '') : (json.definitions || (json.components && json.components.schemas) || {}))

  const generate = (name, schema, uri, { prefix = '' } = {}) => {
    // these are internal schemas used by the firebolt-openrpc tooling, and not meant to be used in code/doc generation
    if (['ListenResponse', 'ProviderRequest', 'ProviderResponse', 'FederatedResponse', 'FederatedRequest'].includes(name)) {
      return
    }    

    let content = getTemplate('/schemas/default', templates)

    if (!schema.examples || schema.examples.length === 0) {
        content = content.replace(/\$\{if\.examples\}.*?\{end\.if\.examples\}/gms, '')
    }
    else {
      content = content.replace(/\$\{if\.examples\}(.*?)\{end\.if\.examples\}/gms, '$1')
    }

    if (!schema.description) {
        content = content.replace(/\$\{if\.description\}.*?\{end\.if\.description\}/gms, '')
    }
    else {
      content = content.replace(/\$\{if\.description\}(.*?)\{end\.if\.description\}/gms, '$1')
    }
    const schemaShape = types.getSchemaShape(schema, json, { name, prefix, destination: state.destination, section: options.section })

    content = content
        .replace(/\$\{schema.title\}/, (schema.title || name))
        .replace(/\$\{schema.description\}/, schema.description || '')
        .replace(/\$\{schema.shape\}/, schemaShape)

    if (schema.examples) {
        content = content.replace(/\$\{schema.example\}/, schema.examples.map(ex => JSON.stringify(ex, null, '  ')).join('\n\n'))
    }

    let seeAlso = getRelatedSchemaLinks(schema, json, templates, options)
    if (seeAlso) {
        content = content.replace(/\$\{schema.seeAlso\}/, '\n\n' + seeAlso)
    }
    else {
        content = content.replace(/.*\$\{schema.seeAlso\}/, '')
    }
    content = content.trim().length ? content.trimEnd() : content.trim()

    const isEnum = x => x.type === 'string' && Array.isArray(x.enum) && x.title

    const result = uri ? {
      uri: uri,
      name: schema.title || name,
      body: content,
      enum: isEnum(schema)
    } : {
      name: schema.title || name,
      body: content,
      enum: isEnum(schema)
    }

    results.push(result)
  }

  const list = []

  // schemas may be 1 or 2 levels deeps
  Object.entries(schemas).forEach( ([name, schema]) => {
    if (isSchema(schema)) {
      list.push([name, schema])
    }
    else if (schema.tags) {
      if (!isDeprecatedMethod(schema)) {
        schema.params.forEach(param => {
          if (param.schema && (param.schema.type === 'object')) {
            list.push([param.name, param.schema, '', { prefix : schema.name}])
          }
        })
        if (schema.result.schema && (schema.result.schema.type === 'object')) {
          list.push([schema.result.name, schema.result.schema, '', { prefix : schema.name}])
        }
      }
    }
  })

  list.sort((a, b) => {
    const aInB = isDefinitionReferencedBySchema('#/components/schemas/' + a[0], b[1])
    const bInA = isDefinitionReferencedBySchema('#/components/schemas/' + b[0], a[1])
    if(isEnum(a[1]) || (aInB && !bInA)) {
      return -1
    } else if(isEnum(b[1]) || (!aInB && bInA)) {
      return 1
    }
    return 0;
  })

  list.forEach(item => generate(...item))

  return results
}

function getRelatedSchemaLinks(schema = {}, json = {}, templates = {}, options = {}) {
  const seen = {}
  // Generate list of links to other Firebolt docs
  //  - get all $ref nodes that point to external files
  //  - dedupe them
  //  - convert them to the $ref value (which are paths to other schema files), instead of the path to the ref node itself
  //  - convert those into markdown links of the form [Schema](Schema#/link/to/element)
  let links = getLinkedSchemaPaths(schema)
      .map(path => getPathOr(null, path, schema))
      .filter(path => seen.hasOwnProperty(path) ? false : (seen[path] = true))
      .map(path => path.substring(2).split('/'))
      .map(path => getPathOr(null, path, json))
      .filter(schema => schema.title)
      .map(schema => '[' + types.getSchemaType(schema, json, { name: schema.title, destination: state.destination, section: state.section  }) + '](' + getLinkForSchema(schema, json, { name: schema.title }) + ')') // need full module here, not just the schema
      .filter(link => link)
      .join('\n')

  return links
}

const generateImports = (json, templates) => {
  let imports = getTemplate('/imports/default', templates)

  if (rpcMethodsOrEmptyArray(json).length) {
    imports += getTemplate('/imports/rpc', templates)
  }

  if (eventsOrEmptyArray(json).length) {
    imports += getTemplate('/imports/event', templates)
  }

  if (eventsOrEmptyArray(json).find(m => m.params.length > 1)) {
    imports += getTemplate('/imports/context-event', templates)
  }

  if (providersOrEmptyArray(json).length) {
    imports += getTemplate('/imports/provider', templates)
  }

  if (props(json).length) {
    imports += getTemplate('/imports/property', templates)
  }

  if (temporalSets(json).length) {
    imports += getTemplate('/imports/temporal-set', templates)
  }

  if (methodsWithXMethodsInResult(json).length) {
    imports += getTemplate('/imports/x-method', templates)
  }

  if (json['x-schemas'] && Object.keys(json['x-schemas']).length > 0) {
    imports += Object.keys(json['x-schemas']).map(shared => getTemplate('/imports/default', templates).replace(/\$\{info.title\}/g, shared)).join('\n')
  }

  return imports
}

const generateInitialization = (json, templates) => generateEventInitialization(json, templates) + '\n' + generateProviderInitialization(json, templates) + '\n' + generateDeprecatedInitialization(json, templates)


const generateEventInitialization = (json, templates) => {
  const events = eventsOrEmptyArray(json)

  if (events.length > 0) {
    return getTemplate('/initializations/event', templates)
  }
  else {
    return ''
  }
}

const getProviderInterfaceNameFromRPC = name => name.charAt(9).toLowerCase() + name.substr(10) // Drop onRequest prefix

// TODO: this passes a JSON object to the template... might be hard to get working in non JavaScript languages.
const generateProviderInitialization = (json, templates) => compose(
  reduce((acc, capability, i, arr) => {
    const methods = providersOrEmptyArray(json)
      .filter(m => m.tags.find(t => t['x-provides'] === capability))
      .map(m => ({
        name: getProviderInterfaceNameFromRPC(m.name),
        focus: ((m.tags.find(t => t['x-allow-focus']) || { 'x-allow-focus': false })['x-allow-focus']),
        response: ((m.tags.find(t => t['x-response']) || { 'x-response': null })['x-response']) !== null,
        parameters: !providerHasNoParameters(localizeDependencies(getPayloadFromEvent(m), json))
      }))
    return acc + getTemplate('/initializations/provider', templates)
      .replace(/\$\{capability\}/g, capability)
      .replace(/\$\{interface\}/g, JSON.stringify(methods))
  }, ''),
  providedCapabilitiesOrEmptyArray
)(json)

const generateDeprecatedInitialization = (json, templates) => {
  return compose(
    reduce((acc, method, i, arr) => {
      if (i === 0) {
        acc = ''
      }
      let alternative = method.tags.find(t => t.name === 'deprecated')['x-alternative'] || ''

      if (alternative && alternative.indexOf(' ') === -1) {
        alternative = `Use ${alternative} instead.`
      }

      return acc + insertMethodMacros(getTemplate('/initializations/deprecated', templates), method, json, templates)
    }, ''),
    deprecatedOrEmptyArray
  )(json)
}

function generateExamples(json = {}, mainTemplates = {}, languages = {}) {
  const examples = {}

  json && json.methods && json.methods.forEach(method => {
    examples[method.name] = method.examples.map(example => ({
      json: example,
      value: example.result.value,
      languages: Object.fromEntries(Object.entries(languages).map( ([lang, templates]) => ([lang, {
        langcode: templates['__config'].langcode,
        code: getTemplateForExample(method, templates)
                .replace(/\$\{rpc\.example\.params\}/g, JSON.stringify(Object.fromEntries(example.params.map(param => [param.name, param.value])))),
        result: getTemplateForExampleResult(method, templates)
                  .replace(/\$\{example\.result\}/g, JSON.stringify(example.result.value, null, '\t'))
                  .replace(/\$\{example\.result\.item\}/g, Array.isArray(example.result.value) ? JSON.stringify(example.result.value[0], null, '\t') : ''),
        template: lang === 'JSON-RPC' ? getTemplate('/examples/jsonrpc', mainTemplates) : getTemplateForExample(method, mainTemplates) // getTemplate('/examples/default', mainTemplates)
      }])))
    }))

    // delete non RPC examples from rpc-only methods
    if (isRPCOnlyMethod(method)) {
      examples[method.name] = examples[method.name].map(example => ({
        json: example.json,
        value: example.value,
        languages: Object.fromEntries(Object.entries(example.languages).filter( ([k, v]) => k === 'JSON-RPC'))
      }))
    }

    // clean up JSON-RPC indentation, because it's easy and we can.
    examples[method.name].map(example => {
      if (example.languages['JSON-RPC']) {
        try {
          example.languages['JSON-RPC'].code = JSON.stringify(JSON.parse(example.languages['JSON-RPC'].code), null, '\t')
          example.languages['JSON-RPC'].result = JSON.stringify(JSON.parse(example.languages['JSON-RPC'].result), null, '\t')
        }
        catch (error) {}
      }
    })
  })

  return examples
}

function generateMethods(json = {}, examples = {}, templates = {}) {
  const methods = compose(
    option([]),
//    map(filter(not(isRPCOnlyMethod))),
    map(filter(not(isProviderInterfaceMethod))),
    getMethods
  )(json)

  // Code to generate methods
  const results = reduce((acc, methodObj, i, arr) => {
    const result = {
      name: methodObj.name,
      body: '',
      declaration: '',
      excluded: methodObj.tags.find(t => t.name === 'exclude-from-sdk'),
      event: isEventMethod(methodObj)
    }

    let template = getTemplateForMethod(methodObj, templates);

    if (template && template.length) {
      let javascript = insertMethodMacros(template, methodObj, json, templates, examples)
      result.body = javascript
    }

    template = getTemplateForDeclaration(methodObj, templates)

    if (template && template.length) {
      let javascript = insertMethodMacros(template, methodObj, json, templates, examples)
      result.declaration = javascript
    }

    acc.push(result)

    return acc
  }, [], methods)

  // TODO: might be useful to pass in local macro for an array with all capability & provider interface names
  if (json.methods && json.methods.find(isProviderInterfaceMethod)) {
    results.push({
      name: "provide",
      body: getTemplate('/methods/provide', templates),
      declaration: getTemplate('/declarations/provide', templates),
    })
  }

  // TODO: might be useful to pass in local macro for an array with all event names
  if (json.methods && json.methods.find(isPublicEventMethod)) {
    results.push({
      name: "listen",
      body: getTemplate('/methods/listen', templates),
      declaration: getTemplate('/declarations/listen', templates)
    })

    results.push({
      name: "once",
      body: getTemplate('/methods/once', templates),
      declaration: getTemplate('/declarations/once', templates)
    })
    
    results.push({
      name: "clear",
      body: getTemplate('/methods/clear', templates),
      declaration: getTemplate('/declarations/clear', templates)
    })    
  }

  results.sort((a, b) => a.name.localeCompare(b.name))

  return results
}

// TODO: this is called too many places... let's reduce that to just generateMethods
function insertMethodMacros(template, methodObj, json, templates, examples={}) {
  const moduleName = getModuleName(json)

  const info = {
    title: moduleName
  }
  const method = {
    name: methodObj.name,
    params: methodObj.params.map(p => p.name).join(', '),
    transforms: null,
    alternative: null,
    deprecated: isDeprecatedMethod(methodObj),
    context: []
  }

  if (isEventMethod(methodObj) && methodObj.params.length > 1) {
    method.context = methodObj.params.filter(p => p.name !== 'listen').map(p => p.name)
  }

  if (getAlternativeMethod(methodObj)) {
    method.alternative = getAlternativeMethod(methodObj)
  }

  const flattenedMethod = localizeDependencies(methodObj, json)

  if (hasMethodAttributes(flattenedMethod)) {
    method.transforms = {
      methods: getMethodAttributes(flattenedMethod)
    }
  }

  const paramDelimiter = config.operators ? config.operators.paramDelimiter : ', '

  const temporalItemName = isTemporalSetMethod(methodObj) ? methodObj.result.schema.items && methodObj.result.schema.items.title || 'Item' : ''
  const temporalAddName = isTemporalSetMethod(methodObj) ? `on${temporalItemName}Available` : ''
  const temporalRemoveName = isTemporalSetMethod(methodObj) ? `on${temporalItemName}Unvailable` : ''
  const params = methodObj.params && methodObj.params.length ? getTemplate('/sections/parameters', templates) + methodObj.params.map(p => insertParameterMacros(getTemplate('/parameters/default', templates), p, methodObj, json)).join(paramDelimiter) : ''
  const paramsRows = methodObj.params && methodObj.params.length ? methodObj.params.map(p => insertParameterMacros(getTemplate('/parameters/default', templates), p, methodObj, json)).join('') : ''
  const paramsAnnotations = methodObj.params && methodObj.params.length ? methodObj.params.map(p => insertParameterMacros(getTemplate('/parameters/annotations', templates), p, methodObj, json)).join('') : ''
  const paramsJson = methodObj.params && methodObj.params.length ? methodObj.params.map(p => insertParameterMacros(getTemplate('/parameters/json', templates), p, methodObj, json)).join('') : ''

  const deprecated = methodObj.tags && methodObj.tags.find(t => t.name === 'deprecated')
  const deprecation = deprecated ? deprecated['x-since'] ? `since version ${deprecated['x-since']}` : '' : ''

  const capabilities = getTemplate('/sections/capabilities', templates) + insertCapabilityMacros(getTemplate('/capabilities/default', templates), methodObj.tags.find(t => t.name === "capabilities"), methodObj, json)

  const result = JSON.parse(JSON.stringify(methodObj.result))
  const event = JSON.parse(JSON.stringify(methodObj))
  
  if (isEventMethod(methodObj)) {
    result.schema = JSON.parse(JSON.stringify(getPayloadFromEvent(methodObj)))
    event.result.schema = getPayloadFromEvent(event)
    event.params = event.params.filter(p => p.name !== 'listen')
  } 

  const eventParams = event.params && event.params.length ? getTemplate('/sections/parameters', templates) + event.params.map(p => insertParameterMacros(getTemplate('/parameters/default', templates), p, event, json)).join('') : ''
  const eventParamsRows = event.params && event.params.length ? event.params.map(p => insertParameterMacros(getTemplate('/parameters/default', templates), p, event, json)).join('') : ''

  let itemName = ''
  let itemType = ''

  // grab some related methdos in case they are output together in a single template file
  const puller = json.methods.find(method => method.tags.find(tag => tag['x-pulls-for'] === methodObj.name))
  const pullsFor = methodObj.tags.find(t => t['x-pulls-for']) && json.methods.find(method => method.name === methodObj.tags.find(t => t['x-pulls-for'])['x-pulls-for'])
  const pullerTemplate = (puller ? insertMethodMacros(getTemplate('/codeblocks/puller', templates), puller, json, templates, examples) : '')
  const setter = getSetterFor(methodObj.name, json)
  const setterTemplate = (setter ? insertMethodMacros(getTemplate('/codeblocks/setter', templates), setter, json, templates, examples) : '')
  const subscriber = json.methods.find(method => method.tags.find(tag => tag['x-alternative'] === methodObj.name))
  const subscriberTemplate = (subscriber ? insertMethodMacros(getTemplate('/codeblocks/subscriber', templates), subscriber, json, templates, examples) : '')
  const setterFor = methodObj.tags.find(t => t.name === 'setter') && methodObj.tags.find(t => t.name === 'setter')['x-setter-for'] || ''
  const pullsResult = (puller || pullsFor) ? localizeDependencies(pullsFor || methodObj, json).params[1].schema : null
  const pullsParams = (puller || pullsFor) ? localizeDependencies(getPayloadFromEvent(puller || methodObj), json, null, {mergeAllOfs: true}).properties.parameters : null
  const pullsResultType = pullsResult && types.getSchemaShape(pullsResult, json, { destination: state.destination, section: state.section })
  const pullsForType = pullsResult && types.getSchemaType(pullsResult, json, { destination: state.destination, section: state.section  })
  const pullsParamsType = pullsParams ? types.getSchemaShape(pullsParams, json, { destination: state.destination, section: state.section  }) : ''
 
  let seeAlso = ''
  
  if (isPolymorphicPullMethod(methodObj) && pullsForType) {
    seeAlso = `See also: [${pullsForType}](#${pullsForType.toLowerCase()}-1)` // this assumes the schema will be after the method...
  }
  else if (methodObj.tags.find(t => t.name === 'polymorphic-pull')) {
    const type = method.name[0].toUpperCase() + method.name.substring(1)
    seeAlso = `See also: [${type}](#${type.toLowerCase()}-1)` // this assumes the schema will be after the method...
  }

  if (isTemporalSetMethod(methodObj)) {
      itemName = result.schema.items.title || 'item'
      itemName = itemName.charAt(0).toLowerCase() + itemName.substring(1)
      itemType = types.getSchemaType(result.schema.items, json, { destination: state.destination, section: state.section  })
  }

  template = insertExampleMacros(template, examples[methodObj.name] || [], methodObj, json, templates)

  template = template.replace(/\$\{method\.name\}/g, method.name)
    .replace(/\$\{method\.summary\}/g, methodObj.summary)
    .replace(/\$\{method\.description\}/g, methodObj.description
    || methodObj.summary)
    // Parameter stuff
    .replace(/\$\{method\.params\}/g, params)
    .replace(/\$\{method\.params\.table\.rows\}/g, paramsRows)
    .replace(/\$\{method\.params\.annotations\}/g, paramsAnnotations)
    .replace(/\$\{method\.params\.json\}/g, paramsJson)
    .replace(/\$\{method\.params\.list\}/g, method.params)
    .replace(/\$\{method\.params\.array\}/g, JSON.stringify(methodObj.params.map(p => p.name)))
    .replace(/\$\{method\.params\.count}/g, methodObj.params ? methodObj.params.length : 0)
    .replace(/\$\{if\.params\}(.*?)\$\{end\.if\.params\}/gms, method.params.length ? '$1' : '')
    .replace(/\$\{if\.context\}(.*?)\$\{end\.if\.context\}/gms, event.params.length ? '$1' : '')
    // Typed signature stuff
    .replace(/\$\{method\.signature\}/g, types.getMethodSignature(methodObj, json, { isInterface: false, destination: state.destination, section: state.section  }))
    .replace(/\$\{method\.signature\.params\}/g, types.getMethodSignatureParams(methodObj, json, { destination: state.destination, section: state.section  }))
    .replace(/\$\{method\.context\}/g, method.context.join(', '))
    .replace(/\$\{method\.context\.array\}/g, JSON.stringify(method.context))
    .replace(/\$\{method\.deprecation\}/g, deprecation)
    .replace(/\$\{method\.Name\}/g, method.name[0].toUpperCase() + method.name.substr(1))
    .replace(/\$\{event\.name\}/g, method.name.toLowerCase()[2] + method.name.substr(3))
    .replace(/\$\{event\.params\}/g, eventParams)
    .replace(/\$\{event\.params\.table\.rows\}/g, eventParamsRows)
    .replace(/\$\{event\.signature\.params\}/g, types.getMethodSignatureParams(event, json, { destination: state.destination, section: state.section  }))
    .replace(/\$\{info\.title\}/g, info.title)
    .replace(/\$\{info\.TITLE\}/g, info.title.toUpperCase())
    .replace(/\$\{method\.property\.immutable\}/g, hasTag(methodObj, 'property:immutable'))
    .replace(/\$\{method\.property\.readonly\}/g, !getSetterFor(methodObj.name, json))
    .replace(/\$\{method\.temporalset\.add\}/g, temporalAddName)
    .replace(/\$\{method\.temporalset\.remove\}/g, temporalRemoveName)
    .replace(/\$\{method\.transforms}/g, JSON.stringify(method.transforms))
    .replace(/\$\{method\.seeAlso\}/g, seeAlso)
    .replace(/\$\{method\.item\}/g, itemName)
    .replace(/\$\{method\.item\.type\}/g, itemType)
    .replace(/\$\{method\.capabilities\}/g, capabilities)
    .replace(/\$\{method\.result\.name\}/g, result.name)
    .replace(/\$\{method\.result\.summary\}/g, result.summary)
    .replace(/\$\{method\.result\.link\}/g, getLinkForSchema(result.schema, json, {name : result.name})) //, baseUrl: options.baseUrl
    .replace(/\$\{method\.result\.type\}/g, types.getSchemaType(result.schema, json, {name: result.name, title: true, asPath: false, destination: state.destination })) //, baseUrl: options.baseUrl
    .replace(/\$\{event\.result\.type\}/, isEventMethod(methodObj) ? types.getSchemaType(result.schema, json, { name: result.name, destination: state.destination, event: true, description: methodObj.result.summary, asPath: false }): '') //, baseUrl: options.baseUrl
    .replace(/\$\{method\.result\}/g,  generateResult(result.schema, json, templates, { name : result.name }))
    .replace(/\$\{method\.example\.value\}/g,  JSON.stringify(methodObj.examples[0].result.value))
    .replace(/\$\{method\.alternative\}/g, method.alternative)
    .replace(/\$\{method\.alternative.link\}/g, '#'+(method.alternative || "").toLowerCase())
    .replace(/\$\{method\.pulls\.for\}/g, pullsFor ? pullsFor.name : '' )
    .replace(/\$\{method\.pulls\.type\}/g, pullsForType)
    .replace(/\$\{method\.pulls\.result\}/g, pullsResultType)
    .replace(/\$\{method\.pulls\.params.type\}/g, pullsParams ? pullsParams.title : '')
    .replace(/\$\{method\.pulls\.params\}/g, pullsParamsType)
    .replace(/\$\{method\.setter\.for\}/g, setterFor )
    .replace(/\$\{method\.puller\}/g, pullerTemplate) // must be last!!
    .replace(/\$\{method\.setter\}/g, setterTemplate) // must be last!!
    .replace(/\$\{method\.subscriber\}/g, subscriberTemplate) // must be last!!

  if (method.deprecated) {
    template = template.replace(/\$\{if\.deprecated\}(.*?)\$\{end\.if\.deprecated\}/gms, '$1')
  }
  else {
    template = template.replace(/\$\{if\.deprecated\}(.*?)\$\{end\.if\.deprecated\}/gms, '')
  }

  // method.params[n].xxx macros
  const matches = [...template.matchAll(/\$\{method\.params\[([0-9]+)\]\.type\}/g)]
  matches.forEach(match => {
    const index = parseInt(match[1])
    template = template.replace(/\$\{method\.params\[([0-9]+)\]\.type\}/g, types.getSchemaType(methodObj.params[index].schema, json, { destination: state.destination }))
    template = template.replace(/\$\{method\.params\[([0-9]+)\]\.name\}/g, methodObj.params[index].name)
  })
  
  // Note that we do this twice to ensure all recursive macros are resolved
  template = insertExampleMacros(template, examples[methodObj.name] || [], methodObj, json, templates)

  return template
}

function insertExampleMacros(template, examples, method, json, templates) {

  let content = ''

  if (!examples) return template

  let originator

  if (isPolymorphicPullMethod(method)) {
    originator = json.methods.find(m => m.name === method.tags.find(t => t['x-pulls-for'])['x-pulls-for'])
  }

  let index = -1
  examples.forEach(example => {
    index++
    let code = getTemplate('/codeblocks/example', templates)
    let first = true
    let languages = ''
    Object.entries(example.languages).forEach(([name, language]) => {
      let languageContent = language.template //getTemplateForExample(method, templates)
      // wrap example in collapsible HTML if not first
      if (!first) {
        languageContent = '<details>\n' + languageContent.replace(/\$\{example\.language\}(.*?)\n/, '<summary>$${example.language}$1</summary>') + '</details>'
      }

      first = false

      const formatParams = (params, delimit, pretty = false) => params.map(p => JSON.stringify((example.json.params.find(x => x.name === p.name) || { value: null }).value, null, pretty ? '  ' : null)).join(delimit)
      let indent = ' '.repeat(json.info.title.length + method.name.length + 2)
      let params = formatParams(method.params, ', ')
      if (params.length + indent > 80) {
          params = formatParams(method.params, ',\n', true)
          params = params.split('\n')
          let first = params.shift()
          params = params.map(p => indent + p)
          params.unshift(first)
          params = params.join('\n')
      }

      languageContent = languageContent
                        .replace(/\$\{example\.code\}/g, language.code)
                        .replace(/\$\{example\.name\}/g, example.json.name)
                        .replace(/\$\{example\.language\}/g, name)
                        .replace(/\$\{example\.langcode\}/g, language.langcode)

                        .replace(/\$\{method\.result\.name\}/g, method.result.name)
                        .replace(/\$\{method\.name\}/g, method.name)
                        .replace(/\$\{example\.params\}/g, params)
                        .replace(/\$\{example\.result\}/g, language.result)
                        .replace(/\$\{example\.result\.item\}/g, Array.isArray(example.json.result.value) ? JSON.stringify(example.json.result.value[0], null, '\t') : '')
                        .replace(/\$\{module\}/g, json.info.title)

      const matches = [...languageContent.matchAll(/\$\{method\.params\[([0-9]+)\]\.example\.value\}/g)]
      matches.forEach(match => {
        const paramIndex = parseInt(match[1])
        let indent = 0
        while (match.index-indent >= 0 && match.input[match.index-indent] !== '\n') {
          indent++
        }
        const value = JSON.stringify(method.examples[index].params[paramIndex].value, null, '\t').split('\n').map( (line, i) => i > 0 ? ' '.repeat(indent) + line : line).join('\n')
        languageContent = languageContent.replace(/\$\{method\.params\[([0-9]+)\]\.example\.value\}/g, value)
      })
                

      if (originator) {
        const originalExample = originator.examples.length > index ? originator.examples[index] : originator.examples[0]
        const matches = [...languageContent.matchAll(/\$\{originator\.params\[([0-9]+)\]\.example\.value\}/g)]
        matches.forEach(match => {
          const paramIndex = parseInt(match[1])
          let indent = 0
          while (match.index-indent >= 0 && match.input[match.index-indent] !== '\n') {
            indent++
          }
          const value = JSON.stringify(originalExample.params[paramIndex].value, null, '\t').split('\n').map( (line, i) => i > 0 ? ' '.repeat(indent) + line : line).join('\n')
          languageContent = languageContent.replace(/\$\{originator\.params\[([0-9]+)\]\.example\.value\}/g, value)
        })
      }

      languages += languageContent
    })

    code = code
      .replace(/\$\{example\.name\}/g, example.json.name)
      .replace(/\$\{example\.title\}/g, example.json.name)
      .replace(/\$\{example\.name\}/g, example.json.name)
      .replace(/\$\{example\.languages\}/g, languages)

    content += code
  })

  return template.replace(/\$\{method\.examples\}/g, content)
}

function generateResult(result, json, templates, { name = '' } = {}) {

  const type = types.getSchemaType(result, json, { name: name, destination: state.destination, section: state.section  })

  if (result.type === 'object' && result.properties) {
    let content = getTemplate('/types/object', templates).split('\n')

    for (var i=0; i<content.length; i++) {
      if (content[i].indexOf("${property}") >= 0) {
        content[i] = Object.entries(result.properties).map(([title, property]) => insertSchemaMacros(content[i], title, property, json)).join('\n')
      }
    }

    return insertSchemaMacros(content.join('\n'), name, result, json)
  }
  else if (type === 'string' && Array.isArray(result.enum)) {
    return insertSchemaMacros(getTemplate('/types/enum', templates), name, result, json)
  }
  else if (result.$ref) {
    const link = getLinkForSchema(result, json, { name: name})

    // if we get a real link use it
    if (link !== '#') {
      return `[${types.getSchemaType(result, json, { destination: state.destination, section: state.section  })}](${link})`
    }
    // otherwise this was a schema with no title, and we'll just copy it here
    else {
      const schema = localizeDependencies(result, json)
      return getTemplate('/types/default', templates)
              .replace(/\$\{type\}/, types.getSchemaShape(schema, json, { name: result.$ref.split("/").pop() }))
    }
  }
  else {
    return insertSchemaMacros(getTemplate('/types/default', templates), name, result, json)
  }
}

function insertSchemaMacros(template, title, schema, module) {
  return template.replace(/\$\{property\}/g, title)
          .replace(/\$\{type\}/g, types.getSchemaType(schema, module, { name: title, destination: state.destination, section: state.section, code: false }))
          .replace(/\$\{type.link\}/g, getLinkForSchema(schema, module, { name: title }))
          .replace(/\$\{description\}/g, schema.description || '')
          .replace(/\$\{name\}/g, title || '')
}

function insertParameterMacros(template, param, method, module) {

//| `${method.param.name}` | ${method.param.type} | ${method.param.required} | ${method.param.summary} ${method.param.constraints} |

  let constraints = getSchemaConstraints(param, module)
  let type = types.getSchemaType(param.schema, module, { name: param.name, destination: state.destination, section: state.section, code: false, link: false, title: true, asPath: false, expandEnums: false }) //baseUrl: options.baseUrl
  let typeLink = getLinkForSchema(param.schema, module, { name: param.name })
  let jsonType = types.getJsonType(param.schema, module, { name: param.name, destination: state.destination, section: state.section, code: false, link: false, title: true, asPath: false, expandEnums: false })

  if (constraints && type) {
      constraints = '<br/>' + constraints
  }

  return template
      .replace(/\$\{method.param.name\}/g, param.name)
      .replace(/\$\{method.param.Name\}/g, param.name[0].toUpperCase() + param.name.substring(1))
      .replace(/\$\{method.param.summary\}/g, param.summary || '')
      .replace(/\$\{method.param.required\}/g, param.required || 'false')
      .replace(/\$\{method.param.type\}/g, type)
      .replace(/\$\{json.param.type\}/g, jsonType)
      .replace(/\$\{method.param.link\}/g, getLinkForSchema(param.schema, module, { name: param.name} )) //getType(param))
      .replace(/\$\{method.param.constraints\}/g, constraints) //getType(param)) 
}

function insertCapabilityMacros(template, capabilities, method, module) {
  const content = []
  const roles = ['x-uses', 'x-manages']

  roles.forEach(role => {
    if (capabilities[role] && capabilities[role].length) {
      content.push(template.replace(/\$\{role\}/g, role.split('-').pop())
      .replace(/\$\{capability\}/g, capabilities[role].join('<br/>'))) // Warning, hack!
    }
  })

  if (capabilities['x-provides']) {
    content.push(template.replace(/\$\{role\}/g, 'provides')
    .replace(/\$\{capability\}/g, capabilities['x-provides']))
}

  return content.join()
}
 
function generateProviderInterfaces(json, templates) {
  const interfaces = getProvidedCapabilities(json)
  let template = getTemplate('/sections/provider-interfaces', templates)
  const providers = reduce((acc, capability) => {
    const template = insertProviderInterfaceMacros(getTemplate('/codeblocks/provider', templates), capability, json, templates)

    return acc + template
  }, '', interfaces)

  return interfaces.length ? template.replace(/\$\{providers\.list\}/g, providers) : ''
}

function insertProviderInterfaceMacros(template, capability, moduleJson = {}, templates) {
  const iface = getProviderInterface(capability, moduleJson, { destination: state.destination, section: state.section })//.map(method => { method.name = method.name.charAt(9).toLowerCase() + method.name.substr(10); return method } )

  const uglyName = capability.split(":").slice(-2).map(capitalize).reverse().join('') + "Provider"
  let name = iface.length === 1 ? iface[0].name.charAt(0).toUpperCase() + iface[0].name.substr(1) + "Provider" : uglyName

  if (moduleJson.info['x-interface-names']) {
    name = moduleJson.info['x-interface-names'][capability] || name
  }

  let interfaceShape = getTemplate('/codeblocks/interface', templates)

  interfaceShape = interfaceShape.replace(/\$\{name\}/g, name)
                                  .replace(/\$\{capability\}/g, capability)
                                  .replace(/[ \t]*\$\{methods\}[ \t]*\n/g, iface.map(method => `\t${types.getMethodSignature(method, moduleJson, { destination: state.destination, section: state.section, isInterface: true })}`).join('\n') + '\n')

  if (iface.length === 0) {
      template = template.replace(/\$\{provider\.methods\}/gms, '')
  }
  else {
      let regex = /\$\{provider\.methods\}/gms
      let match = template.match(regex)

      let methodsBlock = ''
   
      // insert the standard method templates for each provider
      if (match) {
          iface.forEach(method => {
              // add a tag to pick the correct template
              method.tags.unshift({
                  name: 'provider'
              })
              const parametersSchema = method.params[0].schema
              const parametersShape = types.getSchemaShape(parametersSchema, moduleJson, { destination: state.destination, section: state.section })
              let methodBlock = insertMethodMacros(getTemplateForMethod(method, templates), method, moduleJson, templates)
              methodBlock = methodBlock.replace(/\${parameters\.shape\}/g, parametersShape)
              const hasProviderParameters = parametersSchema && parametersSchema.properties && Object.keys(parametersSchema.properties).length > 0
              if (hasProviderParameters) {
                  const lines = methodBlock.split('\n')
                  for (let i = lines.length - 1; i >= 0; i--) {
                      if (lines[i].match(/\$\{provider\.param\.[a-zA-Z]+\}/)) {
                          let line = lines[i]
                          lines.splice(i, 1)
                          line = insertProviderParameterMacros(line, method.params[0].schema, moduleJson)
                          lines.splice(i++, 0, line)
                      }
                  }
                  methodBlock = lines.join('\n')    
              }
              else {
                  methodBlock = methodBlock.replace(/\$\{if\.provider\.params\}.*?\$\{end\.if\.provider\.params\}/gms, '')
              }
              methodsBlock += methodBlock
          })

          match = template.match(regex)
          template = template.replace(regex, methodsBlock)
      }

      regex = /\$\{provider\.interface\.start\}.*?\$\{provider\.interface\.end\}/s
      
      // insert the granular method details for any ${provider.method.start} loops
      while (match = template.match(regex)) {
          let methodsBlock = ''
  
          const indent = (str, padding) => {
              let first = true
              return str.split('\n').map(line => {
                  if (first) {
                      first = false
                      return line
                  }
                  else {
                      return padding + line
                  }
              }).join('\n')
          }

          let i = 1
          iface.forEach(method => {

              methodsBlock += match[0].replace(/\$\{provider\.interface\.name\}/g, method.name)
                                      .replace(/\$\{provider\.interface\.Name\}/g, method.name.charAt(0).toUpperCase() + method.name.substr(1))

                                      // first check for indented lines, and do the fancy indented replacement
                                      .replace(/^([ \t]+)(.*?)\$\{provider\.interface\.example\.result\}/gm, '$1$2' + indent(JSON.stringify(method.examples[0].result.value, null, '    '), '$1'))
                                      .replace(/^([ \t]+)(.*?)\$\{provider\.interface\.example\.parameters\}/gm, '$1$2' + indent(JSON.stringify(method.examples[0].params[0].value, null, '    '), '$1'))
                                      // okay now just do the basic replacement (a single regex for both was not fun)
                                      .replace(/\$\{provider\.interface\.example\.result\}/g, JSON.stringify(method.examples[0].result.value))
                                      .replace(/\$\{provider\.interface\.example\.parameters\}/g, JSON.stringify(method.examples[0].params[0].value))

                                      .replace(/\$\{provider\.interface\.example\.correlationId\}/g, JSON.stringify(method.examples[0].params[1].value.correlationId))

                                      // a set of up to three RPC "id" values for generating intersting examples with matching ids
                                      .replace(/\$\{provider\.interface\.i\}/g, i)
                                      .replace(/\$\{provider\.interface\.j\}/g, (i+iface.length))
                                      .replace(/\$\{provider\.interface\.k\}/g, (i+2*iface.length))

              i++
          })
          methodsBlock = methodsBlock.replace(/\$\{provider\.interface\.[a-zA-Z]+\}/g, '')
          template = template.replace(regex, methodsBlock)
      }        
  }

  // TODO: JSON-RPC examples need to use ${provider.interface} macros, but we're replacing them globally instead of each block
  // there's examples of this in methods, i think

  template = template.replace(/\$\{provider\}/g, name)
  template = template.replace(/\$\{interface\}/g, interfaceShape)
  template = template.replace(/\$\{capability\}/g, capability)

  return template
}

function insertProviderParameterMacros(data = '', parameters, module = {}, options = {}) {

  if (!parameters || !parameters.properties) {
      return ''
  }

  let result = ''

  Object.entries(parameters.properties).forEach(([name, param]) => {
      let constraints = getSchemaConstraints(param, module)
      let type = types.getSchemaType(param, module, { destination: state.destination, section: state.section, code: true, link: true, title: true, asPath: options.asPath, baseUrl: options.baseUrl })

      if (constraints && type) {
          constraints = '<br/>' + constraints
      }

      result += data
          .replace(/\$\{provider.param.name\}/, name)
          .replace(/\$\{provider.param.summary\}/, param.description || '')
          .replace(/\$\{provider.param.required\}/, (parameters.required && parameters.required.includes(name)) || 'false')
          .replace(/\$\{provider.param.type\}/, type)
          .replace(/\$\{provider.param.constraints\}/, constraints) + '\n'
  })

  return result
}

export {
  generateMacros,
  insertMacros,
  generateAggregateMacros,
  insertAggregateMacros,
}

export default {
  generateMacros,
  insertMacros,
  generateAggregateMacros,
  insertAggregateMacros,
  setTyper,
  setConfig
}<|MERGE_RESOLUTION|>--- conflicted
+++ resolved
@@ -65,10 +65,7 @@
 }
 
 const capitalize = str => str[0].toUpperCase() + str.substr(1)
-<<<<<<< HEAD
 const hasMethodsSchema = (json, options) => json.methods && json.methods.length
-=======
->>>>>>> 6de44905
 
 const setTyper = (t) => {
   types = t
@@ -324,12 +321,7 @@
 
   const imports = generateImports(obj, templates)
   const initialization = generateInitialization(obj, templates)
-<<<<<<< HEAD
-  const enums = generateEnums(obj, templates)
-  const enumsConversion = generateEnumsConversion(obj, templates)
-=======
   const enums = generateEnums(obj, templates, { destination : (options.destination ? options.destination : '') })
->>>>>>> 6de44905
   const eventsEnum = generateEvents(obj, templates)
   const examples = generateExamples(obj, templates, languages)
 
@@ -501,11 +493,7 @@
   return content
 }
 
-<<<<<<< HEAD
-const isEnumType = x => x.type === 'string' && Array.isArray(x.enum)
-=======
 const isEnumType = x => x.type !== 'undefined' && x.type === 'string' && Array.isArray(x.enum)
->>>>>>> 6de44905
 
 const getProperties = x => {
    return Array.isArray(x.properties) ? x.properties[0] : x.properties
@@ -514,14 +502,8 @@
 const isEnumProperties = schema => compose(
     getProperties,
     filter(enm => enm),
-<<<<<<< HEAD
-    map(enm => (enm.length > 0)),
-    map(filter(isEnumType)),
-    map(props => props.map(([k, v]) => v)),
-=======
     map(filter(enm => enm)),
     map(props => props.map(([k, v]) => ((v.type === 'object') ? isEnumProperties(v) : ((v.type === 'array') ? isEnumType(v.items[0] ? v.items[0] : v.items): isEnumType(v))))),
->>>>>>> 6de44905
     map(Object.entries),
     filter(schema => isObject(schema))
 )(schema)
@@ -531,15 +513,6 @@
     filter(enm => enm),
     map(filter(isEnumType)),
     map(props => props.map(([k, v]) => {
-<<<<<<< HEAD
-      if (isEnumType(v) == true) {
-        let type = Object.assign({}, v)
-        type.title = k
-        return type
-      } else {
-        return v
-      }
-=======
       let enm = v
       if (isEnumType(v) == true) {
         enm = Object.assign({}, v)
@@ -551,16 +524,11 @@
         enm.title = k
       }
       return enm
->>>>>>> 6de44905
     })),
     map(Object.entries),
     filter(schema => isObject(schema))
 )(schema)
 
-<<<<<<< HEAD
-
-=======
->>>>>>> 6de44905
 const convertEnumTemplate = (sch, templateName, templates) => {
   const template = getTemplate(templateName, templates).split('\n')
   let schema = isEnumType(sch) ? sch : getEnumProperties(sch)
@@ -571,13 +539,9 @@
         return template[i].replace(/\$\{key\}/g, safeName)
                           .replace(/\$\{value\}/g, value)
       }).join('\n')
-<<<<<<< HEAD
-      template[i] = template[i].replace(/,*$/, '');
-=======
       if (!templateName.includes(".cpp")) {
         template[i] = template[i].replace(/,*$/, '');
       }
->>>>>>> 6de44905
     }
   }
   return template.join('\n')
@@ -602,22 +566,7 @@
       return template ? template.replace(/\$\{schema.list\}/g, val.trimEnd()) : val
     }),
     map(reduce((acc, val) => acc.concat(val).concat('\n'), '')),
-<<<<<<< HEAD
-    map(map((schema) => convertEnumTemplate(schema, '/types/enum', templates))),
-    map(enumFinder),
-    getSchemas
-  )(json)
-}
-
-const generateEnumsConversion = (json, templates) => {
-  return compose(
-    option(''),
-    map(val => val ? getTemplate('/sections/enum_conversion', templates).replace(/\$\{schema.list\}/g, val.trimEnd()): ''),
-    map(reduce((acc, val) => acc.concat(val).concat('\n'), '')),
-    map(map((schema) => convertEnumTemplate(schema, '/types/enum_conversion', templates))),
-=======
     map(map((schema) => convertEnumTemplate(schema, suffix ? `/types/enum.${suffix}` : '/types/enum', templates))),
->>>>>>> 6de44905
     map(enumFinder),
     getSchemas
   )(json)
