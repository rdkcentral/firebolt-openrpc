/*
 * Copyright 2021 Comcast Cable Communications Management, LLC
 *
 * Licensed under the Apache License, Version 2.0 (the "License");
 * you may not use this file except in compliance with the License.
 * You may obtain a copy of the License at
 *
 * http://www.apache.org/licenses/LICENSE-2.0
 *
 * Unless required by applicable law or agreed to in writing, software
 * distributed under the License is distributed on an "AS IS" BASIS,
 * WITHOUT WARRANTIES OR CONDITIONS OF ANY KIND, either express or implied.
 * See the License for the specific language governing permissions and
 * limitations under the License.
 *
 * SPDX-License-Identifier: Apache-2.0
 */

import helpers from 'crocks/helpers/index.js'
const { compose, getPathOr } = helpers
import safe from 'crocks/Maybe/safe.js'
import find from 'crocks/Maybe/find.js'
import getPath from 'crocks/Maybe/getPath.js'
import pointfree from 'crocks/pointfree/index.js'
const { chain, filter, option, map, reduce } = pointfree
import logic from 'crocks/logic/index.js'
const { and, not } = logic
import isString from 'crocks/core/isString.js'
import predicates from 'crocks/predicates/index.js'
const { isObject, isArray, propEq, pathSatisfies, propSatisfies } = predicates

import { isRPCOnlyMethod, isProviderInterfaceMethod, getProviderInterface, getPayloadFromEvent, providerHasNoParameters, isTemporalSetMethod, hasMethodAttributes, getMethodAttributes, isEventMethodWithContext, getSemanticVersion, getSetterFor, getProvidedCapabilities, isPolymorphicPullMethod, hasPublicAPIs, isAllowFocusMethod, hasAllowFocusMethods, createPolymorphicMethods, isExcludedMethod, isCallsMetricsMethod, getProvidedInterfaces } from '../shared/modules.mjs'
import { extension, getNotifier, name as methodName, name, provides } from '../shared/methods.mjs'
import isEmpty from 'crocks/core/isEmpty.js'
import { getReferencedSchema, getLinkedSchemaPaths, getSchemaConstraints, isSchema, localizeDependencies, isDefinitionReferencedBySchema, mergeAnyOf, mergeOneOf, getSafeEnumKeyName, getAllValuesForName } from '../shared/json-schema.mjs'

import Types from './types.mjs'

// util for visually debugging crocks ADTs
const _inspector = obj => {
  if (obj.inspect) {
    console.log(obj.inspect())
  } else {
    console.log(obj)
  }
}

let config = {
  copySchemasIntoModules: false,
  extractSubSchemas: false,
  unwrapResultObjects: false,
  excludeDeclarations: false,
  extractProviderSchema: false,
}

const state = {
  typeTemplateDir: 'types'
}

const capitalize = str => str[0].toUpperCase() + str.substr(1)

const indent = (str, paddingStr, repeat = 1, endRepeat = 0) => {
  let first = true
  let padding = ''
  for (let i = 0; i < repeat; i++) {
    padding += paddingStr
  }

  let length = str.split('\n').length - 1
  let endPadding = ''
  for (let i = 0; length && i < endRepeat; i++) {
    endPadding += paddingStr
  }

  return str.split('\n').map((line, index) => {
    if (first) {
      first = false
      return line
    }
    else if (index === length && endPadding) {
      return endPadding + line
    }
    else {
      return padding + line
    }
  }).join('\n')
}

const setConfig = (c) => {
  config = c
}

const getTemplate = (name, templates) => {
  return templates[Object.keys(templates).find(k => k === name)] || templates[Object.keys(templates).find(k => k.startsWith(name + '.'))] || ''
}

const getTemplateTypeForMethod = (method, type, templates) => {
  const name = method.tags ? (isAllowFocusMethod(method) && Object.keys(templates).find(name => name.startsWith(`/${type}/allowsFocus.`))) ? 'allowsFocus' : (method.tags.map(tag => tag.name.split(":").shift()).find(tag => Object.keys(templates).find(name => name.startsWith(`/${type}/${tag}.`)))) || 'default' : 'default'
  const path = `/${type}/${name}`
  return getTemplate(path, templates)
}

const getTemplateForMethod = (method, templates, templateDir) => {
  return getTemplateTypeForMethod(method, templateDir, templates)
}

const getTemplateForDeclaration = (method, templates, templateDir) => {
  return getTemplateTypeForMethod(method, templateDir, templates)
}

const getTemplateForExample = (method, templates) => {
  return getTemplateTypeForMethod(method, 'examples', templates)
}

const getTemplateForExampleResult = (method, templates) => {
  const template = getTemplateTypeForMethod(method, 'examples/results', templates)
  return template || JSON.stringify(method.examples[0].result.value, null, '\t')
}

const getLinkForSchema = (schema, json) => {
  const dirs = config.createModuleDirectories
  const copySchemasIntoModules = config.copySchemasIntoModules
  const definitions = json.definitions || json.components.schemas

  const type = Types.getSchemaType(schema, json, { templateDir: state.typeTemplateDir, namespace: !config.copySchemasIntoModules })

  // local - insert a bogus link, that we'll update later based on final table-of-contents
  if (definitions && definitions[type]) {
    return `#\$\{LINK:schema:${type}\}`
  }
  else {
    const [group, schema] = Object.entries(definitions).find(([key, value]) => definitions[key] && definitions[key][type]) || [null, null]
    if (group && schema) {
      if (copySchemasIntoModules) {
        return `#\$\{LINK:schema:${type}\}`
      }
      else {
        const base = dirs ? '..' : '.'
        if (dirs) {
          return `${base}/${group}/schemas/#${type}`
        }
        else {
          return `${base}/schemas/${group}.md#${type}`
        }
      }
    }
  }

  return '#'
}

// Maybe methods array of objects
const getMethods = compose(
  map(filter(isObject)),
  chain(safe(isArray)),
  getPath(['methods'])
)

const getSchemas = compose(
  map(Object.entries), // Maybe Array<Array<key, value>>
  chain(safe(isObject)), // Maybe Object
  getPath(['components', 'schemas']) // Maybe any
)

// TODO: import from shared/modules.mjs
const isDeprecatedMethod = compose(
  option(false),
  map(_ => true),
  chain(find(propEq('name', 'deprecated'))),
  getPath(['tags'])
)

const getAlternativeMethod = compose(
  option(null),
  map(tag => tag['x-alternative']),
  chain(find(propSatisfies('x-alternative', not(isEmpty)))),
  getPath(['tags'])
)

// TODO: import from shared/modules.mjs
const isPublicEventMethod = and(
  compose(
    option(true),
    map(_ => false),
    chain(find(propEq('name', 'rpc-only'))),
    getPath(['tags'])
  ),
  compose(
    option(false),
    map(_ => true),
    chain(
      find(
        and(
          propEq('name', 'event'),
          propSatisfies('x-provides', isEmpty)
        )
      )
    ),
    getPath(['tags'])
  )
)

// TODO: import from shared/modules.mjs
const isEventMethod = compose(
  option(false),
  map(_ => true),
  chain(find(propEq('name', 'event'))),
  getPath(['tags'])
)

const isSynchronousMethod = compose(
  option(false),
  map(_ => true),
  chain(find(propEq('name', 'synchronous'))),
  getPath(['tags'])
)

const methodHasExamples = compose(
  option(false),
  map(isObject),
  getPath(['examples', 0])
)

const validEvent = and(
  pathSatisfies(['name'], isString),
  pathSatisfies(['name'], x => x.match(/on[A-Z]/))
)

const hasTag = (method, tag) => {
  return method.tags && method.tags.filter(t => t.name === tag).length > 0
}

const isPropertyMethod = (m) => {
  return hasTag(m, 'property') || hasTag(m, 'property:immutable') || hasTag(m, 'property:readonly')
}

const eventHasOptionalParam = (event) => {
  return event.params.length && event.params.find(param => !(param.required && param.required === true))
}

const isOptionalParam = (param) => {
  return (!(param.required && param.required === true))
}

// Pick methods that call RCP out of the methods array
const rpcMethodsOrEmptyArray = compose(
  option([]),
  map(filter(not(isSynchronousMethod))),
  getMethods
)

// Pick events out of the methods array
const eventsOrEmptyArray = compose(
  option([]),
  map(filter(validEvent)),
  // Maintain the side effect of process.exit here if someone is violating the rules
  map(map(e => {
    if (!e.name.match(/on[A-Z]/)) {
      console.error(`ERROR: ${e.name} method is tagged as an event, but does not match the pattern "on[A-Z]"`)
      console.dir(e, { depth: 10 })
      process.kill(process.pid) // Using process.kill so that other worspaces all exit (and don't bury this error w/ logs)
    }
    return e
  })),
  map(filter(isPublicEventMethod)),
  getMethods
)

const temporalSets = compose(
  option([]),
  map(filter(isTemporalSetMethod)),
  getMethods
)

const callsMetrics = compose(
  option([]),
  map(filter(not(isExcludedMethod))),
  map(filter(isCallsMetricsMethod)),
  getMethods
)

const methodsWithXMethodsInResult = compose(
  option([]),
  map(filter(hasMethodAttributes)),
  getMethods
)

// Find all provided capabilities
const providedCapabilitiesOrEmptyArray = compose(
  option([]),
  map(caps => [... new Set(caps)]),
  map(map(m => m.tags.find(t => t['x-provides'])['x-provides'])), // grab the capabilty it provides
  map(filter(isProviderInterfaceMethod)),
  getMethods
)

// Pick providers out of the methods array
const providersOrEmptyArray = compose(
  option([]),
  map(filter(validEvent)),
  // Maintain the side effect of process.exit here if someone is violating the rules
  map(map(e => {
    if (!e.name.match(/on[A-Z]/)) {
      console.error(`ERROR: ${e.name} method is tagged as a provider, but does not match the pattern "on[A-Z]"`)
      console.dir(e, { depth: 10 })
      process.exit(1) // Non-zero exit since we don't want to continue. Useful for CI/CD pipelines.
    }
    return e
  })),
  map(filter(isProviderInterfaceMethod)),
  getMethods
)

// Pick deprecated methods out of the methods array
const deprecatedOrEmptyArray = compose(
  option([]),
  map(filter(isDeprecatedMethod)),
  getMethods
)

const props = compose(
  option([]),
  map(filter(m => isPropertyMethod(m))),
  getMethods
)

const getModuleName = json => {
  return json ? (json.title || (json.info ? json.info.title : 'Unknown')) : 'Unknown'
}

const makeEventName = x => methodName(x)[2].toLowerCase() + methodName(x).substr(3) // onFooBar becomes fooBar
const makeProviderMethod = x => x.name["onRequest".length].toLowerCase() + x.name.substr("onRequest".length + 1) // onRequestChallenge becomes challenge

//import { default as platform } from '../Platform/defaults'

const generateAggregateMacros = (server, additional, templates, library) => {
  return additional.reduce((acc, module) => {

    const infoMacros = generateInfoMacros(module)

    let template = getTemplate('/codeblocks/export', templates)
    if (template) {    
      acc.exports += insertInfoMacros(template + '\n', infoMacros)
    }

    template = getTemplate('/codeblocks/mock-import', templates)
    if (template && module.info) {
      console.log(`aggregate: ${module.info.title}`)
      console.dir(module.info)
      acc.mockImports += insertInfoMacros(template + '\n', infoMacros)
    }

    template = getTemplate('/codeblocks/mock-parameter', templates)
    if (template && module.info) {
      acc.mockObjects += insertInfoMacros(template + '\n', infoMacros)
    }

    return acc
  }, {
    exports: '',
    mockImports: '',
    mockObjects: '',
    version: getSemanticVersion(server),
    library: library
  })
}

const addContentDescriptorSubSchema = (descriptor, prefix, obj) => {
  const title = getPromotionNameFromContentDescriptor(descriptor, prefix)
  promoteSchema(descriptor, 'schema', title, obj, "#/components/schemas")
}

const getPromotionNameFromContentDescriptor = (descriptor, prefix) => {
  const subtitle = descriptor.schema.title || descriptor.name.charAt(0).toUpperCase() + descriptor.name.substring(1)
  return (prefix ? prefix.charAt(0).toUpperCase() + prefix.substring(1) : '') + subtitle
}

const promoteSchema = (location, property, title, document, destinationPath) => {
  const destination = getReferencedSchema(destinationPath, document)
  destination[title] = location[property]
  destination[title].title = title
  location[property] = {
    $ref: `${destinationPath}/${title}`
  }
}

// only consider sub-objects and sub enums to be sub-schemas
const isSubSchema = (schema) => schema.type === 'object' || (schema.type === 'string' && schema.enum)

// check schema is sub enum of array
const isSubEnumOfArraySchema = (schema) => (schema.type === 'array' && schema.items.enum)

const promoteAndNameSubSchemas = (server, client) => {
  const moduleTitle = server.info ? server.info.title : server.title
  
  // make a copy so we don't polute our inputs
  server = JSON.parse(JSON.stringify(server))
  // find anonymous method param or result schemas and name/promote them
  server.methods && server.methods.forEach(method => {
    method.params && method.params.forEach(param => {
      if (isSubSchema(param.schema)) {
        addContentDescriptorSubSchema(param, '', server)
      }
    })
    if (method.result && isSubSchema(method.result.schema)) {
      addContentDescriptorSubSchema(method.result, '', server)    
    }
    else if (!client && isEventMethod(method) && isSubSchema(getPayloadFromEvent(method))) {
      // TODO: the `1` below is brittle... should find the index of the non-ListenResponse schema
      promoteSchema(method.result.schema.anyOf, 1, getPromotionNameFromContentDescriptor(method.result, ''), server, '#/components/schemas')
    }
    else if (isEventMethod(method) && isSubSchema(getNotifier(method, client).params.slice(-1)[0])) {
      const notifier = getNotifier(method, client)
      promoteSchema(notifier.params[notifier.params.length-1], 'schema', getPromotionNameFromContentDescriptor(notifier.params[notifier.params.length-1], ''), server, '#/components/schemas')
    }
    if (method.tags.find(t => t['x-error'])) {
      method.tags.forEach(tag => {
        if (tag['x-error']) {
          const descriptor = {
              name: moduleTitle + 'Error',
              schema: tag['x-error']
          }
          addContentDescriptorSubSchema(descriptor, '', server)
        }
      })
    }
  })

  // find non-primitive sub-schemas of components.schemas and name/promote them
  if (server.components && server.components.schemas) {
    let more = true
    while (more) {
      more = false
      Object.entries(server.components.schemas).forEach(([key, schema]) => {
        let componentSchemaProperties = schema.allOf ? schema.allOf : [schema]
        componentSchemaProperties.forEach((componentSchema) => {
          if ((componentSchema.type === "object") && componentSchema.properties) {
            Object.entries(componentSchema.properties).forEach(([name, propSchema]) => {
              if (isSubSchema(propSchema)) {
                more = true
                const descriptor = {
                  name: name,
                  schema: propSchema
                }
                addContentDescriptorSubSchema(descriptor, key, server)
                componentSchema.properties[name] = descriptor.schema
              }
              if (isSubEnumOfArraySchema(propSchema)) {
                const descriptor = {
                  name: name,
                  schema: propSchema.items
                }
                addContentDescriptorSubSchema(descriptor, key, server)
                componentSchema.properties[name].items = descriptor.schema
              }
            })
          }
        })

        if (!schema.title) {
          schema.title = capitalize(key)
        }
      })
    }
  }

  return server
}

const generateMacros = (server, client, templates, languages, options = {}) => {
  // TODO: figure out anyOfs/polymorphs on the client RPC. It can work for events, but not providers
  if (options.createPolymorphicMethods) {
    let methods = []
    server.methods && server.methods.forEach(method => {
      let polymorphicMethods = createPolymorphicMethods(method, server)
      if (polymorphicMethods.length > 1) {
        polymorphicMethods.forEach(polymorphicMethod => {
          methods.push(polymorphicMethod)
        })
      }
      else {
        methods.push(method)
      }
    })
    server.methods = methods
  }
  // for languages that don't support nested schemas, let's promote them to first-class schemas w/ titles
  if (config.extractSubSchemas) {
    server = promoteAndNameSubSchemas(server, client)
    if (client) {
      client = promoteAndNameSubSchemas(client)
    }
  }

  // grab the options so we don't have to pass them from method to method
  Object.assign(state, options)

  const macros = {
    schemas: {},
    types: {},
    enums: {},
    enum_implementations: {}, 
    methods: {},
    events: {},
    methodList: '',
    eventList: '',
    callsMetrics: false
  }

  if (callsMetrics(server)) {
    macros.callsMetrics = true
  }

  const unique = list => list.map((item, i) => Object.assign(item, { index: i })).filter( (item, i, list) => !(list.find(x => x.name === item.name) && list.find(x => x.name === item.name).index < item.index))

  Array.from(new Set(['types'].concat(config.additionalSchemaTemplates))).filter(dir => dir).forEach(dir => {
    state.typeTemplateDir = dir
    const schemasArray = unique(generateSchemas(server, templates, { baseUrl: '' }).concat(generateSchemas(client, templates, { baseUrl: '' })))
    macros.schemas[dir] = getTemplate('/sections/schemas', templates).replace(/\$\{schema.list\}/g, schemasArray.map(s => s.body).filter(body => body).join('\n'))
    macros.types[dir] = getTemplate('/sections/types', templates).replace(/\$\{schema.list\}/g, schemasArray.filter(x => !x.enum).map(s => s.body).filter(body => body).join('\n'))
    macros.enums[dir] = getTemplate('/sections/enums', templates).replace(/\$\{schema.list\}/g, schemasArray.filter(x => x.enum).map(s => s.body).filter(body => body).join('\n'))
    macros.enum_implementations[dir] = getTemplate('/sections/enums', templates).replace(/\$\{schema.list\}/g, schemasArray.filter(x => x.enum).map(s => s.impl).filter(body => body).join('\n'))
  })

  state.typeTemplateDir = 'types'
  const imports = Object.fromEntries(Array.from(new Set(Object.keys(templates).filter(key => key.startsWith('/imports/')).map(key => key.split('.').pop()))).map(key => [key, generateImports(server, client, templates, { destination: key })]))
  const initialization = generateInitialization(server, client, templates)
  const eventsEnum = generateEvents(server, templates)

<<<<<<< HEAD
  const examples = Object.assign(generateExamples(server, templates, languages), generateExamples(client, templates, languages))
  const allMethodsArray = generateMethods(server, client, examples, templates, options.type)
=======
  const examples = generateExamples(obj, templates, languages)
  const allMethodsArray = generateMethods(obj, examples, templates, languages, options.type)
>>>>>>> e6bdd3fa

  Array.from(new Set(['methods'].concat(config.additionalMethodTemplates))).filter(dir => dir).forEach(dir => {

    if (dir.includes('declarations')) {
      const declarationsArray = allMethodsArray.filter(m => m.declaration[dir] && (!config.excludeDeclarations || (!options.hideExcluded || !m.excluded)))
      macros.methods[dir] = declarationsArray.length ? getTemplate('/sections/declarations', templates).replace(/\$\{declaration\.list\}/g, declarationsArray.map(m => m.declaration[dir]).join('\n')) : ''
    }
    else if (dir.includes('methods')) {
      const methodsArray = allMethodsArray.filter(m => m.body[dir] && !m.event && (!options.hideExcluded || !m.excluded))
      macros.methods[dir] = methodsArray.length ? getTemplate('/sections/methods', templates).replace(/\$\{method.list\}/g, methodsArray.map(m => m.body[dir]).join('\n')) : ''

      const eventsArray = allMethodsArray.filter(m => m.body[dir] && m.event && (!options.hideExcluded || !m.excluded))
      macros.events[dir] = eventsArray.length ? getTemplate('/sections/events', templates).replace(/\$\{event.list\}/g, eventsArray.map(m => m.body[dir]).join('\n')) : ''

      if (dir === 'methods') {
        macros.methodList = methodsArray.filter(m => m.body).map(m => methodName(m))
        macros.eventList = eventsArray.map(m => makeEventName(m))
      }
    }
  })

  const xusesInterfaces = generateXUsesInterfaces(server, templates)
  const providerSubscribe = generateProviderSubscribe(server, client, templates, !!client)
  const providerInterfaces = generateProviderInterfaces(server, client, templates, 'interface', 'interfaces', !!client)
  const providerClasses = generateProviderInterfaces(server, client, templates, 'class', 'classes', !!client)
  const defaults = generateDefaults(server, client, templates)

  const module = getTemplate('/codeblocks/module', templates)
  const moduleInclude = getTemplate('/codeblocks/module-include', templates)
  const moduleIncludePrivate = getTemplate('/codeblocks/module-include-private', templates)
//  const moduleInit = getTemplate(suffix ? `/codeblocks/module-init.${suffix}` : '/codeblocks/module-init', templates)
  const moduleInit = Object.fromEntries(Array.from(new Set(Object.keys(templates).filter(key => key.startsWith('/imports/')).map(key => key.split('.').pop()))).map(key => [key, getTemplate(`/codeblocks/module-init.${key}`, templates)]))

  Object.assign(macros, {
    imports,
    initialization,
    eventsEnum,
    defaults,
    examples,
    xusesInterfaces,
    providerInterfaces,
    providerClasses,
    providerSubscribe,
    module: module,
    moduleInclude: moduleInclude,
    moduleIncludePrivate: moduleIncludePrivate,
    moduleInit: moduleInit,
    public: hasPublicAPIs(server)
  })

  Object.assign(macros, generateInfoMacros(server))

  return macros
}

const generateInfoMacros = (document) => {
  return {
    version: getSemanticVersion(document),
    title: document.title || document.info.title,
    description: document.info ? document.info.description : document.description
  }
}

const clearMacros = (fContents = '') => {
  fContents = fContents.replace(/\$\{module\.includes\}/g, "")
  fContents = fContents.replace(/\$\{module\.includes\.private\}/g, "")
  fContents = fContents.replace(/\$\{module\.init\}/g, "")

  return fContents
}

const insertAggregateMacros = (fContents = '', aggregateMacros = {}) => {
  fContents = fContents.replace(/[ \t]*\/\* \$\{EXPORTS\} \*\/[ \t]*\n/, aggregateMacros.exports)
  fContents = fContents.replace(/[ \t]*\/\* \$\{MOCK_IMPORTS\} \*\/[ \t]*\n/, aggregateMacros.mockImports)
  fContents = fContents.replace(/[ \t]*\/\* \$\{MOCK_OBJECTS\} \*\/[ \t]*\n/, aggregateMacros.mockObjects)
  fContents = fContents.replace(/\$\{readable\}/g, aggregateMacros.version ? aggregateMacros.version.readable : '')
  fContents = fContents.replace(/\$\{package.name\}/g, aggregateMacros.library)

  return fContents
}

const insertMacros = (fContents = '', macros = {}) => {
  if (macros.append && macros.module) {
    fContents += '\n' + macros.module
  }

  const quote = config.operators ? config.operators.stringQuotation : '"'
  const or = config.operators ? config.operators.or : ' | '

  fContents = fContents.replace(/\$\{if\.types\}(.*?)\$\{end\.if\.types\}/gms, macros.types.types.trim() ? '$1' : '')
  fContents = fContents.replace(/\$\{if\.schemas\}(.*?)\$\{end\.if\.schemas\}/gms, macros.schemas.types.trim() ? '$1' : '')
  fContents = fContents.replace(/\$\{if\.enums\}(.*?)\$\{end\.if\.enums\}/gms, macros.enums.types.trim() ? '$1' : '')
  fContents = fContents.replace(/\$\{if\.declarations\}(.*?)\$\{end\.if\.declarations\}/gms, (macros.methods.declarations && macros.methods.declarations.trim() || macros.enums.types.trim()) || macros.types.types.trim()? '$1' : '')
  fContents = fContents.replace(/\$\{if\.callsmetrics\}(.*?)\$\{end\.if\.callsmetrics\}/gms, macros.callsMetrics ? '$1' : '')
  
  fContents = fContents.replace(/\$\{module\.list\}/g, macros.module)
  fContents = fContents.replace(/\$\{module\.includes\}/g, macros.moduleInclude)
  fContents = fContents.replace(/\$\{module\.includes\.private\}/g, macros.moduleIncludePrivate)
  fContents = fContents.replace(/\$\{module\.init\}/g, Object.values(macros.moduleInit)[0])

  Object.keys(macros.moduleInit).forEach(key => {
    const regex = new RegExp('\\$\\{module\.init\\:' + key + '\\}', 'gms')
    fContents = fContents.replace(regex, macros.moduleInit[key])
  })  


  let methods = ''
  Array.from(new Set(['methods'].concat(config.additionalMethodTemplates))).filter(dir => dir).every(dir => {
    if (macros.methods[dir]) {
      methods = macros.methods[dir]
      return false
    }
    return true
  })
  fContents = fContents.replace(/\$\{if\.methods\}(.*?)\$\{end\.if\.methods\}/gms, methods.trim() || macros.events.methods.trim() ? '$1' : '')
  fContents = fContents.replace(/\$\{if\.implementations\}(.*?)\$\{end\.if\.implementations\}/gms, (methods.trim() || macros.events.methods.trim() || macros.schemas.types.trim()) ? '$1' : '')
  fContents = fContents.replace(/\$\{if\.modules\}(.*?)\$\{end\.if\.modules\}/gms, (methods.trim() || macros.events.methods.trim()) ? '$1' : '')

  fContents = fContents.replace(/\$\{if\.xuses\}(.*?)\$\{end\.if\.xuses\}/gms, macros.xusesInterfaces.trim() ? '$1' : '')
  fContents = fContents.replace(/\$\{if\.providers\}(.*?)\$\{end\.if\.providers\}/gms, macros.providerInterfaces.trim() ? '$1' : '')

  // Output the originally supported non-configurable methods & events macros
  fContents = fContents.replace(/[ \t]*\/\* \$\{METHODS\} \*\/[ \t]*\n/, macros.methods.methods)
  fContents = fContents.replace(/[ \t]*\/\* \$\{METHOD_LIST\} \*\/[ \t]*\n/, macros.methodList.join(',\n'))
  fContents = fContents.replace(/[ \t]*\/\* \$\{EVENTS\} \*\/[ \t]*\n/, macros.events.methods)
  fContents = fContents.replace(/[ \t]*\/\* \$\{EVENT_LIST\} \*\/[ \t]*\n/, macros.eventList.join(','))
  fContents = fContents.replace(/[ \t]*\/\* \$\{EVENTS_ENUM\} \*\/[ \t]*\n/, macros.eventsEnum)

  // Output all declarations, methods & events with all dynamically configured templates
  Array.from(new Set(['methods'].concat(config.additionalMethodTemplates))).filter(dir => dir).forEach(dir => {
    ['METHODS', 'EVENTS'].forEach(type => {
      const regex = new RegExp('[ \\t]*\\/\\* \\$\\{' + type + '\\:' + dir + '\\} \\*\\/[ \\t]*\\n', 'g')
      fContents = fContents.replace(regex, macros[type.toLowerCase()][dir])
    })
  })

  // Output the originally supported non-configurable schema macros
  fContents = fContents.replace(/[ \t]*\/\* \$\{SCHEMAS\} \*\/[ \t]*\n/, macros.schemas.types)
  fContents = fContents.replace(/[ \t]*\/\* \$\{TYPES\} \*\/[ \t]*\n/, macros.types.types)
  fContents = fContents.replace(/[ \t]*\/\* \$\{ENUMS\} \*\/[ \t]*\n/, macros.enums.types)
  fContents = fContents.replace(/[ \t]*\/\* \$\{ENUM_IMPLEMENTATIONS\} \*\/[ \t]*\n/, macros.enum_implementations.types)

  // Output all schemas with all dynamically configured templates
  Array.from(new Set(['types'].concat(config.additionalSchemaTemplates))).filter(dir => dir).forEach(dir => {
    ['SCHEMAS', 'TYPES', 'ENUMS'].forEach(type => {
      const regex = new RegExp('[ \\t]*\\/\\* \\$\\{' + type + '\\:' + dir + '\\} \\*\\/[ \\t]*\\n', 'g')
      fContents = fContents.replace(regex, macros[type.toLowerCase()][dir])
    })
  })

  // Output all imports with all dynamically configured templates
  Object.keys(macros.imports).forEach(key => {
    const regex = new RegExp('[ \\t]*\\/\\* \\$\\{IMPORTS\\:' + key + '\\} \\*\\/[ \\t]*\\n', 'g')
    fContents = fContents.replace(regex, macros.imports[key])
  })  

  fContents = fContents.replace(/[ \t]*\/\* \$\{PROVIDERS\} \*\/[ \t]*\n/, macros.providerInterfaces)
  fContents = fContents.replace(/[ \t]*\/\* \$\{PROVIDER_INTERFACES\} \*\/[ \t]*\n/, macros.providerInterfaces)
  fContents = fContents.replace(/[ \t]*\/\* \$\{PROVIDER_CLASSES\} \*\/[ \t]*\n/, macros.providerClasses)
  fContents = fContents.replace(/[ \t]*\/\* \$\{PROVIDERS\} \*\/[ \t]*\n/, macros.providerInterfaces)
  fContents = fContents.replace(/[ \t]*\/\* \$\{XUSES\} \*\/[ \t]*\n/, macros.xusesInterfaces)
  fContents = fContents.replace(/[ \t]*\/\* \$\{PROVIDERS_SUBSCRIBE\} \*\/[ \t]*\n/, macros.providerSubscribe)
  fContents = fContents.replace(/[ \t]*\/\* \$\{IMPORTS\} \*\/[ \t]*\n/, Object.values(macros.imports)[0])
  fContents = fContents.replace(/[ \t]*\/\* \$\{INITIALIZATION\} \*\/[ \t]*\n/, macros.initialization)
  fContents = fContents.replace(/[ \t]*\/\* \$\{DEFAULTS\} \*\/[ \t]*\n/, macros.defaults)
  fContents = fContents.replace(/\$\{events.array\}/g, JSON.stringify(macros.eventList))
  fContents = fContents.replace(/\$\{events\}/g, macros.eventList.map(e => `${quote}${e}${quote}`).join(or))
  fContents = fContents.replace(/\$\{major\}/g, macros.version.major)
  fContents = fContents.replace(/\$\{minor\}/g, macros.version.minor)
  fContents = fContents.replace(/\$\{patch\}/g, macros.version.patch)

  fContents = insertInfoMacros(fContents, macros)

  if (macros.public) {
    fContents = fContents.replace(/\$\{if\.public\}(.*?)\$\{end\.if\.public\}/gms, '$1')
  }
  else {
    fContents = fContents.replace(/\$\{if\.public\}.*?\$\{end\.if\.public\}/gms, '')
  }

  if (macros.eventList.length) {
    fContents = fContents.replace(/\$\{if\.events\}(.*?)\$\{end\.if\.events\}/gms, '$1')
  }
  else {
    fContents = fContents.replace(/\$\{if\.events\}.*?\$\{end\.if\.events\}/gms, '')
  }

  const examples = [...fContents.matchAll(/0 \/\* \$\{EXAMPLE\:(.*?)\} \*\//g)]

  examples.forEach((match) => {
    // grab the examples, and check `onFoo` if `foo` isn't found...
    const values = macros.examples[match[1]] || macros.examples['on' + match[1].charAt(0).toUpperCase() + match[1].substring(1)]
    fContents = fContents.replace(match[0], JSON.stringify(values[0].value))
  })

  fContents = insertTableofContents(fContents)

  return fContents
}

function insertInfoMacros(fContents, macros) {
  fContents = fContents.replace(/\$\{info\.title\}/g, macros.title)
  fContents = fContents.replace(/\$\{info\.title\.lowercase\}/g, macros.title.toLowerCase())
  fContents = fContents.replace(/\$\{info\.Title\}/g, capitalize(macros.title))
  fContents = fContents.replace(/\$\{info\.TITLE\}/g, macros.title.toUpperCase())
  fContents = fContents.replace(/\$\{info\.description\}/g, macros.description)
  fContents = fContents.replace(/\$\{info\.version\}/g, macros.version.readable)
  return fContents
}

function insertTableofContents(content) {
  let toc = ''
  const count = {}
  const slugger = title => title.toLowerCase().replace(/ /g, '-').replace(/-+/g, '-').replace(/[^a-zA-Z-]/g, '')

  content.split('\n').filter(line => line.match(/^\#/)).map(line => {
    const match = line.match(/^(\#+) (.*)/)
    if (match) {
      const level = match[1].length
      if (level > 1 && level < 4) {
        const title = match[2]
        const slug = slugger(title)
        if (count.hasOwnProperty(slug)) {
          count[slug] += 1
        }
        else {
          count[slug] = 0
        }
        const link = '#' + slug + (count[slug] ? `-${count[slug]}` : '')
        toc += ' ' + '  '.repeat(level - 1) + `- [${title}](${link})\n`
      }
    }
  }).join('\n')

  content = content.replace(/\$\{toc\}/g, toc)

  const matches = [...content.matchAll(/\$\{LINK\:([a-zA-Z]+)\:([a-zA-Z]+)\}/g)]
  matches.forEach(match => {
    const candidates = toc.split('\n').filter(line => line.indexOf(`](#${slugger(match[2])}`) >= 0)
    const index = candidates.findIndex(line => line.indexOf(`- [${match[2]}](`) >= 0)

    let extra = ''

    // add '-1' to schemas when there's more than once match
    if (index > 0 && match[1] === 'schema') {
      extra = '-1'
    }
    content = content.replace(match[0], `${slugger(match[2])}${extra}`)
  })

  // replace empty links with normal text
  content = content.replace(/\[(.*?)\]\(\#\)/g, '$1')

  return content
}

const convertEnumTemplate = (schema, templateName, templates) => {
  let enumSchema = isArraySchema(schema) ? schema.items : schema
  const template = getTemplate(templateName, templates).split('\n')
  for (var i = 0; i < template.length; i++) {
    if (template[i].indexOf('${key}') >= 0) {
      template[i] = enumSchema.enum.map((value, id) => {
        const safeName = getSafeEnumKeyName(value)
        return template[i].replace(/\$\{key\}/g, safeName)
          .replace(/\$\{value\}/g, value)
          .replace(/\$\{delimiter\}(.*?)\$\{end.delimiter\}/g, id === enumSchema.enum.length - 1 ? '' : '$1')
      }).join('\n')
    }
  }
  return template.join('\n')
    .replace(/\$\{title\}/g, capitalize(schema.title))
    .replace(/\$\{description\}/g, schema.description ? ('- ' + schema.description) : '')
    .replace(/\$\{name\}/g, schema.title)
    .replace(/\$\{NAME\}/g, schema.title.toUpperCase())
}

const enumFinder = compose(
  filter(x => isEnum(x)),
  map(([_, val]) => val),
  filter(([_key, val]) => isObject(val))
)

const generateEnums = (json, templates, template='enum') => {
  return compose(
    option(''),
    map(val => {
      let output = val ? getTemplate(`/sections/enum`, templates) : val
      return output ? output.replace(/\$\{schema.list\}/g, val.trimEnd()) : val
    }),
    map(reduce((acc, val) => acc.concat(val).concat('\n'), '')),
    map(map((schema) => convertEnumTemplate(schema, `/types/${template}`, templates))),
    map(enumFinder),
    getSchemas
  )(json)
}

const generateEvents = (json, templates) => {
  const eventNames = eventsOrEmptyArray(json).map(x => makeEventName(x))

  const obj = eventNames.reduce((acc, val, i, arr) => {
    if (!acc) {
      acc = {
        components: {
          schemas: {
            events: {
              title: "events",
              type: "string",
              enum: []
            }
          }
        }
      }
    }

    acc.components.schemas.events.enum.push(val)
    return acc
  }, null)

  return generateEnums(obj, templates, 'enum-implementation')
}

function generateDefaults(server = {}, client, templates) {
  const reducer = compose(
    reduce((acc, val, i, arr) => {
      if (isPropertyMethod(val)) {
        acc += insertMethodMacros(getTemplate('/defaults/property', templates), val, server, client, templates)
      } else if (val.tags.find(t => t.name === "setter")) {
        acc += insertMethodMacros(getTemplate('/defaults/setter', templates), val, server, client, templates)
      } else {
        acc += insertMethodMacros(getTemplate('/defaults/default', templates), val, server, client, templates)
      }
      if (i < arr.length - 1) {
        acc = acc.concat(',\n')
      } else {
        acc = acc.concat('\n')
      }
      return acc
    }, ''),
    compose(
      option([]),
      map(filter(and(not(isEventMethod), methodHasExamples))),
      getMethods
    ),

  )
  return reducer(server)
}

function sortSchemasByReference(schemas = []) {
  let indexA = 0;
  while (indexA < schemas.length) {

    let swapped = false
    for (let indexB = indexA + 1; indexB < schemas.length; ++indexB) {
      const bInA = isDefinitionReferencedBySchema('#/components/schemas/' + schemas[indexB][0], schemas[indexA][1])
      if ((isEnum(schemas[indexB][1]) && !isEnum(schemas[indexA][1])) || (bInA === true))  {
        [schemas[indexA], schemas[indexB]] = [schemas[indexB], schemas[indexA]]
        swapped = true
        break
      }
    }
    indexA = swapped ? indexA : ++indexA
  }
  return schemas
}

const isArraySchema = x => x.type && x.type === 'array' && x.items

const isEnum = x => {
   let schema = isArraySchema(x) ? x.items : x
   return schema.type && schema.type === 'string' && Array.isArray(schema.enum) && x.title
}

function generateSchemas(server, templates, options) {
  let results = []

  if (!server) {
    return results
  }

  const schemas = JSON.parse(JSON.stringify(server.definitions || (server.components && server.components.schemas) || {}))

  const generate = (name, schema, uri, { prefix = '' } = {}) => {
    // these are internal schemas used by the fireboltize-openrpc tooling, and not meant to be used in code/doc generation
    if (['ListenResponse', 'ProviderRequest', 'ProviderResponse', 'FederatedResponse', 'FederatedRequest'].includes(name)) {
      return
    }

    if (!schema.title) {
      return
    }

    let content = getTemplate('/schemas/default', templates)

    if (!schema.examples || schema.examples.length === 0) {
      content = content.replace(/\$\{if\.examples\}.*?\{end\.if\.examples\}/gms, '')
    }
    else {
      content = content.replace(/\$\{if\.examples\}(.*?)\{end\.if\.examples\}/gms, '$1')
    }

    if (!schema.description) {
      content = content.replace(/\$\{if\.description\}.*?\{end\.if\.description\}/gms, '')
    }
    else {
      content = content.replace(/\$\{if\.description\}(.*?)\{end\.if\.description\}/gms, '$1')
    }
    const schemaShape = Types.getSchemaShape(schema, server, { templateDir: state.typeTemplateDir, primitive: config.primitives ? Object.keys(config.primitives).length > 0 : false, namespace: !config.copySchemasIntoModules })
    const schemaImpl = Types.getSchemaShape(schema, server, { templateDir: state.typeTemplateDir, enumImpl: true, primitive: config.primitives ? Object.keys(config.primitives).length > 0 : false, namespace: !config.copySchemasIntoModules })


    content = content
      .replace(/\$\{schema.title\}/, (schema.title || name))
      .replace(/\$\{schema.description\}/, schema.description || '')

    if (schema.examples) {
      content = content.replace(/\$\{schema.example\}/, schema.examples.map(ex => JSON.stringify(ex, null, '  ')).join('\n\n'))
    }

    let seeAlso = getRelatedSchemaLinks(schema, server, templates, options)
    if (seeAlso) {
      content = content.replace(/\$\{schema.seeAlso\}/, '\n\n' + seeAlso)
    }
    else {
      content = content.replace(/.*\$\{schema.seeAlso\}/, '')
    }
    content = content.trim().length ? content : content.trim()

    const impl = content.replace(/\$\{schema.shape\}/, schemaImpl)
    content = content.replace(/\$\{schema.shape\}/, schemaShape)

    const isEnum = x => x.type && Array.isArray(x.enum) && x.title && ((x.type === 'string') || (x.type[0]  === 'string'))

    const result = uri ? {
      uri: uri,
      name: schema.title || name,
      body: content,
      enum: isEnum(schema)
    } : {
      name: schema.title || name,
      body: content,
      enum: isEnum(schema)
    }

    if (isEnum(schema)) {
      result.impl = impl
    }

    if (result.name) {
      results.push(result)
    }
  }

  let list = []

  // schemas may be 1 or 2 levels deeps
  Object.entries(schemas).forEach(([name, schema]) => {
    if (isSchema(schema) && !schema.$id) {
      list.push([name, schema])
    }
    else if (server.info && isSchema(schema) && schema.$id && schema.definitions) {
      if ( (config.mergeOnTitle && (schema.title === server.info.title)) || config.copySchemasIntoModules) {
          Object.entries(schema.definitions).forEach( ([name, schema]) => {
            list.push([name, schema])
          })
        }
    }
  })

  list = sortSchemasByReference(list)
  list.forEach(item => generate(...item))

  return results
}

function getRelatedSchemaLinks(schema = {}, json = {}, templates = {}, options = {}) {
  const seen = {}
  // Generate list of links to other Firebolt docs
  //  - get all $ref nodes that point to external files
  //  - dedupe them
  //  - convert them to the $ref value (which are paths to other schema files), instead of the path to the ref node itself
  //  - convert those into markdown links of the form [Schema](Schema#/link/to/element)

  let links = getLinkedSchemaPaths(schema)
    .map(path => getPathOr(null, path, schema))
    .filter(path => seen.hasOwnProperty(path) ? false : (seen[path] = true))
    .map(ref => getReferencedSchema(ref, json))
    .filter(schema => schema.title)
    .map(schema => '[' + Types.getSchemaType(schema, json, { templateDir: state.typeTemplateDir, namespace: !config.copySchemasIntoModules }) + '](' + getLinkForSchema(schema, json) + ')') // need full module here, not just the schema
    .filter(link => link)
    .join('\n')

  return links
}

function getTemplateFromDestination(destination, templateName, templates) {
  const destinationArray = destination.split('/').pop().split(/[_.]+/)

  let template = ''
  destinationArray.filter(value => value).every((suffix) => {
    template = getTemplate(templateName +`.${suffix}`, templates)
    return template ? false: true
  })
  if (!template) {
      template = getTemplate(templateName, templates)
  }
  return template
}

const generateImports = (server, client, templates, options = { destination: '' }) => {
  let imports = ''

  if (rpcMethodsOrEmptyArray(server).length) {
    imports += getTemplate('/imports/rpc', templates)
  }

  if (eventsOrEmptyArray(server).length) {
    imports += getTemplate('/imports/event', templates)
  }

  if (eventsOrEmptyArray(server).find(m => m.params.length > 1)) {
    imports += getTemplate('/imports/context-event', templates)
  }

  if (getProvidedInterfaces(client || server).length) {
    if (client) {
      imports += getTemplate('/imports/provider', templates)
    }
    else {
      imports += getTemplate('/imports/event-based-provider', templates)
    }
  }

  if (props(server).length) {
    imports += getTemplate('/imports/property', templates)
  }

  if (temporalSets(server).length) {
    imports += getTemplate('/imports/temporal-set', templates)
  }

  if (methodsWithXMethodsInResult(server).length) {
    imports += getTemplate('/imports/x-method', templates)
  }

  if (callsMetrics(server).length) {
    imports += getTemplateFromDestination(options.destination, '/imports/calls-metrics', templates)
  }

  let template = getTemplateFromDestination(options.destination, '/imports/default', templates)
  const subschemas = getAllValuesForName("$id", server)
  const subschemaLocation = server.definitions || server.components && server.components.schemas || {}
  subschemas.shift() // remove main $id
  if (subschemas.length) {
    imports += subschemas.map(id => subschemaLocation[id].title).map(shared => template.replace(/\$\{info.title.lowercase\}/g, shared.toLowerCase())).join('')
  }
  // TODO: this does the same as above? am i missing something?
  // let componentExternalSchema = getComponentExternalSchema(json)
  // if (componentExternalSchema.length && json.info['x-uri-titles']) {
  //   imports += componentExternalSchema.map(shared => template.replace(/\$\{info.title.lowercase\}/g, shared.toLowerCase())).join('')
  // }
  return imports
}

const generateInitialization = (server, client, templates) => generateEventInitialization(server, client, templates) + '\n' + generateProviderInitialization(client || server, templates) + '\n' + generateDeprecatedInitialization(server, client, templates)


const generateEventInitialization = (server, client, templates) => {
  const events = eventsOrEmptyArray(server)

  if (events.length > 0) {
    return getTemplate('/initializations/event', templates)
  }
  else {
    return ''
  }
}

const getProviderInterfaceNameFromRPC = name => name.charAt(9).toLowerCase() + name.substr(10) // Drop onRequest prefix

// TODO: this passes a JSON object to the template... might be hard to get working in non JavaScript languages.
const generateProviderInitialization = (document, templates) => {
  let result = ''
  const interfaces = getProvidedInterfaces(document)

  interfaces.forEach(_interface => {
    const methods = getProviderInterface(_interface, document)
    const capability = provides(methods[0])
    methods.forEach(method => {
      result += getTemplate('/initializations/provider', templates)
                  .replace(/\$\{capability\}/g, capability)
                  .replace(/\$\{interface\}/g, _interface)
                  .replace(/\$\{method\.name\}/g, name(method))
                  .replace(/\$\{method\.params\.array\}/g, JSON.stringify(method.params.map(p => p.name)))
                  .replace(/\$\{method\.focusable\}/g, ((method.tags.find(t => t['x-allow-focus']) || { 'x-allow-focus': false })['x-allow-focus']))
                  .replace(/\$\{method\.response\}/g, !!method.result)
    })
  })

  return result
}
// compose(
//   reduce((acc, capability, i, arr) => {
//     document = client || server
//     const methods = providersOrEmptyArray(document)
//       .filter(m => m.tags.find(t => t['x-provides'] === capability))
//       .map(m => ({
//         name: getProviderInterfaceNameFromRPC(m.name),
//         focus: ((m.tags.find(t => t['x-allow-focus']) || { 'x-allow-focus': false })['x-allow-focus']),
//         response: ((m.tags.find(t => t['x-response']) || { 'x-response': null })['x-response']) !== null,
//         parameters: !providerHasNoParameters(localizeDependencies(getPayloadFromEvent(m), document))
//       }))
//     return acc + getTemplate('/initializations/provider', templates)
//       .replace(/\$\{capability\}/g, capability)
//       .replace(/\$\{interface\}/g, JSON.stringify(methods))
//   }, ''),
//   providedCapabilitiesOrEmptyArray
// )(server)

const generateDeprecatedInitialization = (server, client, templates) => {
  return compose(
    reduce((acc, method, i, arr) => {
      if (i === 0) {
        acc = ''
      }
      let alternative = method.tags.find(t => t.name === 'deprecated')['x-alternative'] || ''

      if (alternative && alternative.indexOf(' ') === -1) {
        alternative = `Use ${alternative} instead.`
      }

      // TODO: we're just inserting basic method info here... probably worth slicing up insertMethodMacros... it doesa TON of work
      return acc + insertMethodMacros(getTemplate('/initializations/deprecated', templates), method, server, client, templates)
    }, ''),
    deprecatedOrEmptyArray
  )(server)
}

function generateExamples(json = {}, mainTemplates = {}, languages = {}) {
  const examples = {}
  let value

  json && json.methods && json.methods.forEach(method => {
    const name = method.name.split('.').pop()
    examples[name] = method.examples.map(example => ({
      json: example,
      value: value = example.result ? example.result.value : example.params[example.params.length-1].value,
      languages: Object.fromEntries(Object.entries(languages).map(([lang, templates]) => ([lang, {
        langcode: templates['__config'].langcode,
        code: getTemplateForExample(method, templates)
          .replace(/\$\{rpc\.example\.params\}/g, JSON.stringify(Object.fromEntries(example.params.map(param => [param.name, param.value])))),
        result: getTemplateForExampleResult(method, templates)
          .replace(/\$\{example\.result\}/g, JSON.stringify(value, null, '\t'))
          .replace(/\$\{example\.result\.item\}/g, Array.isArray(value) ? JSON.stringify(value[0], null, '\t') : ''),
        template: lang === 'JSON-RPC' ? getTemplate('/examples/jsonrpc', mainTemplates) : getTemplateForExample(method, mainTemplates) // getTemplate('/examples/default', mainTemplates)
      }])))
    }))

    // delete non RPC examples from rpc-only methods
    if (isRPCOnlyMethod(method)) {
      examples[name] = examples[name].map(example => ({
        json: example.json,
        value: example.value,
        languages: Object.fromEntries(Object.entries(example.languages).filter(([k, v]) => k === 'JSON-RPC'))
      }))
    }

    // clean up JSON-RPC indentation, because it's easy and we can.
    examples[name].map(example => {
      if (example.languages['JSON-RPC']) {
        try {
          example.languages['JSON-RPC'].code = JSON.stringify(JSON.parse(example.languages['JSON-RPC'].code), null, '\t')
          example.languages['JSON-RPC'].result = JSON.stringify(JSON.parse(example.languages['JSON-RPC'].result), null, '\t')
        }
        catch (error) { }
      }
    })
  })

  return examples
}

function generateMethodResult(type, templates) {
  const result = {
    name: type,
    body: {},
    declaration: {},
  }

  Array.from(new Set(['methods'].concat(config.additionalMethodTemplates))).filter(dir => dir).forEach(dir => {
     const template = getTemplate(('/' + dir + '/' + type), templates)
     if (template) {
       if (dir.includes('declarations')) {
         result.declaration[dir] = template
       }
       else if (dir.includes('methods')) {
         result.body[dir] = template
       }
     }
  })
  return result
}

<<<<<<< HEAD
function generateMethods(server = {}, client = null, examples = {}, templates = {}, type = '') {
=======
function generateMethods(json = {}, examples = {}, templates = {}, languages = [], type = '') {
>>>>>>> e6bdd3fa
  const methods = compose(
    option([]),
    getMethods
  )(server)

  // Code to generate methods
  const results = reduce((acc, methodObj, i, arr) => {
    const result = {
      name: methodObj.name,
      body: {},
      declaration: {},
      excluded: methodObj.tags.find(t => t.name === 'exclude-from-sdk'),
      event: isEventMethod(methodObj)
    }

    // Generate implementation of methods/events for both dynamic and static configured templates
    Array.from(new Set(['methods'].concat(config.additionalMethodTemplates))).filter(dir => dir).forEach(dir => {
      if (dir.includes('declarations')) {
        const template = getTemplateForDeclaration(methodObj, templates, dir)
        if (template && template.length) {
          result.declaration[dir] = insertMethodMacros(template, methodObj, server, client, templates, '', examples)
        }
      }
      else if (dir.includes('methods')) {
        const template = getTemplateForMethod(methodObj, templates, dir)
        if (template && template.length) {
<<<<<<< HEAD
          result.body[dir] = insertMethodMacros(template, methodObj, server, client, templates, type, examples)
=======
          result.body[dir] = insertMethodMacros(template, methodObj, json, templates, type, examples, languages)
>>>>>>> e6bdd3fa
        }
      }
    })

    acc.push(result)

    return acc
  }, [], methods)

  // TODO: might be useful to pass in local macro for an array with all capability & provider interface names
  // TODO: need a way to trigger generation of client-side provide method for uni-directional providers
  if (server.methods && server.methods.find(isProviderInterfaceMethod)) {
  //    results.push(generateMethodResult('provide', templates))
  }

  // TODO: might be useful to pass in local macro for an array with all event names
  if (server.methods && server.methods.find(isPublicEventMethod)) {
    ['listen', 'once', 'clear'].forEach(type => {
      results.push(generateMethodResult(type, templates))
    })
  }

  results.sort((a, b) => a.name.localeCompare(b.name))
  return results
}

// TODO: this is called too many places... let's reduce that to just generateMethods
<<<<<<< HEAD
function insertMethodMacros(template, methodObj, server, client, templates, type = '', examples = {}) {
  try {
    // need a guaranteed place to get client stuff from...
    const document = client || server
    const moduleName = getModuleName(server)

    const info = {
      title: moduleName
    }
    const method = {
      name: methodObj.name.split('.').pop(),
      params: methodObj.params.map(p => p.name).join(', '),
      transforms: null,
      alternative: null,
      deprecated: isDeprecatedMethod(methodObj),
      context: []
    }
=======
function insertMethodMacros(template, methodObj, json, templates, type = '', examples = {}, languages = {}) {
  const moduleName = getModuleName(json)

  const info = {
    title: moduleName
  }
  const method = {
    name: methodObj.name,
    params: methodObj.params.map(p => p.name).join(', '),
    transforms: null,
    alternative: null,
    deprecated: isDeprecatedMethod(methodObj),
    context: []
  }
>>>>>>> e6bdd3fa

    if (isEventMethod(methodObj) && methodObj.params.length > 1) {
      method.context = methodObj.params.filter(p => p.name !== 'listen').map(p => p.name)
    }

    if (getAlternativeMethod(methodObj)) {
      method.alternative = getAlternativeMethod(methodObj)
    }
    else if (extension(methodObj, 'x-subscriber-for')) {
      method.alternative = extension(methodObj, 'x-subscriber-for')
    }

    const flattenedMethod = localizeDependencies(methodObj, server)

    if (hasMethodAttributes(flattenedMethod)) {
      method.transforms = {
        methods: getMethodAttributes(flattenedMethod)
      }
    }

    const paramDelimiter = config.operators ? config.operators.paramDelimiter : ''

    const temporalItemName = isTemporalSetMethod(methodObj) ? methodObj.result.schema.items && methodObj.result.schema.items.title || 'Item' : ''
    const temporalAddName = isTemporalSetMethod(methodObj) ? `on${temporalItemName}Available` : ''
    const temporalRemoveName = isTemporalSetMethod(methodObj) ? `on${temporalItemName}Unvailable` : ''
    const params = methodObj.params && methodObj.params.length ? getTemplate('/sections/parameters', templates) + methodObj.params.map(p => insertParameterMacros(getTemplate('/parameters/default', templates), p, methodObj, server)).join(paramDelimiter) : ''
    const paramsRows = methodObj.params && methodObj.params.length ? methodObj.params.map(p => insertParameterMacros(getTemplate('/parameters/default', templates), p, methodObj, server)).join('') : ''
    const paramsAnnotations = methodObj.params && methodObj.params.length ? methodObj.params.map(p => insertParameterMacros(getTemplate('/parameters/annotations', templates), p, methodObj, server)).join('') : ''
    const paramsJson = methodObj.params && methodObj.params.length ? methodObj.params.map(p => insertParameterMacros(getTemplate('/parameters/json', templates), p, methodObj, server)).join('') : ''

    const deprecated = methodObj.tags && methodObj.tags.find(t => t.name === 'deprecated')
    const deprecation = deprecated ? deprecated['x-since'] ? `since version ${deprecated['x-since']}` : '' : ''

    const capabilities = getTemplate('/sections/capabilities', templates) + insertCapabilityMacros(getTemplate('/capabilities/default', templates), methodObj.tags.find(t => t.name === "capabilities"), methodObj, server)

    const result = methodObj.result && JSON.parse(JSON.stringify(methodObj.result))
    const event = isEventMethod(methodObj) ? JSON.parse(JSON.stringify(methodObj)) : ''

    if (event) {
      // if this is unidirection, do some simplification
      if (!client) {
        result.schema = JSON.parse(JSON.stringify(getPayloadFromEvent(methodObj)))
        event.result.schema = getPayloadFromEvent(event)
      }
      else {
        const notifier = getNotifier(methodObj, client)
        event.result = notifier.params.slice(-1)[0]
      }
      event.params = event.params.filter(p => p.name !== 'listen')
    }

<<<<<<< HEAD
    const eventParams = event.params && event.params.length ? getTemplate('/sections/parameters', templates) + event.params.map(p => insertParameterMacros(getTemplate('/parameters/default', templates), p, event, document)).join('') : ''
    const eventParamsRows = event.params && event.params.length ? event.params.map(p => insertParameterMacros(getTemplate('/parameters/default', templates), p, event, document)).join('') : ''

    let itemName = ''
    let itemType = ''

    // grab some related methdos in case they are output together in a single template file
    const puller = server.methods.find(method => method.tags.find(tag => tag.name === 'event' && tag['x-pulls-for'] === methodObj.name))
    const pullsFor = methodObj.tags.find(t => t['x-pulls-for']) && server.methods.find(method => method.name === methodObj.tags.find(t => t['x-pulls-for'])['x-pulls-for'])
    const pullerTemplate = (puller ? insertMethodMacros(getTemplate('/codeblocks/puller', templates), puller, server, client, templates, type, examples) : '')
    const setter = getSetterFor(methodObj.name, server)
    const setterTemplate = (setter ? insertMethodMacros(getTemplate('/codeblocks/setter', templates), setter, server, client, templates, type, examples) : '')
    const subscriber = server.methods.find(method => method.tags.find(tag => tag['x-subscriber-for'] === methodObj.name))
    const subscriberTemplate = (subscriber ? insertMethodMacros(getTemplate('/codeblocks/subscriber', templates), subscriber, server, client, templates, type, examples) : '')

    const setterFor = methodObj.tags.find(t => t.name === 'setter') && methodObj.tags.find(t => t.name === 'setter')['x-setter-for'] || ''
    const pullsResult = (puller || pullsFor) ? localizeDependencies(pullsFor || methodObj, server).params[1].schema : null

    const pullsParams = (puller || pullsFor) ? localizeDependencies(getPayloadFromEvent(puller || methodObj, document), document, null, { mergeAllOfs: true }).properties.parameters : null

    const pullsResultType = (pullsResult && (type === 'methods')) ? Types.getSchemaShape(pullsResult, server, { templateDir: state.typeTemplateDir, namespace: !config.copySchemasIntoModules }) : ''
    const pullsForType = pullsResult && Types.getSchemaType(pullsResult, server, { templateDir: state.typeTemplateDir, namespace: !config.copySchemasIntoModules })
    const pullsParamsType = (pullsParams && (type === 'methods')) ? Types.getSchemaShape(pullsParams, server, { templateDir: state.typeTemplateDir, namespace: !config.copySchemasIntoModules }) : ''
    const pullsForParamTitle = pullsParams ? pullsParams.title.charAt(0).toLowerCase() + pullsParams.title.substring(1) : ''
    const pullsForResultTitle = (pullsResult && pullsResult.title) ? pullsResult.title.charAt(0).toLowerCase() + pullsResult.title.substring(1) : ''
    const pullsResponseInit = (pullsParams && (type === 'methods')) ? Types.getSchemaShape(pullsParams, server, { templateDir: 'result-initialization', property: pullsForParamTitle, required: pullsParams.required, primitive: true, skipTitleOnce: true, namespace: !config.copySchemasIntoModules }) : ''
    const pullsResponseInst = (pullsParams && (type === 'methods')) ? Types.getSchemaShape(pullsParams, server, { templateDir: 'result-instantiation', property: pullsForParamTitle, required: pullsParams.required, primitive: true, skipTitleOnce: true, namespace: !config.copySchemasIntoModules }) : ''
    const pullsResultSerialize = (pullsResult && (type === 'methods')) ? Types.getSchemaShape(pullsResult, server, { templateDir: 'parameter-serialization/sub-property', property: pullsForResultTitle, required: pullsResult.required, primitive: true, skipTitleOnce: true, namespace: !config.copySchemasIntoModules }) : ''

    const serializedParams = (type === 'methods') ? flattenedMethod.params.map(param => Types.getSchemaShape(param.schema, server, { templateDir: 'parameter-serialization', property: param.name, required: param.required, primitive: true, skipTitleOnce: true, namespace: !config.copySchemasIntoModules })).join('\n') : ''
    const resultInst = result && (type === 'methods') ? Types.getSchemaShape(flattenedMethod.result.schema, server, { templateDir: 'result-instantiation', property: flattenedMethod.result.name, required: flattenedMethod.result.required, primitive: true, skipTitleOnce: true, namespace: !config.copySchemasIntoModules }) : '' // w/out primitive: true, getSchemaShape skips anonymous types, like primitives
    const resultInit = result && (type === 'methods') ? Types.getSchemaShape(flattenedMethod.result.schema, server, { templateDir: 'result-initialization', property: flattenedMethod.result.name, primitive: true, skipTitleOnce: true, namespace: !config.copySchemasIntoModules }) : '' // w/out primitive: true, getSchemaShape skips anonymous types, like primitives
    const serializedEventParams = event && (type === 'methods') ? flattenedMethod.params.filter(p => p.name !== 'listen').map(param => Types.getSchemaShape(param.schema, document, {templateDir: 'parameter-serialization', property: param.name, required: param.required, primitive: true, skipTitleOnce: true, namespace: !config.copySchemasIntoModules })).join('\n') : ''
    // this was wrong... check when we merge if it was fixed
    const callbackSerializedList = event && (type === 'methods') ? Types.getSchemaShape(event.result.schema, document, { templateDir: eventHasOptionalParam(event) && !event.tags.find(t => t.name === 'provider') ? 'callback-serialization' : 'callback-result-serialization', property: result.name, primitive: true, skipTitleOnce: true, namespace: !config.copySchemasIntoModules }) : ''
    const callbackInitialization = event && (type === 'methods') ? (eventHasOptionalParam(event) && !event.tags.find(t => t.name === 'provider') ? (event.params.map(param => isOptionalParam(param) ? Types.getSchemaShape(param.schema, document, { templateDir: 'callback-initialization-optional', property: param.name, required: param.required, primitive: true, skipTitleOnce: true }) : '').filter(param => param).join('\n') + '\n') : '' ) + (Types.getSchemaShape(event.result.schema, document, { templateDir: 'callback-initialization', property: result.name, primitive: true, skipTitleOnce: true, namespace: !config.copySchemasIntoModules })) : ''
    let callbackInstantiation = ''
    if (event) {
      if (eventHasOptionalParam(event) && !event.tags.find(t => t.name === 'provider'))  {
        callbackInstantiation = (type === 'methods') ? Types.getSchemaShape(event.result.schema, document, { templateDir: 'callback-instantiation', property: result.name, primitive: true, skipTitleOnce: true, namespace: !config.copySchemasIntoModules }) : ''
        let paramInstantiation = (type === 'methods') ? event.params.map(param => isOptionalParam(param) ? Types.getSchemaShape(param.schema, document, { templateDir: 'callback-context-instantiation', property: param.name, required: param.required, primitive: true, skipTitleOnce: true, namespace: !config.copySchemasIntoModules }) : '').filter(param => param).join('\n') : ''
        let resultInitialization = (type === 'methods') ? Types.getSchemaShape(event.result.schema, document, { templateDir: 'callback-value-initialization', property: result.name, primitive: true, skipTitleOnce: true, namespace: !config.copySchemasIntoModules }) : ''
        let resultInstantiation = (type === 'methods') ? Types.getSchemaShape(event.result.schema, document, { templateDir: 'callback-value-instantiation', property: result.name, primitive: true, skipTitleOnce: true, namespace: !config.copySchemasIntoModules }) : ''
        callbackInstantiation = callbackInstantiation
          .replace(/\$\{callback\.param\.instantiation\.with\.indent\}/g, indent(paramInstantiation, '    ', 3))
          .replace(/\$\{callback\.result\.initialization\.with\.indent\}/g, indent(resultInitialization, '    ', 1))
          .replace(/\$\{callback\.result\.instantiation\}/g, resultInstantiation)
      }
      else {
        callbackInstantiation = (type === 'methods') ? Types.getSchemaShape(event.result.schema, document, { templateDir: 'callback-result-instantiation', property: result.name, primitive: true, skipTitleOnce: true, namespace: !config.copySchemasIntoModules }) : ''
      }
=======
  const eventParams = event.params && event.params.length ? getTemplate('/sections/parameters', templates) + event.params.map(p => insertParameterMacros(getTemplate('/parameters/default', templates), p, event, json)).join('') : ''
  const eventParamsRows = event.params && event.params.length ? event.params.map(p => insertParameterMacros(getTemplate('/parameters/default', templates), p, event, json)).join('') : ''

  let itemName = ''
  let itemType = ''

  // grab some related methdos in case they are output together in a single template file
  const puller = json.methods.find(method => method.tags.find(tag => tag['x-pulls-for'] === methodObj.name))
  const pullsFor = methodObj.tags.find(t => t['x-pulls-for']) && json.methods.find(method => method.name === methodObj.tags.find(t => t['x-pulls-for'])['x-pulls-for'])
  const pullerTemplate = (puller ? insertMethodMacros(getTemplate('/codeblocks/puller', templates), puller, json, templates, type, examples) : '')
  const setter = getSetterFor(methodObj.name, json)
  const setterTemplate = (setter ? insertMethodMacros(getTemplate('/codeblocks/setter', templates), setter, json, templates, type, examples) : '')
  const subscriber = json.methods.find(method => method.tags.find(tag => tag['x-alternative'] === methodObj.name))
  const subscriberTemplate = (subscriber ? insertMethodMacros(getTemplate('/codeblocks/subscriber', templates), subscriber, json, templates, type, examples) : '')
  const setterFor = methodObj.tags.find(t => t.name === 'setter') && methodObj.tags.find(t => t.name === 'setter')['x-setter-for'] || ''
  const pullsResult = (puller || pullsFor) ? localizeDependencies(pullsFor || methodObj, json).params.findLast(x=>true).schema : null
  const pullsParams = (puller || pullsFor) ? localizeDependencies(getPayloadFromEvent(puller || methodObj), json, null, { mergeAllOfs: true }).properties.parameters : null

  const pullsResultType = (pullsResult && (type === 'methods')) ? types.getSchemaShape(pullsResult, json, { destination: state.destination, templateDir: state.typeTemplateDir, section: state.section }) : ''
  const pullsForType = pullsResult && types.getSchemaType(pullsResult, json, { destination: state.destination, templateDir: state.typeTemplateDir, section: state.section })
  const pullsParamsType = (pullsParams && (type === 'methods')) ? types.getSchemaShape(pullsParams, json, { destination: state.destination, templateDir: state.typeTemplateDir, section: state.section }) : ''
  const pullsForParamTitle = pullsParams ? pullsParams.title.charAt(0).toLowerCase() + pullsParams.title.substring(1) : ''
  const pullsForResultTitle = pullsResult ? pullsResult.title.charAt(0).toLowerCase() + pullsResult.title.substring(1) : ''
  const pullsResponseInit = (pullsParams && (type === 'methods')) ? types.getSchemaShape(pullsParams, json, { templateDir: 'result-initialization', property: pullsForParamTitle, required: pullsParams.required, destination: state.destination, section: state.section, primitive: true, skipTitleOnce: true }) : ''
  const pullsResponseInst = (pullsParams && (type === 'methods')) ? types.getSchemaShape(pullsParams, json, { templateDir: 'result-instantiation', property: pullsForParamTitle, required: pullsParams.required, destination: state.destination, section: state.section, primitive: true, skipTitleOnce: true }) : ''
  const pullsResultSerialize = (pullsResult && (type === 'methods')) ? types.getSchemaShape(pullsResult, json, { templateDir: 'parameter-serialization/sub-property', property: pullsForResultTitle, required: pullsResult.required, destination: state.destination, section: state.section, primitive: true, skipTitleOnce: true }) : ''

  const serializedParams = (type === 'methods') ? flattenedMethod.params.map(param => types.getSchemaShape(param.schema, json, { templateDir: 'parameter-serialization', property: param.name, required: param.required, destination: state.destination, section: state.section, primitive: true, skipTitleOnce: true })).join('\n') : ''
  const resultInst = (type === 'methods') ? types.getSchemaShape(flattenedMethod.result.schema, json, { templateDir: 'result-instantiation', property: flattenedMethod.result.name, required: flattenedMethod.result.required, destination: state.destination, section: state.section, primitive: true, skipTitleOnce: true }) : '' // w/out primitive: true, getSchemaShape skips anonymous types, like primitives
  const resultInit = (type === 'methods') ? types.getSchemaShape(flattenedMethod.result.schema, json, { templateDir: 'result-initialization', property: flattenedMethod.result.name, destination: state.destination, section: state.section, primitive: true, skipTitleOnce: true }) : '' // w/out primitive: true, getSchemaShape skips anonymous types, like primitives
  const serializedEventParams = event && (type === 'methods') ? flattenedMethod.params.filter(p => p.name !== 'listen').map(param => types.getSchemaShape(param.schema, json, {templateDir: 'parameter-serialization', property: param.name, required: param.required, destination: state.destination, section: state.section, primitive: true, skipTitleOnce: true })).join('\n') : ''
  // this was wrong... check when we merge if it was fixed
  const callbackSerializedList = event && (type === 'methods') ? types.getSchemaShape(event.result.schema, json, { templateDir: eventHasOptionalParam(event) && !event.tags.find(t => t.name === 'provider') ? 'callback-serialization' : 'callback-result-serialization', property: result.name, required: event.result.schema.required, destination: state.destination, section: state.section, primitive: true, skipTitleOnce: true }) : ''
  const callbackInitialization = event && (type === 'methods') ? (eventHasOptionalParam(event) && !event.tags.find(t => t.name === 'provider') ? (event.params.map(param => isOptionalParam(param) ? types.getSchemaShape(param.schema, json, { templateDir: 'callback-initialization-optional', property: param.name, required: param.required, destination: state.destination, section: state.section, primitive: true, skipTitleOnce: true }) : '').filter(param => param).join('\n') + '\n') : '' ) + (types.getSchemaShape(event.result.schema, json, { templateDir: 'callback-initialization', property: result.name, destination: state.destination, section: state.section, primitive: true, skipTitleOnce: true })) : ''
  let callbackInstantiation = ''
  if (event) {
    if (eventHasOptionalParam(event) && !event.tags.find(t => t.name === 'provider'))  {
      callbackInstantiation = (type === 'methods') ? types.getSchemaShape(event.result.schema, json, { templateDir: 'callback-instantiation', property: result.name, destination: state.destination, section: state.section, primitive: true, skipTitleOnce: true }) : ''
      let paramInstantiation = (type === 'methods') ? event.params.map(param => isOptionalParam(param) ? types.getSchemaShape(param.schema, json, { templateDir: 'callback-context-instantiation', property: param.name, required: param.required, destination: state.destination, section: state.section, primitive: true, skipTitleOnce: true }) : '').filter(param => param).join('\n') : ''
      let resultInitialization = (type === 'methods') ? types.getSchemaShape(event.result.schema, json, { templateDir: 'callback-value-initialization', property: result.name, destination: state.destination, section: state.section, primitive: true, skipTitleOnce: true }) : ''
      let resultInstantiation = (type === 'methods') ? types.getSchemaShape(event.result.schema, json, { templateDir: 'callback-value-instantiation', property: result.name, destination: state.destination, section: state.section, primitive: true, skipTitleOnce: true }) : ''
      callbackInstantiation = callbackInstantiation
        .replace(/\$\{callback\.param\.instantiation\.with\.indent\}/g, indent(paramInstantiation, '    ', 3))
        .replace(/\$\{callback\.result\.initialization\.with\.indent\}/g, indent(resultInitialization, '    ', 1))
        .replace(/\$\{callback\.result\.instantiation\}/g, resultInstantiation)
>>>>>>> e6bdd3fa
    }
    // hmm... how is this different from callbackSerializedList? i guess they get merged?
    const callbackResponseInst = event && (type === 'methods') ? (eventHasOptionalParam(event) ? (event.params.map(param => isOptionalParam(param) ? Types.getSchemaShape(param.schema, document, { templateDir: 'callback-response-instantiation', property: param.name, required: param.required, primitive: true, skipTitleOnce: true, namespace: !config.copySchemasIntoModules }) : '').filter(param => param).join(', ') + ', ') : '' ) + (Types.getSchemaShape(event.result.schema, document, { templateDir: 'callback-response-instantiation', property: result.name, primitive: true, skipTitleOnce: true, namespace: !config.copySchemasIntoModules })) : ''
    const resultType = result && result.schema ? Types.getSchemaType(result.schema, server, { templateDir: state.typeTemplateDir, namespace: !config.copySchemasIntoModules }) : ''
    const resultSchemaType = result && result.schema.type
    const resultJsonType = result && result.schema ? Types.getSchemaType(result.schema, server, { templateDir: 'json-types', namespace: !config.copySchemasIntoModules }) : ''

    try {
      generateResultParams(result.schema, server, templates, { name: result.name})
    }
    catch (e) {
      console.dir(methodObj)    
    }
    const resultParams = result && generateResultParams(result.schema, server, templates, { name: result.name})

    // todo: what does prefix do in Types.mjs? need to account for it somehow
    const callbackResultJsonType = event && result.schema ? Types.getSchemaType(result.schema, document, { templateDir: 'json-types', namespace: !config.copySchemasIntoModules }) : ''

    const pullsForParamType = pullsParams ? Types.getSchemaType(pullsParams, server, { namespace: !config.copySchemasIntoModules }) : ''
    const pullsForJsonType = pullsResult ? Types.getSchemaType(pullsResult, server, { templateDir: 'json-types', namespace: !config.copySchemasIntoModules }) : ''
    const pullsForParamJsonType = pullsParams ? Types.getSchemaType(pullsParams, server, { templateDir: 'json-types', namespace: !config.copySchemasIntoModules }) : ''
    
    const pullsEventParamName = event ? Types.getSchemaInstantiation(event.result, document, event.name, { instantiationType: 'pull.param.name', namespace: !config.copySchemasIntoModules }) : ''

<<<<<<< HEAD
    let seeAlso = ''
    if (isPolymorphicPullMethod(methodObj) && pullsForType) {
      seeAlso = `See also: [${pullsForType}](#${pullsForType.toLowerCase()}-1)` // this assumes the schema will be after the method...
    }
    else if (methodObj.tags.find(t => t.name === 'polymorphic-pull')) {
      const type = method.name[0].toUpperCase() + method.name.substring(1)
      seeAlso = `See also: [${type}](#${type.toLowerCase()}-1)` // this assumes the schema will be after the method...
    }
=======
  let signature
  
  if (Object.keys(languages).length && template.indexOf('${method.signature}') >= 0) {
    const lang = languages[Object.keys(languages)[0]]
    signature = getTemplateForDeclaration(methodObj, templates, 'declarations')
    types.setTemplates(lang)
    const currentConfig = JSON.parse(JSON.stringify(config))
    config.operators = config.operators || {}
    config.operators.paramDelimiter = ', '
    signature = insertMethodMacros(signature, methodObj, json, lang, type)
    config = currentConfig
    types.setTemplates(templates)
  }
  else {
    signature = ''
  }

  template = insertExampleMacros(template, examples[methodObj.name] || [], methodObj, json, templates)
  template = template.replace(/\$\{method\.name\}/g, method.name)
    .replace(/\$\{method\.rpc\.name\}/g, methodObj.rpc_name || methodObj.name)
    .replace(/\$\{method\.summary\}/g, methodObj.summary)
    .replace(/\$\{method\.description\}/g, methodObj.description
      || methodObj.summary)
    // Parameter stuff
    .replace(/\$\{method\.params\}/g, params)
    .replace(/\$\{method\.params\.table\.rows\}/g, paramsRows)
    .replace(/\$\{method\.params\.annotations\}/g, paramsAnnotations)
    .replace(/\$\{method\.params\.json\}/g, paramsJson)
    .replace(/\$\{method\.params\.list\}/g, method.params)
    .replace(/\$\{method\.params\.array\}/g, JSON.stringify(methodObj.params.map(p => p.name)))
    .replace(/\$\{method\.params\.count}/g, methodObj.params ? methodObj.params.length : 0)
    .replace(/\$\{if\.params\}(.*?)\$\{end\.if\.params\}/gms, method.params.length ? '$1' : '')
    .replace(/\$\{if\.result\}(.*?)\$\{end\.if\.result\}/gms, resultType ? '$1' : '')
    .replace(/\$\{if\.result.nonvoid\}(.*?)\$\{end\.if\.result.nonvoid\}/gms, resultType && resultType !== 'void' ? '$1' : '')
    .replace(/\$\{if\.result.nonboolean\}(.*?)\$\{end\.if\.result.nonboolean\}/gms, resultSchemaType && resultSchemaType !== 'boolean' ? '$1' : '')
    .replace(/\$\{if\.result\.properties\}(.*?)\$\{end\.if\.result\.properties\}/gms, resultParams ? '$1' : '')
    .replace(/\$\{if\.params\.empty\}(.*?)\$\{end\.if\.params\.empty\}/gms, method.params.length === 0 ? '$1' : '')
    .replace(/\$\{if\.signature\.empty\}(.*?)\$\{end\.if\.signature\.empty\}/gms, (method.params.length === 0 && resultType === '') ? '$1' : '')
    .replace(/\$\{if\.context\}(.*?)\$\{end\.if\.context\}/gms, event && event.params.length ? '$1' : '')
    .replace(/\$\{method\.params\.serialization\}/g, serializedParams)
    .replace(/\$\{method\.params\.serialization\.with\.indent\}/g, indent(serializedParams, '    '))
    // Typed signature stuff
    .replace(/\$\{method\.signature\}/g, signature)
    .replace(/\$\{method\.signature\.params\}/g, types.getMethodSignatureParams(methodObj, json, { destination: state.destination, section: state.section }))
    .replace(/\$\{method\.signature\.result\}/g, types.getMethodSignatureResult(methodObj, json, { destination: state.destination, section: state.section }))
    .replace(/\$\{method\.context\}/g, method.context.join(', '))
    .replace(/\$\{method\.context\.array\}/g, JSON.stringify(method.context))
    .replace(/\$\{method\.context\.count}/g, method.context ? method.context.length : 0)
    .replace(/\$\{method\.deprecation\}/g, deprecation)
    .replace(/\$\{method\.Name\}/g, method.name[0].toUpperCase() + method.name.substr(1))
    .replace(/\$\{event\.name\}/g, method.name.toLowerCase()[2] + method.name.substr(3))
    .replace(/\$\{event\.params\}/g, eventParams)
    .replace(/\$\{event\.params\.table\.rows\}/g, eventParamsRows)
    .replace(/\$\{if\.event\.params\}(.*?)\$\{end\.if\.event\.params\}/gms, event && event.params.length ? '$1' : '')
    .replace(/\$\{if\.event\.callback\.params\}(.*?)\$\{end\.if\.event\.callback\.params\}/gms, event && eventHasOptionalParam(event) ? '$1' : '')
    .replace(/\$\{event\.signature\.params\}/g, event ? types.getMethodSignatureParams(event, json, { destination: state.destination, section: state.section }) : '')
    .replace(/\$\{event\.signature\.callback\.params\}/g, event ? types.getMethodSignatureParams(event, json, { destination: state.destination, section: state.section, callback: true }) : '')
    .replace(/\$\{event\.params\.serialization\}/g, serializedEventParams)
    .replace(/\$\{event\.callback\.serialization\}/g, callbackSerializedList)
    .replace(/\$\{event\.callback\.initialization\}/g, callbackInitialization)
    .replace(/\$\{event\.callback\.instantiation\}/g, callbackInstantiation)
    .replace(/\$\{event\.callback\.response\.instantiation\}/g, callbackResponseInst)
    .replace(/\$\{info\.title\.lowercase\}/g, info.title.toLowerCase())
    .replace(/\$\{info\.title\}/g, info.title)
    .replace(/\$\{info\.Title\}/g, capitalize(info.title))
    .replace(/\$\{info\.TITLE\}/g, info.title.toUpperCase())
    .replace(/\$\{method\.property\.immutable\}/g, hasTag(methodObj, 'property:immutable'))
    .replace(/\$\{method\.property\.readonly\}/g, !getSetterFor(methodObj.name, json))
    .replace(/\$\{method\.temporalset\.add\}/g, temporalAddName)
    .replace(/\$\{method\.temporalset\.remove\}/g, temporalRemoveName)
    .replace(/\$\{method\.transforms}/g, JSON.stringify(method.transforms))
    .replace(/\$\{method\.seeAlso\}/g, seeAlso)
    .replace(/\$\{method\.item\}/g, itemName)
    .replace(/\$\{method\.item\.type\}/g, itemType)
    .replace(/\$\{method\.capabilities\}/g, capabilities)
    .replace(/\$\{method\.result\.name\}/g, result.name)
    .replace(/\$\{method\.result\.summary\}/g, result.summary)
    .replace(/\$\{method\.result\.link\}/g, getLinkForSchema(result.schema, json)) //, baseUrl: options.baseUrl
    .replace(/\$\{method\.result\.type\}/g, types.getSchemaType(result.schema, json, { templateDir: state.typeTemplateDir, title: true, asPath: false, destination: state.destination, result: true })) //, baseUrl: options.baseUrl
    .replace(/\$\{method\.result\.json\}/g, types.getSchemaType(result.schema, json, { templateDir: 'json-types', destination: state.destination, section: state.section, title: true, code: false, link: false, asPath: false, expandEnums: false, namespace: true }))
    // todo: what does prefix do?
    .replace(/\$\{event\.result\.type\}/g, isEventMethod(methodObj) ? types.getMethodSignatureResult(event, json, { destination: state.destination, section: state.section, callback: true }) : '')
    .replace(/\$\{event\.result\.json\.type\}/g, resultJsonType)
    .replace(/\$\{event\.result\.json\.type\}/g, callbackResultJsonType)
    .replace(/\$\{event\.pulls\.param\.name\}/g, pullsEventParamName)
    .replace(/\$\{method\.result\}/g, generateResult(result.schema, json, templates, { name: result.name }))
    .replace(/\$\{method\.result\.json\.type\}/g, resultJsonType)
    .replace(/\$\{method\.result\.instantiation\}/g, resultInst)
    .replace(/\$\{method\.result\.initialization\}/g, resultInit)
    .replace(/\$\{method\.result\.properties\}/g, resultParams)
    .replace(/\$\{method\.result\.instantiation\.with\.indent\}/g, indent(resultInst, '    '))
    .replace(/\$\{method\.example\.value\}/g, JSON.stringify(methodObj.examples[0].result.value))
    .replace(/\$\{method\.alternative\}/g, method.alternative)
    .replace(/\$\{method\.alternative.link\}/g, '#' + (method.alternative || "").toLowerCase())
    .replace(/\$\{method\.pulls\.for\}/g, pullsFor ? pullsFor.name : '')
    .replace(/\$\{method\.pulls\.type\}/g, pullsForType)
    .replace(/\$\{method\.pulls\.json\.type\}/g, pullsForJsonType)
    .replace(/\$\{method\.pulls\.result\}/g, pullsResultType)
    .replace(/\$\{method\.pulls\.result\.title\}/g, pullsForResultTitle)
    .replace(/\$\{method\.pulls\.params.type\}/g, pullsParams ? pullsParams.title : '')
    .replace(/\$\{method\.pulls\.params\}/g, pullsParamsType)
    .replace(/\$\{method\.pulls\.param\.type\}/g, pullsForParamType)
    .replace(/\$\{method\.pulls\.param\.title\}/g, pullsForParamTitle)
    .replace(/\$\{method\.pulls\.param\.json\.type\}/g, pullsForParamJsonType)
    .replace(/\$\{method\.pulls\.response\.initialization\}/g, pullsResponseInit)
    .replace(/\$\{method\.pulls\.response\.instantiation}/g, pullsResponseInst)
    .replace(/\$\{method\.pulls\.result\.serialization\.with\.indent\}/g, indent(pullsResultSerialize, '    ', 3, 2))
    .replace(/\$\{method\.setter\.for\}/g, setterFor)
    .replace(/\$\{method\.puller\}/g, pullerTemplate) // must be last!!
    .replace(/\$\{method\.setter\}/g, setterTemplate) // must be last!!
    .replace(/\$\{method\.subscriber\}/g, subscriberTemplate) // must be last!!


  if (method.deprecated) {
    template = template.replace(/\$\{if\.deprecated\}(.*?)\$\{end\.if\.deprecated\}/gms, '$1')
  }
  else {
    template = template.replace(/\$\{if\.deprecated\}(.*?)\$\{end\.if\.deprecated\}/gms, '')
  }
>>>>>>> e6bdd3fa

    if (isTemporalSetMethod(methodObj)) {
      itemName = result.schema.items.title || 'item'
      itemName = itemName.charAt(0).toLowerCase() + itemName.substring(1)
      itemType = Types.getSchemaType(result.schema.items, server, { templateDir: state.typeTemplateDir, namespace: !config.copySchemasIntoModules })
    }

    template = insertExampleMacros(template, examples[methodObj.name] || [], methodObj, server, templates)

    template = template.replace(/\$\{method\.name\}/g, method.name)
      .replace(/\$\{method\.rpc\.name\}/g, methodObj.rpc_name || methodObj.name)
      .replace(/\$\{method\.summary\}/g, methodObj.summary)
      .replace(/\$\{method\.description\}/g, methodObj.description
        || methodObj.summary)
      // Parameter stuff
      .replace(/\$\{method\.params\}/g, params)
      .replace(/\$\{method\.params\.table\.rows\}/g, paramsRows)
      .replace(/\$\{method\.params\.annotations\}/g, paramsAnnotations)
      .replace(/\$\{method\.params\.json\}/g, paramsJson)
      .replace(/\$\{method\.params\.list\}/g, method.params)
      .replace(/\$\{method\.params\.array\}/g, JSON.stringify(methodObj.params.map(p => p.name)))
      .replace(/\$\{method\.params\.count}/g, methodObj.params ? methodObj.params.length : 0)
      .replace(/\$\{if\.params\}(.*?)\$\{end\.if\.params\}/gms, method.params.length ? '$1' : '')
      .replace(/\$\{if\.result\}(.*?)\$\{end\.if\.result\}/gms, resultType ? '$1' : '')
      .replace(/\$\{if\.result.nonvoid\}(.*?)\$\{end\.if\.result.nonvoid\}/gms, resultType && resultType !== 'void' ? '$1' : '')
      .replace(/\$\{if\.result.nonboolean\}(.*?)\$\{end\.if\.result.nonboolean\}/gms, resultSchemaType && resultSchemaType !== 'boolean' ? '$1' : '')
      .replace(/\$\{if\.result\.properties\}(.*?)\$\{end\.if\.result\.properties\}/gms, resultParams ? '$1' : '')
      .replace(/\$\{if\.params\.empty\}(.*?)\$\{end\.if\.params\.empty\}/gms, method.params.length === 0 ? '$1' : '')
      .replace(/\$\{if\.signature\.empty\}(.*?)\$\{end\.if\.signature\.empty\}/gms, (method.params.length === 0 && resultType === '') ? '$1' : '')
      .replace(/\$\{if\.context\}(.*?)\$\{end\.if\.context\}/gms, event && event.params.length ? '$1' : '')
      .replace(/\$\{method\.params\.serialization\}/g, serializedParams)
      .replace(/\$\{method\.params\.serialization\.with\.indent\}/g, indent(serializedParams, '    '))
      // Typed signature stuff
      .replace(/\$\{method\.signature\.params\}/g, Types.getMethodSignatureParams(methodObj, server, { namespace: !config.copySchemasIntoModules }))
      .replace(/\$\{method\.signature\.result\}/g, Types.getMethodSignatureResult(methodObj, server, { namespace: !config.copySchemasIntoModules }))
      .replace(/\$\{method\.context\}/g, method.context.join(', '))
      .replace(/\$\{method\.context\.array\}/g, JSON.stringify(method.context))
      .replace(/\$\{method\.context\.count}/g, method.context ? method.context.length : 0)
      .replace(/\$\{method\.deprecation\}/g, deprecation)
      .replace(/\$\{method\.Name\}/g, method.name[0].toUpperCase() + method.name.substr(1))
      .replace(/\$\{event\.name\}/g, method.name.toLowerCase()[2] + method.name.substr(3))
      .replace(/\$\{event\.params\}/g, eventParams)
      .replace(/\$\{event\.params\.table\.rows\}/g, eventParamsRows)
      .replace(/\$\{if\.event\.params\}(.*?)\$\{end\.if\.event\.params\}/gms, event && event.params.length ? '$1' : '')
      .replace(/\$\{if\.event\.callback\.params\}(.*?)\$\{end\.if\.event\.callback\.params\}/gms, event && eventHasOptionalParam(event) ? '$1' : '')
      .replace(/\$\{event\.signature\.params\}/g, event ? Types.getMethodSignatureParams(event, document, { namespace: !config.copySchemasIntoModules }) : '')
      .replace(/\$\{event\.signature\.callback\.params\}/g, event ? Types.getMethodSignatureParams(event, document, { callback: true, namespace: !config.copySchemasIntoModules }) : '')
      .replace(/\$\{event\.params\.serialization\}/g, serializedEventParams)
      .replace(/\$\{event\.callback\.serialization\}/g, callbackSerializedList)
      .replace(/\$\{event\.callback\.initialization\}/g, callbackInitialization)
      .replace(/\$\{event\.callback\.instantiation\}/g, callbackInstantiation)
      .replace(/\$\{event\.callback\.response\.instantiation\}/g, callbackResponseInst)
      .replace(/\$\{info\.title\.lowercase\}/g, info.title.toLowerCase())
      .replace(/\$\{info\.title\}/g, info.title)
      .replace(/\$\{info\.Title\}/g, capitalize(info.title))
      .replace(/\$\{info\.TITLE\}/g, info.title.toUpperCase())
      .replace(/\$\{method\.property\.immutable\}/g, hasTag(methodObj, 'property:immutable'))
      .replace(/\$\{method\.property\.readonly\}/g, !getSetterFor(methodObj.name, server))
      .replace(/\$\{method\.temporalset\.add\}/g, temporalAddName)
      .replace(/\$\{method\.temporalset\.remove\}/g, temporalRemoveName)
      .replace(/\$\{method\.transforms}/g, JSON.stringify(method.transforms))
      .replace(/\$\{method\.seeAlso\}/g, seeAlso)
      .replace(/\$\{method\.item\}/g, itemName)
      .replace(/\$\{method\.item\.type\}/g, itemType)
      .replace(/\$\{method\.capabilities\}/g, capabilities)
      .replace(/\$\{method\.result\.name\}/g, result.name)
      .replace(/\$\{method\.result\.summary\}/g, result.summary)
      .replace(/\$\{method\.result\.link\}/g, getLinkForSchema(result.schema, server)) //, baseUrl: options.baseUrl
      .replace(/\$\{method\.result\.type\}/g, Types.getSchemaType(result.schema, server, { templateDir: state.typeTemplateDir, title: true, asPath: false, result: true, namespace: !config.copySchemasIntoModules })) //, baseUrl: options.baseUrl
      .replace(/\$\{method\.result\.json\}/g, Types.getSchemaType(result.schema, server, { templateDir: 'json-types', title: true, code: false, link: false, asPath: false, expandEnums: false, namespace: !config.copySchemasIntoModules }))
      .replace(/\$\{event\.result\.type\}/g, isEventMethod(methodObj) ? Types.getSchemaType(event.result.schema, document, { templateDir: state.typeTemplateDir, title: true, asPath: false, result: true, namespace: !config.copySchemasIntoModules }) : '')
      .replace(/\$\{event\.result\.json\.type\}/g, resultJsonType)
      .replace(/\$\{event\.result\.json\.type\}/g, callbackResultJsonType)
      .replace(/\$\{event\.pulls\.param\.name\}/g, pullsEventParamName)
      .replace(/\$\{method\.result\}/g, generateResult(result.schema, server, templates, { name: result.name }))
      .replace(/\$\{method\.result\.json\.type\}/g, resultJsonType)
      .replace(/\$\{method\.result\.instantiation\}/g, resultInst)
      .replace(/\$\{method\.result\.initialization\}/g, resultInit)
      .replace(/\$\{method\.result\.properties\}/g, resultParams)
      .replace(/\$\{method\.result\.instantiation\.with\.indent\}/g, indent(resultInst, '    '))
      .replace(/\$\{method\.example\.value\}/g, methodObj.examples[0].result ? JSON.stringify(methodObj.examples[0].result.value ) : '')
      .replace(/\$\{method\.alternative\}/g, method.alternative ? method.alternative.split('.').pop() : '')
      .replace(/\$\{method\.alternative.link\}/g, '#' + (method.alternative || "").toLowerCase())
      .replace(/\$\{method\.pulls\.for\}/g, pullsFor ? methodName(pullsFor) : '')
      .replace(/\$\{method\.pulls\.type\}/g, pullsForType)
      .replace(/\$\{method\.pulls\.json\.type\}/g, pullsForJsonType)
      .replace(/\$\{method\.pulls\.result\}/g, pullsResultType)
      .replace(/\$\{method\.pulls\.result\.title\}/g, pullsForResultTitle)
      .replace(/\$\{method\.pulls\.params.type\}/g, pullsParams ? pullsParams.title : '')
      .replace(/\$\{method\.pulls\.params\}/g, pullsParamsType)
      .replace(/\$\{method\.pulls\.param\.type\}/g, pullsForParamType)
      .replace(/\$\{method\.pulls\.param\.title\}/g, pullsForParamTitle)
      .replace(/\$\{method\.pulls\.param\.json\.type\}/g, pullsForParamJsonType)
      .replace(/\$\{method\.pulls\.response\.initialization\}/g, pullsResponseInit)
      .replace(/\$\{method\.pulls\.response\.instantiation}/g, pullsResponseInst)
      .replace(/\$\{method\.pulls\.result\.serialization\.with\.indent\}/g, indent(pullsResultSerialize, '    ', 3, 2))
      .replace(/\$\{method\.setter\.for\}/g, setterFor.split('.').pop())
      .replace(/\$\{method\.interface\}/g, extension(methodObj, 'x-interface'))
      .replace(/\$\{method\.puller\}/g, pullerTemplate) // must be last!!
      .replace(/\$\{method\.setter\}/g, setterTemplate) // must be last!!
      .replace(/\$\{method\.subscriber\}/g, subscriberTemplate) // must be last!!


    if (method.deprecated) {
      template = template.replace(/\$\{if\.deprecated\}(.*?)\$\{end\.if\.deprecated\}/gms, '$1')
    }
    else {
      template = template.replace(/\$\{if\.deprecated\}(.*?)\$\{end\.if\.deprecated\}/gms, '')
    }

    // method.params[n].xxx macros
    const matches = [...template.matchAll(/\$\{method\.params\[([0-9]+)\]\.type\}/g)]
    matches.forEach(match => {
      const index = parseInt(match[1])
      template = template.replace(/\$\{method\.params\[([0-9]+)\]\.type\}/g, Types.getSchemaType(methodObj.params[index].schema, server, { templateDir: state.typeTemplateDir, namespace: !config.copySchemasIntoModules }))
      template = template.replace(/\$\{method\.params\[([0-9]+)\]\.name\}/g, methodObj.params[index].name)
    })

    // Note that we do this twice to ensure all recursive macros are resolved
    template = insertExampleMacros(template, examples[methodObj.name] || [], methodObj, server, templates)

    return template
  }
  catch (error) {
    console.log(`Error processing method ${methodObj.name}`)
    console.dir(methodObj)
    console.log()
    console.dir(error)
    process.exit(1)
  }
}

function insertExampleMacros(template, examples, method, json, templates) {

  let content = ''

  if (!examples) return template

  let originator

  if (isPolymorphicPullMethod(method)) {
    originator = json.methods.find(m => m.name === method.tags.find(t => t['x-pulls-for'])['x-pulls-for'])
  }

  let index = -1
  examples.forEach(example => {
    index++
    let code = getTemplate('/codeblocks/example', templates)
    let first = true
    let languages = ''
    Object.entries(example.languages).forEach(([name, language]) => {
      let languageContent = language.template //getTemplateForExample(method, templates)
      // wrap example in collapsible HTML if not first
      if (!first) {
        languageContent = '<details>\n' + languageContent.replace(/\$\{example\.language\}(.*?)\n/, '<summary>$${example.language}$1</summary>') + '</details>'
      }

      first = false

      const formatParams = (params, delimit, pretty = false) => params.map(p => JSON.stringify((example.json.params.find(x => x.name === p.name) || { value: null }).value, null, pretty ? '  ' : null)).join(delimit)
      let indent = ' '.repeat(json.info.title.length + method.name.length + 2)
      let params = formatParams(method.params, ', ')
      if (params.length + indent > 80) {
        params = formatParams(method.params, ',\n', true)
        params = params.split('\n')
        let first = params.shift()
        params = params.map(p => indent + p)
        params.unshift(first)
        params = params.join('\n')
      }

      languageContent = languageContent
        .replace(/\$\{example\.code\}/g, language.code)
        .replace(/\$\{example\.name\}/g, example.json.name)
        .replace(/\$\{example\.language\}/g, name)
        .replace(/\$\{example\.langcode\}/g, language.langcode)

        .replace(/\$\{method\.result\.name\}/g, method.result.name)
        .replace(/\$\{method\.name\}/g, method.name)
        .replace(/\$\{example\.params\}/g, params)
        .replace(/\$\{example\.result\}/g, language.result)
        .replace(/\$\{example\.result\.item\}/g, Array.isArray(example.json.result.value) ? JSON.stringify(example.json.result.value[0], null, '\t') : '')
        .replace(/\$\{module\}/g, json.info.title)

      const matches = [...languageContent.matchAll(/\$\{method\.params\[([0-9]+)\]\.example\.value\}/g)]
      matches.forEach(match => {
        const paramIndex = parseInt(match[1])
        let indent = 0
        while (match.index - indent >= 0 && match.input[match.index - indent] !== '\n') {
          indent++
        }
        const value = JSON.stringify(method.examples[index].params[paramIndex].value, null, '\t').split('\n').map((line, i) => i > 0 ? ' '.repeat(indent) + line : line).join('\n')
        languageContent = languageContent.replace(/\$\{method\.params\[([0-9]+)\]\.example\.value\}/g, value)
      })


      if (originator) {
        const originalExample = originator.examples.length > index ? originator.examples[index] : originator.examples[0]
        const matches = [...languageContent.matchAll(/\$\{originator\.params\[([0-9]+)\]\.example\.value\}/g)]
        matches.forEach(match => {
          const paramIndex = parseInt(match[1])
          let indent = 0
          while (match.index - indent >= 0 && match.input[match.index - indent] !== '\n') {
            indent++
          }
          const value = JSON.stringify(originalExample.params[paramIndex].value, null, '\t').split('\n').map((line, i) => i > 0 ? ' '.repeat(indent) + line : line).join('\n')
          languageContent = languageContent.replace(/\$\{originator\.params\[([0-9]+)\]\.example\.value\}/g, value)
        })
      }

      languages += languageContent
    })

    code = code
      .replace(/\$\{example\.name\}/g, example.json.name)
      .replace(/\$\{example\.title\}/g, example.json.name)
      .replace(/\$\{example\.name\}/g, example.json.name)
      .replace(/\$\{example\.languages\}/g, languages)

    content += code
  })

  return template.replace(/\$\{method\.examples\}/g, content)
}

function generateResult(result, json, templates, { name = '' } = {}) {

  const type = Types.getSchemaType(result, json, { templateDir: state.typeTemplateDir, namespace: !config.copySchemasIntoModules })

  if (result.type === 'object' && result.properties) {
    let content = getTemplate('/types/object', templates).split('\n')

    for (var i = 0; i < content.length; i++) {
      if (content[i].indexOf("${property}") >= 0) {
        content[i] = Object.entries(result.properties).map(([title, property]) => insertSchemaMacros(content[i], title, property, json)).join('\n')
      }
    }

    return insertSchemaMacros(content.join('\n'), name, result, json)
  }
  else if (type === 'string' && Array.isArray(result.enum)) {
    return insertSchemaMacros(getTemplate('/types/enum', templates), name, result, json)
  }
  else if (result.$ref) {
    const link = getLinkForSchema(result, json)

    // if we get a real link use it
    if (link !== '#') {
      return `[${Types.getSchemaType(result, json, { templateDir: state.typeTemplateDir, namespace: !config.copySchemasIntoModules })}](${link})`
    }
    // otherwise this was a schema with no title, and we'll just copy it here
    else {
      const schema = localizeDependencies(result, json)
      return getTemplate('/types/default', templates)
        .replace(/\$\{type\}/, Types.getSchemaShape(schema, json, { templateDir: state.typeTemplateDir, namespace: !config.copySchemasIntoModules }))
    }
  }
  else {
    return insertSchemaMacros(getTemplate('/types/default', templates), name, result, json)
  }
}

function generateResultParams(result, json, templates, { name = '' } = {}) {
  let moduleTitle = json.info.title

  while (result.$ref) {
    if (result.$ref.includes("/x-schemas/")) {
      moduleTitle = result.$ref.split("/")[2]
    }
    result = getReferencedSchema(result.$ref, json)
  }

  // const results are almost certainly `"const": "null"` so there's no need to include it in the method signature
  if (result.hasOwnProperty('const')) {
    return ''
  }
  // Objects with no titles get unwrapped
  else if (config.unwrapResultObjects && result.type && !result.title && result.type === 'object' && result.properties) {
    const template = getTemplate('/parameters/result', templates)
    return Object.entries(result.properties).map( ([name, type]) => template
                                                                      .replace(/\$\{method\.param\.name\}/g, name)
                                                                      .replace(/\$\{method\.param\.type\}/g, Types.getSchemaType(type, json, { moduleTitle: moduleTitle, result: true, namespace: !config.copySchemasIntoModules}))
    ).join(', ') // most languages separate params w/ a comma, so leaving this here for now  
  }
  // tuples get unwrapped
  else if (config.unwrapResultObjects && result.type && result.type === 'array' && Array.isArray(result.items)) {
    // TODO: this is hard coded to C
    const template = getTemplate('/parameters/result', templates)
    return result.items.map( (type) => template
                                        .replace(/\$\{method\.param\.name\}/g, type['x-property'])
                                        .replace(/\$\{method\.param\.type\}/g, Types.getSchemaType(type, json, { moduleTitle: moduleTitle, result: true, namespace: !config.copySchemasIntoModules}))
    ).join(', ')
  }
  // everything else is just output as-is
  else {

    const template = getTemplate('/parameters/result', templates)
    const type = Types.getSchemaType(result, json, { moduleTitle: moduleTitle, result: true, namespace: !config.copySchemasIntoModules})
    if (type === 'undefined') {
      console.log(`Warning: undefined type for ${name}`)
    }

    return template
      .replace(/\$\{method\.param\.name\}/g, `${name}`)
      .replace(/\$\{method\.param\.type\}/g, type)
  }
}

function insertSchemaMacros(template, title, schema, document) {
  try {
    return template.replace(/\$\{property\}/g, title)
    .replace(/\$\{type\}/g, Types.getSchemaType(schema, document, { templateDir: state.typeTemplateDir, code: false, namespace: !config.copySchemasIntoModules }))
    .replace(/\$\{type.link\}/g, getLinkForSchema(schema, document))
    .replace(/\$\{description\}/g, schema.description || '')
    .replace(/\$\{name\}/g, title || '')
  }
  catch(error) {
    console.log(`Error processing method ${schema.title}`)
    console.dir(schema)
    console.log()
    console.dir(error)
    process.exit(1)    
  }
}

function insertParameterMacros(template, param, method, document) {

  //| `${method.param.name}` | ${method.param.type} | ${method.param.required} | ${method.param.summary} ${method.param.constraints} |
  try {
    let constraints = getSchemaConstraints(param, document)
    let type = Types.getSchemaType(param.schema, document, { templateDir: state.typeTemplateDir, code: false, link: false, asPath: false, expandEnums: false, namespace: !config.copySchemasIntoModules }) //baseUrl: options.baseUrl
    let typeLink = getLinkForSchema(param.schema, document)
    let jsonType = Types.getSchemaType(param.schema, document, { templateDir: 'json-types', code: false, link: false, asPath: false, expandEnums: false, namespace: !config.copySchemasIntoModules })
  
    if (constraints && type) {
      constraints = '<br/>' + constraints
    }
  
    return template
      .replace(/\$\{method.param.name\}/g, param.name)
      .replace(/\$\{method.param.Name\}/g, param.name[0].toUpperCase() + param.name.substring(1))
      .replace(/\$\{method.param.summary\}/g, param.summary || '')
      .replace(/\$\{method.param.required\}/g, param.required || 'false')
      .replace(/\$\{method.param.type\}/g, type)
      .replace(/\$\{json.param.type\}/g, jsonType)
      .replace(/\$\{method.param.link\}/g, getLinkForSchema(param.schema, document)) //getType(param))
      .replace(/\$\{method.param.constraints\}/g, constraints) //getType(param))
  
  }
  catch (e) {
    console.dir(param, { depth: 100 })
  }
<<<<<<< HEAD
}
=======

  template = template
    .replace(/\$\{method.param.name\}/g, param.name)
    .replace(/\$\{method.param.Name\}/g, param.name[0].toUpperCase() + param.name.substring(1))
    .replace(/\$\{method.param.summary\}/g, param.summary || '')
    .replace(/\$\{method.param.required\}/g, param.required || 'false')
    .replace(/\$\{method.param.type\}/g, type)
    .replace(/\$\{json.param.type\}/g, jsonType)
    .replace(/\$\{method.param.link\}/g, getLinkForSchema(param.schema, module)) //getType(param))
    .replace(/\$\{method.param.constraints\}/g, constraints) //getType(param))

    return template
  
  }
>>>>>>> e6bdd3fa

function insertCapabilityMacros(template, capabilities, method, module) {
  const content = []
  const roles = ['x-uses', 'x-manages']

  roles.forEach(role => {
    if (capabilities[role] && capabilities[role].length) {
      content.push(template.replace(/\$\{role\}/g, role.split('-').pop())
        .replace(/\$\{capability\}/g, capabilities[role].join('<br/>'))) // Warning, hack!
    }
  })

  if (capabilities['x-provides']) {
    content.push(template.replace(/\$\{role\}/g, 'provides')
      .replace(/\$\{capability\}/g, capabilities['x-provides']))
  }

  return content.join()
}

function generateXUsesInterfaces(json, templates) {
  let template = ''
  if (hasAllowFocusMethods(json)) {
    template = getTemplate('/sections/xuses-interfaces', templates)
  }
  return template
}

function generateProviderSubscribe(server, client, templates, bidirectional) {
  const interfaces = getProvidedCapabilities(server)
  let template = getTemplate(`/sections/provider-subscribe`, templates)
  const providers = reduce((acc, capability) => {
    const template = insertProviderSubscribeMacros(getTemplate('/codeblocks/provider-subscribe', templates), capability, server, client, templates, bidirectional)
    return acc + template
  }, '', interfaces)

  return interfaces.length ? template.replace(/\$\{providers\.list\}/g, providers) : ''
}

function generateProviderInterfaces(server, client, templates, codeblock, directory, bidirectional) {
  const interfaces = getProvidedInterfaces(client || server)
  
  let template = getTemplate('/sections/provider-interfaces', templates)

  const providers = reduce((acc, _interface) => {
    let providerTemplate = getTemplate('/codeblocks/provider', templates)

    const template = insertProviderInterfaceMacros(providerTemplate, _interface, server, client, codeblock, directory, templates, bidirectional)
    return acc + template
  }, '', interfaces)

  return interfaces.length ? template.replace(/\$\{providers\.list\}/g, providers) : ''
}

<<<<<<< HEAD
function getProviderInterfaceName(iface, _interface, document = {}) {
  const [ module, method ] = iface[0].name.split('.')
  const uglyName = _interface.split(":").slice(-2).map(capitalize).reverse().join('') + "Provider"
  let name = iface.length === 1 ? method.charAt(0).toUpperCase() + method.substr(1) + "Provider" : uglyName
=======
function getProviderInterfaceName(iface, capability, moduleJson = {}) {
  const uglyName = capability.split(':').slice(-2).map(capitalize).map(x => x.split('-').map(capitalize).join('')).reverse().join('') + "Provider"
  let name = iface.length === 1 ? iface[0].name.charAt(0).toUpperCase() + iface[0].name.substr(1) + "Provider" : uglyName
>>>>>>> e6bdd3fa

  if (document.info['x-interface-names']) {
    name = document.info['x-interface-names'][_interface] || name
  }
  return name
}

function getProviderXValues(method) {
  let xValues = []
  if (method.tags.find(t => t['x-error']) || method.tags.find(t => t['x-response'])) {
    method.tags.forEach(tag => {
      if (tag['x-response']) {
        xValues['x-response'] = tag['x-response']
      }
      if (tag['x-error']) {
        xValues['x-error'] = tag['x-error']
      }
    })
  }
  return xValues
}

function insertProviderXValues(template, document, xValues) {
  if (xValues['x-response']) {
    const xResponseInst = Types.getSchemaShape(xValues['x-response'], document, { templateDir: 'parameter-serialization', property: 'result', required: true, primitive: true, skipTitleOnce: true, namespace: !config.copySchemasIntoModules })
    template = template.replace(/\$\{provider\.xresponse\.serialization\}/gms, xResponseInst)
      .replace(/\$\{provider\.xresponse\.name\}/gms, xValues['x-response'].title)
  }
  if (xValues['x-error']) {
    const xErrorInst = Types.getSchemaShape(xValues['x-error'], document, { templateDir: 'parameter-serialization', property: 'result', required: true, primitive: true, skipTitleOnce: true, namespace: !config.copySchemasIntoModules })
    template = template.replace(/\$\{provider\.xerror\.serialization\}/gms, xErrorInst)
      .replace(/\$\{provider\.xerror\.name\}/gms, xValues['x-error'].title)
  }
  return template
}

function insertProviderSubscribeMacros(template, capability, server = {}, client, templates, bidirectional) {
  const iface = getProviderInterface(capability, server, bidirectional)

  template = template.replace(/\$\{subscribe\}/gms, iface.map(method => {
      return insertMethodMacros(getTemplate('/codeblocks/subscribe', templates), method, server, client, templates)
    }).join('\n') + '\n')
  return template
}

// TODO: split into /codeblocks/class & /codeblocks/interface (and /classes/* & /interaces/*)
// TODO: ideally this method should be configurable with tag-names/template-names
function insertProviderInterfaceMacros(template, _interface, server = {}, client = null, codeblock='interface', directory='interfaces', templates, bidirectional) {
  const document = client || server
  const iface = getProviderInterface(_interface, document, bidirectional)
  let name = _interface //getProviderInterfaceName(iface, _interface, document)
  let xValues
  let interfaceShape = getTemplate(`/codeblocks/${codeblock}`, templates)

  interfaceShape = interfaceShape.replace(/\$\{name\}/g, name)
    .replace(/\$\{capability\}/g, _interface)
    .replace(/[ \t]*\$\{methods\}[ \t]*\n/g, iface.map(method => {
      const focusable = method.tags.find(t => t['x-allow-focus'])
      const interfaceTemplate = `/${directory}/` + (focusable ? 'focusable' : 'default')
      const interfaceDeclaration = getTemplate(interfaceTemplate, templates)
      xValues = getProviderXValues(method)
      method.tags.unshift({
        name: 'provider'
      })

      let type = config.templateExtensionMap && config.templateExtensionMap['methods'] && config.templateExtensionMap['methods'].includes(suffix) ? 'methods' : 'declarations'
      return insertMethodMacros(interfaceDeclaration, method, server, client, templates, type)
    }).join('') + '\n')

  if (iface.length === 0) {
    template = template.replace(/\$\{provider\.methods\}/gms, '')
  }
  else {
    let regex = /\$\{provider\.methods\}/gms
    let match = template.match(regex)

    let methodsBlock = ''

    // insert the standard method templates for each provider
    if (match) {
      iface.forEach(method => {
        // add a tag to pick the correct template
        method.tags.unshift({
          name: 'provider'
        })
        const parametersSchema = method.params[0].schema
        const parametersShape = Types.getSchemaShape(parametersSchema, document, { templateDir: state.typeTemplateDir, namespace: !config.copySchemasIntoModules })
        let methodBlock = insertMethodMacros(getTemplateForMethod(method, templates), method, server, client, templates)
        methodBlock = methodBlock.replace(/\${parameters\.shape\}/g, parametersShape)
        const hasProviderParameters = parametersSchema && parametersSchema.properties && Object.keys(parametersSchema.properties).length > 0
        if (hasProviderParameters) {
          const lines = methodBlock.split('\n')
          for (let i = lines.length - 1; i >= 0; i--) {
            if (lines[i].match(/\$\{provider\.param\.[a-zA-Z]+\}/)) {
              let line = lines[i]
              lines.splice(i, 1)
              line = insertProviderParameterMacros(line, method.params[0].schema, document)
              lines.splice(i++, 0, line)
            }
          }
          methodBlock = lines.join('\n')
        }
        else {
          methodBlock = methodBlock.replace(/\$\{if\.provider\.params\}.*?\$\{end\.if\.provider\.params\}/gms, '')
        }
        methodsBlock += methodBlock
      })

      match = template.match(regex)
      template = template.replace(regex, methodsBlock)
    }

    regex = /\$\{provider\.interface\.start\}.*?\$\{provider\.interface\.end\}/s

    // insert the granular method details for any ${provider.method.start} loops
    while (match = template.match(regex)) {
      let methodsBlock = ''

      let i = 1
      iface.forEach(method => {

        methodsBlock += match[0].replace(/\$\{provider\.interface\.name\}/g, method.name)
          .replace(/\$\{provider\.interface\.Name\}/g, method.name.charAt(0).toUpperCase() + method.name.substr(1))

          // first check for indented lines, and do the fancy indented replacement
          .replace(/^([ \t]+)(.*?)\$\{provider\.interface\.example\.result\}/gm, '$1$2' + indent(JSON.stringify(method.examples[0].result.value, null, '    '), '$1'))
          .replace(/^([ \t]+)(.*?)\$\{provider\.interface\.example\.parameters\}/gm, '$1$2' + indent(JSON.stringify(method.examples[0].params[0].value, null, '    '), '$1'))
          // okay now just do the basic replacement (a single regex for both was not fun)
          .replace(/\$\{provider\.interface\.example\.result\}/g, JSON.stringify(method.examples[0].result.value))
          .replace(/\$\{provider\.interface\.example\.parameters\}/g, JSON.stringify(method.examples[0].params[0].value))

          .replace(/\$\{provider\.interface\.example\.correlationId\}/g, JSON.stringify(method.examples[0].params[1].value.correlationId))

          // a set of up to three RPC "id" values for generating intersting examples with matching ids
          .replace(/\$\{provider\.interface\.i\}/g, i)
          .replace(/\$\{provider\.interface\.j\}/g, (i + iface.length))
          .replace(/\$\{provider\.interface\.k\}/g, (i + 2 * iface.length))

        i++
      })
      methodsBlock = methodsBlock.replace(/\$\{provider\.interface\.[a-zA-Z]+\}/g, '')
      template = template.replace(regex, methodsBlock)
    }
  }

  // TODO: JSON-RPC examples need to use ${provider.interface} macros, but we're replacing them globally instead of each block
  // there's examples of this in methods, i think

  template = template.replace(/\$\{provider\}/g, name)
  template = template.replace(/\$\{interface\}/g, interfaceShape)
  template = template.replace(/\$\{capability\}/g, _interface)
  template = insertProviderXValues(template, document, xValues)

  return template
}

function insertProviderParameterMacros(data = '', parameters, document = {}, options = {}) {

  if (!parameters || !parameters.properties) {
    return ''
  }

  let result = ''

  Object.entries(parameters.properties).forEach(([name, param]) => {
    let constraints = getSchemaConstraints(param, document)
    let type = Types.getSchemaType(param, document, { templateDir: state.typeTemplateDir, code: true, link: true, asPath: options.asPath, baseUrl: options.baseUrl, namespace: !config.copySchemasIntoModules })

    if (constraints && type) {
      constraints = '<br/>' + constraints
    }

    result += data
      .replace(/\$\{provider.param.name\}/, name)
      .replace(/\$\{provider.param.summary\}/, param.description || '')
      .replace(/\$\{provider.param.required\}/, (parameters.required && parameters.required.includes(name)) || 'false')
      .replace(/\$\{provider.param.type\}/, type)
      .replace(/\$\{provider.param.constraints\}/, constraints) + '\n'
  })

  return result
}

export {
  generateMacros,
  clearMacros,
  insertMacros,
  generateAggregateMacros,
  insertAggregateMacros
}

export default {
  generateMacros,
  clearMacros,
  insertMacros,
  generateAggregateMacros,
  insertAggregateMacros,
  setConfig
}<|MERGE_RESOLUTION|>--- conflicted
+++ resolved
@@ -527,13 +527,8 @@
   const initialization = generateInitialization(server, client, templates)
   const eventsEnum = generateEvents(server, templates)
 
-<<<<<<< HEAD
   const examples = Object.assign(generateExamples(server, templates, languages), generateExamples(client, templates, languages))
-  const allMethodsArray = generateMethods(server, client, examples, templates, options.type)
-=======
-  const examples = generateExamples(obj, templates, languages)
-  const allMethodsArray = generateMethods(obj, examples, templates, languages, options.type)
->>>>>>> e6bdd3fa
+  const allMethodsArray = generateMethods(server, client, examples, templates, languages, options.type)
 
   Array.from(new Set(['methods'].concat(config.additionalMethodTemplates))).filter(dir => dir).forEach(dir => {
 
@@ -1237,11 +1232,7 @@
   return result
 }
 
-<<<<<<< HEAD
-function generateMethods(server = {}, client = null, examples = {}, templates = {}, type = '') {
-=======
-function generateMethods(json = {}, examples = {}, templates = {}, languages = [], type = '') {
->>>>>>> e6bdd3fa
+function generateMethods(server = {}, client = null, examples = {}, templates = {}, languages = [], type = '') {
   const methods = compose(
     option([]),
     getMethods
@@ -1268,11 +1259,7 @@
       else if (dir.includes('methods')) {
         const template = getTemplateForMethod(methodObj, templates, dir)
         if (template && template.length) {
-<<<<<<< HEAD
-          result.body[dir] = insertMethodMacros(template, methodObj, server, client, templates, type, examples)
-=======
-          result.body[dir] = insertMethodMacros(template, methodObj, json, templates, type, examples, languages)
->>>>>>> e6bdd3fa
+          result.body[dir] = insertMethodMacros(template, methodObj, server, client, templates, type, examples, languages)
         }
       }
     })
@@ -1300,13 +1287,11 @@
 }
 
 // TODO: this is called too many places... let's reduce that to just generateMethods
-<<<<<<< HEAD
-function insertMethodMacros(template, methodObj, server, client, templates, type = '', examples = {}) {
+function insertMethodMacros(template, methodObj, server, client, templates, type = '', examples = {}, languages = {}) {
   try {
     // need a guaranteed place to get client stuff from...
     const document = client || server
     const moduleName = getModuleName(server)
-
     const info = {
       title: moduleName
     }
@@ -1318,22 +1303,6 @@
       deprecated: isDeprecatedMethod(methodObj),
       context: []
     }
-=======
-function insertMethodMacros(template, methodObj, json, templates, type = '', examples = {}, languages = {}) {
-  const moduleName = getModuleName(json)
-
-  const info = {
-    title: moduleName
-  }
-  const method = {
-    name: methodObj.name,
-    params: methodObj.params.map(p => p.name).join(', '),
-    transforms: null,
-    alternative: null,
-    deprecated: isDeprecatedMethod(methodObj),
-    context: []
-  }
->>>>>>> e6bdd3fa
 
     if (isEventMethod(methodObj) && methodObj.params.length > 1) {
       method.context = methodObj.params.filter(p => p.name !== 'listen').map(p => p.name)
@@ -1385,7 +1354,6 @@
       event.params = event.params.filter(p => p.name !== 'listen')
     }
 
-<<<<<<< HEAD
     const eventParams = event.params && event.params.length ? getTemplate('/sections/parameters', templates) + event.params.map(p => insertParameterMacros(getTemplate('/parameters/default', templates), p, event, document)).join('') : ''
     const eventParamsRows = event.params && event.params.length ? event.params.map(p => insertParameterMacros(getTemplate('/parameters/default', templates), p, event, document)).join('') : ''
 
@@ -1400,10 +1368,8 @@
     const setterTemplate = (setter ? insertMethodMacros(getTemplate('/codeblocks/setter', templates), setter, server, client, templates, type, examples) : '')
     const subscriber = server.methods.find(method => method.tags.find(tag => tag['x-subscriber-for'] === methodObj.name))
     const subscriberTemplate = (subscriber ? insertMethodMacros(getTemplate('/codeblocks/subscriber', templates), subscriber, server, client, templates, type, examples) : '')
-
     const setterFor = methodObj.tags.find(t => t.name === 'setter') && methodObj.tags.find(t => t.name === 'setter')['x-setter-for'] || ''
-    const pullsResult = (puller || pullsFor) ? localizeDependencies(pullsFor || methodObj, server).params[1].schema : null
-
+    const pullsResult = (puller || pullsFor) ? localizeDependencies(pullsFor || methodObj, server).params.findLast(x=>true).schema : null
     const pullsParams = (puller || pullsFor) ? localizeDependencies(getPayloadFromEvent(puller || methodObj, document), document, null, { mergeAllOfs: true }).properties.parameters : null
 
     const pullsResultType = (pullsResult && (type === 'methods')) ? Types.getSchemaShape(pullsResult, server, { templateDir: state.typeTemplateDir, namespace: !config.copySchemasIntoModules }) : ''
@@ -1437,53 +1403,6 @@
       else {
         callbackInstantiation = (type === 'methods') ? Types.getSchemaShape(event.result.schema, document, { templateDir: 'callback-result-instantiation', property: result.name, primitive: true, skipTitleOnce: true, namespace: !config.copySchemasIntoModules }) : ''
       }
-=======
-  const eventParams = event.params && event.params.length ? getTemplate('/sections/parameters', templates) + event.params.map(p => insertParameterMacros(getTemplate('/parameters/default', templates), p, event, json)).join('') : ''
-  const eventParamsRows = event.params && event.params.length ? event.params.map(p => insertParameterMacros(getTemplate('/parameters/default', templates), p, event, json)).join('') : ''
-
-  let itemName = ''
-  let itemType = ''
-
-  // grab some related methdos in case they are output together in a single template file
-  const puller = json.methods.find(method => method.tags.find(tag => tag['x-pulls-for'] === methodObj.name))
-  const pullsFor = methodObj.tags.find(t => t['x-pulls-for']) && json.methods.find(method => method.name === methodObj.tags.find(t => t['x-pulls-for'])['x-pulls-for'])
-  const pullerTemplate = (puller ? insertMethodMacros(getTemplate('/codeblocks/puller', templates), puller, json, templates, type, examples) : '')
-  const setter = getSetterFor(methodObj.name, json)
-  const setterTemplate = (setter ? insertMethodMacros(getTemplate('/codeblocks/setter', templates), setter, json, templates, type, examples) : '')
-  const subscriber = json.methods.find(method => method.tags.find(tag => tag['x-alternative'] === methodObj.name))
-  const subscriberTemplate = (subscriber ? insertMethodMacros(getTemplate('/codeblocks/subscriber', templates), subscriber, json, templates, type, examples) : '')
-  const setterFor = methodObj.tags.find(t => t.name === 'setter') && methodObj.tags.find(t => t.name === 'setter')['x-setter-for'] || ''
-  const pullsResult = (puller || pullsFor) ? localizeDependencies(pullsFor || methodObj, json).params.findLast(x=>true).schema : null
-  const pullsParams = (puller || pullsFor) ? localizeDependencies(getPayloadFromEvent(puller || methodObj), json, null, { mergeAllOfs: true }).properties.parameters : null
-
-  const pullsResultType = (pullsResult && (type === 'methods')) ? types.getSchemaShape(pullsResult, json, { destination: state.destination, templateDir: state.typeTemplateDir, section: state.section }) : ''
-  const pullsForType = pullsResult && types.getSchemaType(pullsResult, json, { destination: state.destination, templateDir: state.typeTemplateDir, section: state.section })
-  const pullsParamsType = (pullsParams && (type === 'methods')) ? types.getSchemaShape(pullsParams, json, { destination: state.destination, templateDir: state.typeTemplateDir, section: state.section }) : ''
-  const pullsForParamTitle = pullsParams ? pullsParams.title.charAt(0).toLowerCase() + pullsParams.title.substring(1) : ''
-  const pullsForResultTitle = pullsResult ? pullsResult.title.charAt(0).toLowerCase() + pullsResult.title.substring(1) : ''
-  const pullsResponseInit = (pullsParams && (type === 'methods')) ? types.getSchemaShape(pullsParams, json, { templateDir: 'result-initialization', property: pullsForParamTitle, required: pullsParams.required, destination: state.destination, section: state.section, primitive: true, skipTitleOnce: true }) : ''
-  const pullsResponseInst = (pullsParams && (type === 'methods')) ? types.getSchemaShape(pullsParams, json, { templateDir: 'result-instantiation', property: pullsForParamTitle, required: pullsParams.required, destination: state.destination, section: state.section, primitive: true, skipTitleOnce: true }) : ''
-  const pullsResultSerialize = (pullsResult && (type === 'methods')) ? types.getSchemaShape(pullsResult, json, { templateDir: 'parameter-serialization/sub-property', property: pullsForResultTitle, required: pullsResult.required, destination: state.destination, section: state.section, primitive: true, skipTitleOnce: true }) : ''
-
-  const serializedParams = (type === 'methods') ? flattenedMethod.params.map(param => types.getSchemaShape(param.schema, json, { templateDir: 'parameter-serialization', property: param.name, required: param.required, destination: state.destination, section: state.section, primitive: true, skipTitleOnce: true })).join('\n') : ''
-  const resultInst = (type === 'methods') ? types.getSchemaShape(flattenedMethod.result.schema, json, { templateDir: 'result-instantiation', property: flattenedMethod.result.name, required: flattenedMethod.result.required, destination: state.destination, section: state.section, primitive: true, skipTitleOnce: true }) : '' // w/out primitive: true, getSchemaShape skips anonymous types, like primitives
-  const resultInit = (type === 'methods') ? types.getSchemaShape(flattenedMethod.result.schema, json, { templateDir: 'result-initialization', property: flattenedMethod.result.name, destination: state.destination, section: state.section, primitive: true, skipTitleOnce: true }) : '' // w/out primitive: true, getSchemaShape skips anonymous types, like primitives
-  const serializedEventParams = event && (type === 'methods') ? flattenedMethod.params.filter(p => p.name !== 'listen').map(param => types.getSchemaShape(param.schema, json, {templateDir: 'parameter-serialization', property: param.name, required: param.required, destination: state.destination, section: state.section, primitive: true, skipTitleOnce: true })).join('\n') : ''
-  // this was wrong... check when we merge if it was fixed
-  const callbackSerializedList = event && (type === 'methods') ? types.getSchemaShape(event.result.schema, json, { templateDir: eventHasOptionalParam(event) && !event.tags.find(t => t.name === 'provider') ? 'callback-serialization' : 'callback-result-serialization', property: result.name, required: event.result.schema.required, destination: state.destination, section: state.section, primitive: true, skipTitleOnce: true }) : ''
-  const callbackInitialization = event && (type === 'methods') ? (eventHasOptionalParam(event) && !event.tags.find(t => t.name === 'provider') ? (event.params.map(param => isOptionalParam(param) ? types.getSchemaShape(param.schema, json, { templateDir: 'callback-initialization-optional', property: param.name, required: param.required, destination: state.destination, section: state.section, primitive: true, skipTitleOnce: true }) : '').filter(param => param).join('\n') + '\n') : '' ) + (types.getSchemaShape(event.result.schema, json, { templateDir: 'callback-initialization', property: result.name, destination: state.destination, section: state.section, primitive: true, skipTitleOnce: true })) : ''
-  let callbackInstantiation = ''
-  if (event) {
-    if (eventHasOptionalParam(event) && !event.tags.find(t => t.name === 'provider'))  {
-      callbackInstantiation = (type === 'methods') ? types.getSchemaShape(event.result.schema, json, { templateDir: 'callback-instantiation', property: result.name, destination: state.destination, section: state.section, primitive: true, skipTitleOnce: true }) : ''
-      let paramInstantiation = (type === 'methods') ? event.params.map(param => isOptionalParam(param) ? types.getSchemaShape(param.schema, json, { templateDir: 'callback-context-instantiation', property: param.name, required: param.required, destination: state.destination, section: state.section, primitive: true, skipTitleOnce: true }) : '').filter(param => param).join('\n') : ''
-      let resultInitialization = (type === 'methods') ? types.getSchemaShape(event.result.schema, json, { templateDir: 'callback-value-initialization', property: result.name, destination: state.destination, section: state.section, primitive: true, skipTitleOnce: true }) : ''
-      let resultInstantiation = (type === 'methods') ? types.getSchemaShape(event.result.schema, json, { templateDir: 'callback-value-instantiation', property: result.name, destination: state.destination, section: state.section, primitive: true, skipTitleOnce: true }) : ''
-      callbackInstantiation = callbackInstantiation
-        .replace(/\$\{callback\.param\.instantiation\.with\.indent\}/g, indent(paramInstantiation, '    ', 3))
-        .replace(/\$\{callback\.result\.initialization\.with\.indent\}/g, indent(resultInitialization, '    ', 1))
-        .replace(/\$\{callback\.result\.instantiation\}/g, resultInstantiation)
->>>>>>> e6bdd3fa
     }
     // hmm... how is this different from callbackSerializedList? i guess they get merged?
     const callbackResponseInst = event && (type === 'methods') ? (eventHasOptionalParam(event) ? (event.params.map(param => isOptionalParam(param) ? Types.getSchemaShape(param.schema, document, { templateDir: 'callback-response-instantiation', property: param.name, required: param.required, primitive: true, skipTitleOnce: true, namespace: !config.copySchemasIntoModules }) : '').filter(param => param).join(', ') + ', ') : '' ) + (Types.getSchemaShape(event.result.schema, document, { templateDir: 'callback-response-instantiation', property: result.name, primitive: true, skipTitleOnce: true, namespace: !config.copySchemasIntoModules })) : ''
@@ -1508,7 +1427,6 @@
     
     const pullsEventParamName = event ? Types.getSchemaInstantiation(event.result, document, event.name, { instantiationType: 'pull.param.name', namespace: !config.copySchemasIntoModules }) : ''
 
-<<<<<<< HEAD
     let seeAlso = ''
     if (isPolymorphicPullMethod(methodObj) && pullsForType) {
       seeAlso = `See also: [${pullsForType}](#${pullsForType.toLowerCase()}-1)` // this assumes the schema will be after the method...
@@ -1517,132 +1435,28 @@
       const type = method.name[0].toUpperCase() + method.name.substring(1)
       seeAlso = `See also: [${type}](#${type.toLowerCase()}-1)` // this assumes the schema will be after the method...
     }
-=======
-  let signature
-  
-  if (Object.keys(languages).length && template.indexOf('${method.signature}') >= 0) {
-    const lang = languages[Object.keys(languages)[0]]
-    signature = getTemplateForDeclaration(methodObj, templates, 'declarations')
-    types.setTemplates(lang)
-    const currentConfig = JSON.parse(JSON.stringify(config))
-    config.operators = config.operators || {}
-    config.operators.paramDelimiter = ', '
-    signature = insertMethodMacros(signature, methodObj, json, lang, type)
-    config = currentConfig
-    types.setTemplates(templates)
-  }
-  else {
-    signature = ''
-  }
-
-  template = insertExampleMacros(template, examples[methodObj.name] || [], methodObj, json, templates)
-  template = template.replace(/\$\{method\.name\}/g, method.name)
-    .replace(/\$\{method\.rpc\.name\}/g, methodObj.rpc_name || methodObj.name)
-    .replace(/\$\{method\.summary\}/g, methodObj.summary)
-    .replace(/\$\{method\.description\}/g, methodObj.description
-      || methodObj.summary)
-    // Parameter stuff
-    .replace(/\$\{method\.params\}/g, params)
-    .replace(/\$\{method\.params\.table\.rows\}/g, paramsRows)
-    .replace(/\$\{method\.params\.annotations\}/g, paramsAnnotations)
-    .replace(/\$\{method\.params\.json\}/g, paramsJson)
-    .replace(/\$\{method\.params\.list\}/g, method.params)
-    .replace(/\$\{method\.params\.array\}/g, JSON.stringify(methodObj.params.map(p => p.name)))
-    .replace(/\$\{method\.params\.count}/g, methodObj.params ? methodObj.params.length : 0)
-    .replace(/\$\{if\.params\}(.*?)\$\{end\.if\.params\}/gms, method.params.length ? '$1' : '')
-    .replace(/\$\{if\.result\}(.*?)\$\{end\.if\.result\}/gms, resultType ? '$1' : '')
-    .replace(/\$\{if\.result.nonvoid\}(.*?)\$\{end\.if\.result.nonvoid\}/gms, resultType && resultType !== 'void' ? '$1' : '')
-    .replace(/\$\{if\.result.nonboolean\}(.*?)\$\{end\.if\.result.nonboolean\}/gms, resultSchemaType && resultSchemaType !== 'boolean' ? '$1' : '')
-    .replace(/\$\{if\.result\.properties\}(.*?)\$\{end\.if\.result\.properties\}/gms, resultParams ? '$1' : '')
-    .replace(/\$\{if\.params\.empty\}(.*?)\$\{end\.if\.params\.empty\}/gms, method.params.length === 0 ? '$1' : '')
-    .replace(/\$\{if\.signature\.empty\}(.*?)\$\{end\.if\.signature\.empty\}/gms, (method.params.length === 0 && resultType === '') ? '$1' : '')
-    .replace(/\$\{if\.context\}(.*?)\$\{end\.if\.context\}/gms, event && event.params.length ? '$1' : '')
-    .replace(/\$\{method\.params\.serialization\}/g, serializedParams)
-    .replace(/\$\{method\.params\.serialization\.with\.indent\}/g, indent(serializedParams, '    '))
-    // Typed signature stuff
-    .replace(/\$\{method\.signature\}/g, signature)
-    .replace(/\$\{method\.signature\.params\}/g, types.getMethodSignatureParams(methodObj, json, { destination: state.destination, section: state.section }))
-    .replace(/\$\{method\.signature\.result\}/g, types.getMethodSignatureResult(methodObj, json, { destination: state.destination, section: state.section }))
-    .replace(/\$\{method\.context\}/g, method.context.join(', '))
-    .replace(/\$\{method\.context\.array\}/g, JSON.stringify(method.context))
-    .replace(/\$\{method\.context\.count}/g, method.context ? method.context.length : 0)
-    .replace(/\$\{method\.deprecation\}/g, deprecation)
-    .replace(/\$\{method\.Name\}/g, method.name[0].toUpperCase() + method.name.substr(1))
-    .replace(/\$\{event\.name\}/g, method.name.toLowerCase()[2] + method.name.substr(3))
-    .replace(/\$\{event\.params\}/g, eventParams)
-    .replace(/\$\{event\.params\.table\.rows\}/g, eventParamsRows)
-    .replace(/\$\{if\.event\.params\}(.*?)\$\{end\.if\.event\.params\}/gms, event && event.params.length ? '$1' : '')
-    .replace(/\$\{if\.event\.callback\.params\}(.*?)\$\{end\.if\.event\.callback\.params\}/gms, event && eventHasOptionalParam(event) ? '$1' : '')
-    .replace(/\$\{event\.signature\.params\}/g, event ? types.getMethodSignatureParams(event, json, { destination: state.destination, section: state.section }) : '')
-    .replace(/\$\{event\.signature\.callback\.params\}/g, event ? types.getMethodSignatureParams(event, json, { destination: state.destination, section: state.section, callback: true }) : '')
-    .replace(/\$\{event\.params\.serialization\}/g, serializedEventParams)
-    .replace(/\$\{event\.callback\.serialization\}/g, callbackSerializedList)
-    .replace(/\$\{event\.callback\.initialization\}/g, callbackInitialization)
-    .replace(/\$\{event\.callback\.instantiation\}/g, callbackInstantiation)
-    .replace(/\$\{event\.callback\.response\.instantiation\}/g, callbackResponseInst)
-    .replace(/\$\{info\.title\.lowercase\}/g, info.title.toLowerCase())
-    .replace(/\$\{info\.title\}/g, info.title)
-    .replace(/\$\{info\.Title\}/g, capitalize(info.title))
-    .replace(/\$\{info\.TITLE\}/g, info.title.toUpperCase())
-    .replace(/\$\{method\.property\.immutable\}/g, hasTag(methodObj, 'property:immutable'))
-    .replace(/\$\{method\.property\.readonly\}/g, !getSetterFor(methodObj.name, json))
-    .replace(/\$\{method\.temporalset\.add\}/g, temporalAddName)
-    .replace(/\$\{method\.temporalset\.remove\}/g, temporalRemoveName)
-    .replace(/\$\{method\.transforms}/g, JSON.stringify(method.transforms))
-    .replace(/\$\{method\.seeAlso\}/g, seeAlso)
-    .replace(/\$\{method\.item\}/g, itemName)
-    .replace(/\$\{method\.item\.type\}/g, itemType)
-    .replace(/\$\{method\.capabilities\}/g, capabilities)
-    .replace(/\$\{method\.result\.name\}/g, result.name)
-    .replace(/\$\{method\.result\.summary\}/g, result.summary)
-    .replace(/\$\{method\.result\.link\}/g, getLinkForSchema(result.schema, json)) //, baseUrl: options.baseUrl
-    .replace(/\$\{method\.result\.type\}/g, types.getSchemaType(result.schema, json, { templateDir: state.typeTemplateDir, title: true, asPath: false, destination: state.destination, result: true })) //, baseUrl: options.baseUrl
-    .replace(/\$\{method\.result\.json\}/g, types.getSchemaType(result.schema, json, { templateDir: 'json-types', destination: state.destination, section: state.section, title: true, code: false, link: false, asPath: false, expandEnums: false, namespace: true }))
-    // todo: what does prefix do?
-    .replace(/\$\{event\.result\.type\}/g, isEventMethod(methodObj) ? types.getMethodSignatureResult(event, json, { destination: state.destination, section: state.section, callback: true }) : '')
-    .replace(/\$\{event\.result\.json\.type\}/g, resultJsonType)
-    .replace(/\$\{event\.result\.json\.type\}/g, callbackResultJsonType)
-    .replace(/\$\{event\.pulls\.param\.name\}/g, pullsEventParamName)
-    .replace(/\$\{method\.result\}/g, generateResult(result.schema, json, templates, { name: result.name }))
-    .replace(/\$\{method\.result\.json\.type\}/g, resultJsonType)
-    .replace(/\$\{method\.result\.instantiation\}/g, resultInst)
-    .replace(/\$\{method\.result\.initialization\}/g, resultInit)
-    .replace(/\$\{method\.result\.properties\}/g, resultParams)
-    .replace(/\$\{method\.result\.instantiation\.with\.indent\}/g, indent(resultInst, '    '))
-    .replace(/\$\{method\.example\.value\}/g, JSON.stringify(methodObj.examples[0].result.value))
-    .replace(/\$\{method\.alternative\}/g, method.alternative)
-    .replace(/\$\{method\.alternative.link\}/g, '#' + (method.alternative || "").toLowerCase())
-    .replace(/\$\{method\.pulls\.for\}/g, pullsFor ? pullsFor.name : '')
-    .replace(/\$\{method\.pulls\.type\}/g, pullsForType)
-    .replace(/\$\{method\.pulls\.json\.type\}/g, pullsForJsonType)
-    .replace(/\$\{method\.pulls\.result\}/g, pullsResultType)
-    .replace(/\$\{method\.pulls\.result\.title\}/g, pullsForResultTitle)
-    .replace(/\$\{method\.pulls\.params.type\}/g, pullsParams ? pullsParams.title : '')
-    .replace(/\$\{method\.pulls\.params\}/g, pullsParamsType)
-    .replace(/\$\{method\.pulls\.param\.type\}/g, pullsForParamType)
-    .replace(/\$\{method\.pulls\.param\.title\}/g, pullsForParamTitle)
-    .replace(/\$\{method\.pulls\.param\.json\.type\}/g, pullsForParamJsonType)
-    .replace(/\$\{method\.pulls\.response\.initialization\}/g, pullsResponseInit)
-    .replace(/\$\{method\.pulls\.response\.instantiation}/g, pullsResponseInst)
-    .replace(/\$\{method\.pulls\.result\.serialization\.with\.indent\}/g, indent(pullsResultSerialize, '    ', 3, 2))
-    .replace(/\$\{method\.setter\.for\}/g, setterFor)
-    .replace(/\$\{method\.puller\}/g, pullerTemplate) // must be last!!
-    .replace(/\$\{method\.setter\}/g, setterTemplate) // must be last!!
-    .replace(/\$\{method\.subscriber\}/g, subscriberTemplate) // must be last!!
-
-
-  if (method.deprecated) {
-    template = template.replace(/\$\{if\.deprecated\}(.*?)\$\{end\.if\.deprecated\}/gms, '$1')
-  }
-  else {
-    template = template.replace(/\$\{if\.deprecated\}(.*?)\$\{end\.if\.deprecated\}/gms, '')
-  }
->>>>>>> e6bdd3fa
 
     if (isTemporalSetMethod(methodObj)) {
       itemName = result.schema.items.title || 'item'
       itemName = itemName.charAt(0).toLowerCase() + itemName.substring(1)
       itemType = Types.getSchemaType(result.schema.items, server, { templateDir: state.typeTemplateDir, namespace: !config.copySchemasIntoModules })
+    }
+
+    let signature
+
+    if (Object.keys(languages).length && template.indexOf('${method.signature}') >= 0) {
+      const lang = languages[Object.keys(languages)[0]]
+      signature = getTemplateForDeclaration(methodObj, templates, 'declarations')
+      types.setTemplates(lang)
+      const currentConfig = JSON.parse(JSON.stringify(config))
+      config.operators = config.operators || {}
+      config.operators.paramDelimiter = ', '
+      signature = insertMethodMacros(signature, methodObj, json, lang, type)
+      config = currentConfig
+      types.setTemplates(templates)
+    }
+    else {
+      signature = ''
     }
 
     template = insertExampleMacros(template, examples[methodObj.name] || [], methodObj, server, templates)
@@ -1671,6 +1485,7 @@
       .replace(/\$\{method\.params\.serialization\}/g, serializedParams)
       .replace(/\$\{method\.params\.serialization\.with\.indent\}/g, indent(serializedParams, '    '))
       // Typed signature stuff
+      .replace(/\$\{method\.signature\}/g, signature)
       .replace(/\$\{method\.signature\.params\}/g, Types.getMethodSignatureParams(methodObj, server, { namespace: !config.copySchemasIntoModules }))
       .replace(/\$\{method\.signature\.result\}/g, Types.getMethodSignatureResult(methodObj, server, { namespace: !config.copySchemasIntoModules }))
       .replace(/\$\{method\.context\}/g, method.context.join(', '))
@@ -1990,24 +1805,7 @@
   catch (e) {
     console.dir(param, { depth: 100 })
   }
-<<<<<<< HEAD
-}
-=======
-
-  template = template
-    .replace(/\$\{method.param.name\}/g, param.name)
-    .replace(/\$\{method.param.Name\}/g, param.name[0].toUpperCase() + param.name.substring(1))
-    .replace(/\$\{method.param.summary\}/g, param.summary || '')
-    .replace(/\$\{method.param.required\}/g, param.required || 'false')
-    .replace(/\$\{method.param.type\}/g, type)
-    .replace(/\$\{json.param.type\}/g, jsonType)
-    .replace(/\$\{method.param.link\}/g, getLinkForSchema(param.schema, module)) //getType(param))
-    .replace(/\$\{method.param.constraints\}/g, constraints) //getType(param))
-
-    return template
-  
-  }
->>>>>>> e6bdd3fa
+}
 
 function insertCapabilityMacros(template, capabilities, method, module) {
   const content = []
@@ -2062,16 +1860,10 @@
   return interfaces.length ? template.replace(/\$\{providers\.list\}/g, providers) : ''
 }
 
-<<<<<<< HEAD
 function getProviderInterfaceName(iface, _interface, document = {}) {
   const [ module, method ] = iface[0].name.split('.')
   const uglyName = _interface.split(":").slice(-2).map(capitalize).reverse().join('') + "Provider"
   let name = iface.length === 1 ? method.charAt(0).toUpperCase() + method.substr(1) + "Provider" : uglyName
-=======
-function getProviderInterfaceName(iface, capability, moduleJson = {}) {
-  const uglyName = capability.split(':').slice(-2).map(capitalize).map(x => x.split('-').map(capitalize).join('')).reverse().join('') + "Provider"
-  let name = iface.length === 1 ? iface[0].name.charAt(0).toUpperCase() + iface[0].name.substr(1) + "Provider" : uglyName
->>>>>>> e6bdd3fa
 
   if (document.info['x-interface-names']) {
     name = document.info['x-interface-names'][_interface] || name
