--- conflicted
+++ resolved
@@ -1770,15 +1770,8 @@
   return interfaces.length ? template.replace(/\$\{providers\.list\}/g, providers) : ''
 }
 
-<<<<<<< HEAD
-function insertProviderInterfaceMacros(template, capability, moduleJson = {}, templates) {
-  const iface = getProviderInterface(capability, moduleJson, { destination: state.destination, section: state.section })//.map(method => { method.name = method.name.charAt(9).toLowerCase() + method.name.substr(10); return method } )
-
+function getProviderInterfaceName(iface, capability, moduleJson = {}) {
   const uglyName = capability.split(':').slice(-2).map(capitalize).map(x => x.split('-').map(capitalize).join('')).reverse().join('') + "Provider"
-=======
-function getProviderInterfaceName(iface, capability, moduleJson = {}) {
-  const uglyName = capability.split(":").slice(-2).map(capitalize).reverse().join('') + "Provider"
->>>>>>> 23ea7c95
   let name = iface.length === 1 ? iface[0].name.charAt(0).toUpperCase() + iface[0].name.substr(1) + "Provider" : uglyName
 
   if (moduleJson.info['x-interface-names']) {
