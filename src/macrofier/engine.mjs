/*
 * Copyright 2021 Comcast Cable Communications Management, LLC
 *
 * Licensed under the Apache License, Version 2.0 (the "License");
 * you may not use this file except in compliance with the License.
 * You may obtain a copy of the License at
 *
 * http://www.apache.org/licenses/LICENSE-2.0
 *
 * Unless required by applicable law or agreed to in writing, software
 * distributed under the License is distributed on an "AS IS" BASIS,
 * WITHOUT WARRANTIES OR CONDITIONS OF ANY KIND, either express or implied.
 * See the License for the specific language governing permissions and
 * limitations under the License.
 *
 * SPDX-License-Identifier: Apache-2.0
 */

import helpers from 'crocks/helpers/index.js'
const { compose, getPathOr } = helpers
import safe from 'crocks/Maybe/safe.js'
import find from 'crocks/Maybe/find.js'
import getPath from 'crocks/Maybe/getPath.js'
import pointfree from 'crocks/pointfree/index.js'
const { chain, filter, option, map, reduce } = pointfree
import logic from 'crocks/logic/index.js'
const { and, not } = logic
import isString from 'crocks/core/isString.js'
import predicates from 'crocks/predicates/index.js'
const { isObject, isArray, propEq, pathSatisfies, propSatisfies } = predicates

import { isRPCOnlyMethod, isProviderInterfaceMethod, getProviderInterface, getPayloadFromEvent, providerHasNoParameters, isTemporalSetMethod, hasMethodAttributes, getMethodAttributes, isEventMethodWithContext, getSemanticVersion, getSetterFor, getProvidedCapabilities, isPolymorphicPullMethod, hasPublicAPIs, createPolymorphicMethods } from '../shared/modules.mjs'
import isEmpty from 'crocks/core/isEmpty.js'
import { getPath as getJsonPath, getLinkedSchemaPaths, getSchemaConstraints, isSchema, localizeDependencies, isDefinitionReferencedBySchema, mergeAnyOf, mergeOneOf } from '../shared/json-schema.mjs'

// util for visually debugging crocks ADTs
const _inspector = obj => {
  if (obj.inspect) {
    console.log(obj.inspect())
  } else {
    console.log(obj)
  }
}

// getSchemaType(schema, module, options = { destination: 'file.txt', title: true })
// getSchemaShape(schema, module, options = { name: 'Foo', destination: 'file.txt' })

let types = {
  getSchemaShape: () => null,
  getSchemaType: () => null
}

let config = {
  copySchemasIntoModules: false,
  extractSubSchemas: false,
  unwrapResultObjects: false
}

const state = {
  destination: undefined,
  section: undefined,
  typeTemplateDir: 'types'
}

const capitalize = str => str[0].toUpperCase() + str.substr(1)

const indent = (str, padding) => {
  let first = true
  return str.split('\n').map(line => {
    if (first) {
      first = false
      return line
    }
    else {
      return padding + line
    }
  }).join('\n')
}

const setTyper = (t) => {
  types = t
}

const setConfig = (c) => {
  config = c
}

const getTemplate = (name, templates) => {
  return templates[Object.keys(templates).find(k => k === name)] || templates[Object.keys(templates).find(k => k.startsWith(name + '.'))] || ''
}

const getTemplateTypeForMethod = (method, type, templates) => {
  const name = method.tags && method.tags.map(tag => tag.name.split(":").shift()).find(tag => Object.keys(templates).find(name => name.startsWith(`/${type}/${tag}.`))) || 'default'
  const path = `/${type}/${name}`
  return getTemplate(path, templates)
}

const getTemplateForMethod = (method, templates) => {
  return getTemplateTypeForMethod(method, 'methods', templates)
}

const getTemplateForDeclaration = (method, templates) => {
  return getTemplateTypeForMethod(method, 'declarations', templates)
}

const getTemplateForExample = (method, templates) => {
  return getTemplateTypeForMethod(method, 'examples', templates)
}

const getTemplateForExampleResult = (method, templates) => {
  const template = getTemplateTypeForMethod(method, 'examples/results', templates)
  return template || JSON.stringify(method.examples[0].result.value, null, '\t')
}

const getLinkForSchema = (schema, json, { name = '' } = {}) => {
  const dirs = config.createModuleDirectories
  const copySchemasIntoModules = config.copySchemasIntoModules

  const type = types.getSchemaType(schema, json, { name: name, templateDir: state.typeTemplateDir, destination: state.destination, section: state.section })

  // local - insert a bogus link, that we'll update later based on final table-of-contents
  if (json.components.schemas[type]) {
    return `#\$\{LINK:schema:${type}\}`
  }
  else {
    const [group, schema] = Object.entries(json['x-schemas']).find(([key, value]) => json['x-schemas'][key] && json['x-schemas'][key][type]) || [null, null]
    if (group && schema) {
      if (copySchemasIntoModules) {
        return `#\$\{LINK:schema:${type}\}`
      }
      else {
        const base = dirs ? '..' : '.'
        if (dirs) {
          return `${base}/${group}/schemas/#${type}`
        }
        else {
          return `${base}/schemas/${group}.md#${type}`
        }
      }
    }
  }

  return '#'
}

const getComponentExternalSchema = (json) => {
  let refSchemas = []
  if (json.components && json.components.schemas) {
    Object.entries(json.components.schemas).forEach(([name, schema]) => {
      let refs = getLinkedSchemaPaths(schema).map(path => getPathOr(null, path, schema))
      refs.map(ref => {
        let title = ''
        if (ref.includes('x-schemas')) {
          if (ref.split('/')[2] !== json.info.title) {
            title = ref.split('/')[2]
          }
        }
        title && !refSchemas.includes(title) ? refSchemas.push(title) : null
      })
    })
  }
  return (refSchemas)
}

// Maybe methods array of objects
const getMethods = compose(
  map(filter(isObject)),
  chain(safe(isArray)),
  getPath(['methods'])
)

const getSchemas = compose(
  map(Object.entries), // Maybe Array<Array<key, value>>
  chain(safe(isObject)), // Maybe Object
  getPath(['components', 'schemas']) // Maybe any
)

// TODO: import from shared/modules.mjs
const isDeprecatedMethod = compose(
  option(false),
  map(_ => true),
  chain(find(propEq('name', 'deprecated'))),
  getPath(['tags'])
)

const getAlternativeMethod = compose(
  option(null),
  map(tag => tag['x-alternative']),
  chain(find(propSatisfies('x-alternative', not(isEmpty)))),
  getPath(['tags'])
)

// TODO: import from shared/modules.mjs
const isPublicEventMethod = and(
  compose(
    option(true),
    map(_ => false),
    chain(find(propEq('name', 'rpc-only'))),
    getPath(['tags'])
  ),
  compose(
    option(false),
    map(_ => true),
    chain(
      find(
        and(
          propEq('name', 'event'),
          propSatisfies('x-provides', isEmpty)
        )
      )
    ),
    getPath(['tags'])
  )
)

// TODO: import from shared/modules.mjs
const isEventMethod = compose(
  option(false),
  map(_ => true),
  chain(find(propEq('name', 'event'))),
  getPath(['tags'])
)

const isSynchronousMethod = compose(
  option(false),
  map(_ => true),
  chain(find(propEq('name', 'synchronous'))),
  getPath(['tags'])
)

const methodHasExamples = compose(
  option(false),
  map(isObject),
  getPath(['examples', 0])
)

const validEvent = and(
  pathSatisfies(['name'], isString),
  pathSatisfies(['name'], x => x.match(/on[A-Z]/))
)

const hasTag = (method, tag) => {
  return method.tags && method.tags.filter(t => t.name === tag).length > 0
}

const isPropertyMethod = (m) => {
  return hasTag(m, 'property') || hasTag(m, 'property:immutable') || hasTag(m, 'property:readonly')
}

// Pick methods that call RCP out of the methods array
const rpcMethodsOrEmptyArray = compose(
  option([]),
  map(filter(not(isSynchronousMethod))),
  getMethods
)

// Pick events out of the methods array
const eventsOrEmptyArray = compose(
  option([]),
  map(filter(validEvent)),
  // Maintain the side effect of process.exit here if someone is violating the rules
  map(map(e => {
    if (!e.name.match(/on[A-Z]/)) {
      console.error(`ERROR: ${e.name} method is tagged as an event, but does not match the pattern "on[A-Z]"`)
      process.kill(process.pid) // Using process.kill so that other worspaces all exit (and don't bury this error w/ logs)
    }
    return e
  })),
  map(filter(isPublicEventMethod)),
  getMethods
)

const temporalSets = compose(
  option([]),
  map(filter(isTemporalSetMethod)),
  getMethods
)

const callsMetrics = compose(
  option([]),
  map(filter(not(isExcludedMethod))),
  map(filter(isCallsMetricsMethod)),
  getMethods
)

const methodsWithXMethodsInResult = compose(
  option([]),
  map(filter(hasMethodAttributes)),
  getMethods
)

// Find all provided capabilities
const providedCapabilitiesOrEmptyArray = compose(
  option([]),
  map(caps => [... new Set(caps)]),
  map(map(m => m.tags.find(t => t['x-provides'])['x-provides'])), // grab the capabilty it provides
  map(filter(isProviderInterfaceMethod)),
  getMethods
)

// Pick providers out of the methods array
const providersOrEmptyArray = compose(
  option([]),
  map(filter(validEvent)),
  // Maintain the side effect of process.exit here if someone is violating the rules
  map(map(e => {
    if (!e.name.match(/on[A-Z]/)) {
      console.error(`ERROR: ${e.name} method is tagged as an event, but does not match the pattern "on[A-Z]"`)
      process.exit(1) // Non-zero exit since we don't want to continue. Useful for CI/CD pipelines.
    }
    return e
  })),
  map(filter(isProviderInterfaceMethod)),
  getMethods
)

// Pick deprecated methods out of the methods array
const deprecatedOrEmptyArray = compose(
  option([]),
  map(filter(isDeprecatedMethod)),
  getMethods
)

const props = compose(
  option([]),
  map(filter(m => isPropertyMethod(m))),
  getMethods
)

const getModuleName = json => {
  return json ? (json.title || (json.info ? json.info.title : 'Unknown')) : 'Unknown'
}

const makeEventName = x => x.name[2].toLowerCase() + x.name.substr(3) // onFooBar becomes fooBar
const makeProviderMethod = x => x.name["onRequest".length].toLowerCase() + x.name.substr("onRequest".length + 1) // onRequestChallenge becomes challenge

//import { default as platform } from '../Platform/defaults'
const generateAggregateMacros = (openrpc, modules, templates, library) => Object.values(modules)
  .reduce((acc, module) => {
    acc.exports += insertMacros(getTemplate('/codeblocks/export', templates) + '\n', generateMacros(module, templates))
    acc.mockImports += insertMacros(getTemplate('/codeblocks/mock-import', templates) + '\n', generateMacros(module, templates))
    acc.mockObjects += insertMacros(getTemplate('/codeblocks/mock-parameter', templates) + '\n', generateMacros(module, templates))
    return acc
  }, {
    exports: '',
    mockImports: '',
    mockObjects: '',
    version: getSemanticVersion(openrpc),
    library: library
  })

const addContentDescriptorSubSchema = (descriptor, prefix, obj) => {
  const title = getPromotionNameFromContentDescriptor(descriptor, prefix)
  promoteSchema(descriptor, 'schema', title, obj, "#/components/schemas")
}

const getPromotionNameFromContentDescriptor = (descriptor, prefix) => {
  const subtitle = descriptor.schema.title || descriptor.name.charAt(0).toUpperCase() + descriptor.name.substring(1)
  return (prefix ? prefix.charAt(0).toUpperCase() + prefix.substring(1) : '') + subtitle
}

const promoteSchema = (location, property, title, document, destinationPath) => {
  const destination = getJsonPath(destinationPath, document)
  if (destination[title]) {
    console.log('Warning: Generated schema `' + title + '` already exists...')
  }
  destination[title] = location[property]
  destination[title].title = title
  location[property] = {
    $ref: `${destinationPath}/${title}`
  }
}

// only consider sub-objects and sub enums to be sub-schemas
const isSubSchema = (schema) => schema.type === 'object' || (schema.type === 'string' && schema.enum) || (schema.type === 'array' && schema.items)

const promoteAndNameSubSchemas = (obj) => {
  // make a copy so we don't polute our inputs
  obj = JSON.parse(JSON.stringify(obj))
  // find anonymous method param or result schemas and name/promote them
  obj.methods && obj.methods.forEach(method => {
    method.params && method.params.forEach(param => {
      if (isSubSchema(param.schema)) {
        addContentDescriptorSubSchema(param, '', obj)
      }
    })
    if (isSubSchema(method.result.schema)) {
      addContentDescriptorSubSchema(method.result, '', obj)    
    }
    else if (isEventMethod(method) && isSubSchema(getPayloadFromEvent(method))) {
      // TODO: the `1` below is brittle... should find the index of the non-ListenResponse schema
      promoteSchema(method.result.schema.anyOf, 1, getPromotionNameFromContentDescriptor(method.result, ''), obj, '#/components/schemas')
    }
  })

  // find non-primitive sub-schemas of components.schemas and name/promote them
  if (obj.components && obj.components.schemas) {
    let more = true
    while (more) {
      more = false
      Object.entries(obj.components.schemas).forEach(([key, schema]) => {
        if ((schema.type === "object") && schema.properties) {
          Object.entries(schema.properties).forEach(([name, propSchema]) => {
            if (isSubSchema(propSchema)) {
              more = true
              const descriptor = {
                name: name,
                schema: propSchema
              }
              addContentDescriptorSubSchema(descriptor, key, obj)
              schema.properties[name] = descriptor.schema
            }
          })
        }

        if (!schema.title) {
          schema.title = capitalize(key)
        }
      })
    }
  }

  return obj
}

const skip = ['NavigationIntent']
const findAll = (tag, obj, transform) => {
  if (Array.isArray(obj)) {
    obj.forEach(item => findAll(tag, item, transform))
  }
  else if (obj && (typeof obj === "object")) {
    Object.keys(obj).forEach(key => {
      if (!skip.includes(key)) {
        if (key === tag) {
          if (obj[key].find(schema => schema.$ref.endsWith('/ListenResponse'))) {

          }
          else {
            Object.assign(obj, transform(obj))
            delete obj[key]
            console.dir(obj)
            findAll(tag, obj, transform)  
          }
        }
        else {
          findAll(tag, obj[key], transform)
        }
      }
    })
  }
}

const mergeAnyOfs = (obj) => {
  // make a copy so we don't polute our inputs
  obj = JSON.parse(JSON.stringify(obj))

  findAll('anyOf', obj, anyOf => mergeAnyOf(anyOf))
//  findAll('onyOf', obj, onyOf => mergeOnyOf(onyOf))

return obj
}

const generateMacros = (obj, templates, languages, options = {}) => {
  // for languages that don't support nested schemas, let's promote them to first-class schemas w/ titles
  if (config.extractSubSchemas) {
    obj = promoteAndNameSubSchemas(obj)
  }
  if (options.createPolymorphicMethods) {
    let methods = []
    obj.methods && obj.methods.forEach(method => {
      let polymorphicMethods = createPolymorphicMethods(method, obj)
      if (polymorphicMethods.length > 1) {
        polymorphicMethods.forEach(polymorphicMethod => {
          methods.push(polymorphicMethod)
        })
      }
      else {
        methods.push(method)
      }
    })
    obj.methods = methods
  }

  // config.mergeAnyOfs = true
  // if (config.mergeAnyOfs) {
  //   obj = mergeAnyOfs(obj)
  // }

  console.log('DONE')

  // grab the options so we don't have to pass them from method to method
  Object.assign(state, options)

  const macros = {
    schemas: {},
    types: {},
    enums: {}
  }

  Array.from(new Set(['types'].concat(config.additionalSchemaTemplates))).forEach(dir => {
    state.typeTemplateDir = dir
    const schemasArray = generateSchemas(obj, templates, { baseUrl: '', section: 'schemas' }).filter(s => (options.copySchemasIntoModules || !s.uri))
    macros.schemas[dir] = getTemplate('/sections/schemas', templates).replace(/\$\{schema.list\}/g, schemasArray.map(s => s.body).filter(body => body).join('\n'))
    macros.types[dir] = getTemplate('/sections/types', templates).replace(/\$\{schema.list\}/g, schemasArray.filter(x => !x.enum).map(s => s.body).filter(body => body).join('\n'))
    macros.enums[dir] = getTemplate('/sections/enums', templates).replace(/\$\{schema.list\}/g, schemasArray.filter(x => x.enum).map(s => s.body).filter(body => body).join('\n'))
  })
  
  const examples = generateExamples(obj, templates, languages)
  const allMethodsArray = generateMethods(obj, examples, templates)
  const methodsArray = allMethodsArray.filter(m => !m.event && (!options.hideExcluded || !m.excluded))
  const eventsArray = allMethodsArray.filter(m => m.event && (!options.hideExcluded || !m.excluded))
  const declarationsArray = allMethodsArray.filter(m => m.declaration)

  const imports = generateImports(obj, templates, { destination: (options.destination ? options.destination : '') })
  const initialization = generateInitialization(obj, templates)
  const eventsEnum = generateEvents(obj, templates)

  const methods = methodsArray.length ? getTemplate('/sections/methods', templates).replace(/\$\{method.list\}/g, methodsArray.map(m => m.body).join('\n')) : ''
  const declarations = declarationsArray.length ? getTemplate('/sections/declarations', templates).replace(/\$\{declaration\.list\}/g, declarationsArray.map(m => m.declaration).join('\n')) : ''
  const methodList = methodsArray.filter(m => m.body).map(m => m.name)

  const providerInterfaces = generateProviderInterfaces(obj, templates)
  const events = eventsArray.length ? getTemplate('/sections/events', templates).replace(/\$\{event.list\}/g, eventsArray.map(m => m.body).join('\n')) : ''
  const eventList = eventsArray.map(m => makeEventName(m))
  const defaults = generateDefaults(obj, templates)
  const module = getTemplate('/codeblocks/module', templates)

  Object.assign(macros, {
    imports,
    initialization,
    events,
    eventList,
    eventsEnum,
    methods,
    methodList,
    declarations,
    defaults,
    examples,
    providerInterfaces,
    version: getSemanticVersion(obj),
    title: obj.info.title,
    description: obj.info.description,
    module: module,
    public: hasPublicAPIs(obj)
  })

  return macros
}

const insertAggregateMacros = (fContents = '', aggregateMacros = {}) => {
  fContents = fContents.replace(/[ \t]*\/\* \$\{EXPORTS\} \*\/[ \t]*\n/, aggregateMacros.exports)
  fContents = fContents.replace(/[ \t]*\/\* \$\{MOCK_IMPORTS\} \*\/[ \t]*\n/, aggregateMacros.mockImports)
  fContents = fContents.replace(/[ \t]*\/\* \$\{MOCK_OBJECTS\} \*\/[ \t]*\n/, aggregateMacros.mockObjects)
  fContents = fContents.replace(/\$\{readable\}/g, aggregateMacros.version.readable)
  fContents = fContents.replace(/\$\{package.name\}/g, aggregateMacros.library)

  return fContents
}

const insertMacros = (fContents = '', macros = {}) => {
  if (macros.append) {
    fContents += '\n' + macros.module
  }

  const quote = config.operators ? config.operators.stringQuotation : '"'
  const or = config.operators ? config.operators.or : ' | '

  fContents = fContents.replace(/\$\{module.list\}/g, macros.module)
  fContents = fContents.replace(/[ \t]*\/\* \$\{METHODS\} \*\/[ \t]*\n/, macros.methods)
  fContents = fContents.replace(/[ \t]*\/\* \$\{ACCESSORS\} \*\/[ \t]*\n/, macros.accessors)
  fContents = fContents.replace(/[ \t]*\/\* \$\{DECLARATIONS\} \*\/[ \t]*\n/, macros.declarations)
  fContents = fContents.replace(/[ \t]*\/\* \$\{METHOD_LIST\} \*\/[ \t]*\n/, macros.methodList.join(',\n'))
  fContents = fContents.replace(/[ \t]*\/\* \$\{EVENTS\} \*\/[ \t]*\n/, macros.events)
  fContents = fContents.replace(/[ \t]*\/\* \$\{EVENT_LIST\} \*\/[ \t]*\n/, macros.eventList.join(','))
  fContents = fContents.replace(/[ \t]*\/\* \$\{EVENTS_ENUM\} \*\/[ \t]*\n/, macros.eventsEnum)


  // Output the originally supported non-configurable schema macros
  fContents = fContents.replace(/[ \t]*\/\* \$\{SCHEMAS\} \*\/[ \t]*\n/, macros.schemas.types)
  fContents = fContents.replace(/[ \t]*\/\* \$\{TYPES\} \*\/[ \t]*\n/, macros.types.types)
  fContents = fContents.replace(/[ \t]*\/\* \$\{ENUMS\} \*\/[ \t]*\n/, macros.enums.types)

  // Output all schemas with all dynamically configured templates
  Array.from(new Set(['types'].concat(config.additionalSchemaTemplates))).forEach(dir => {
    ['SCHEMAS', 'TYPES', 'ENUMS'].forEach(type => {
      const regex = new RegExp('[ \\t]*\\/\\* \\$\\{' + type + '\\:' + dir + '\\} \\*\\/[ \\t]*\\n', 'g')
      fContents = fContents.replace(regex, macros[type.toLowerCase()][dir])
    })
  })  

  fContents = fContents.replace(/[ \t]*\/\* \$\{PROVIDERS\} \*\/[ \t]*\n/, macros.providerInterfaces)
  fContents = fContents.replace(/[ \t]*\/\* \$\{IMPORTS\} \*\/[ \t]*\n/, macros.imports)
  fContents = fContents.replace(/[ \t]*\/\* \$\{INITIALIZATION\} \*\/[ \t]*\n/, macros.initialization)
  fContents = fContents.replace(/[ \t]*\/\* \$\{DEFAULTS\} \*\/[ \t]*\n/, macros.defaults)
  fContents = fContents.replace(/\$\{events.array\}/g, JSON.stringify(macros.eventList))
  fContents = fContents.replace(/\$\{events\}/g, macros.eventList.map(e => `${quote}${e}${quote}`).join(or))
  fContents = fContents.replace(/\$\{major\}/g, macros.version.major)
  fContents = fContents.replace(/\$\{minor\}/g, macros.version.minor)
  fContents = fContents.replace(/\$\{patch\}/g, macros.version.patch)
  fContents = fContents.replace(/\$\{info\.title\}/g, macros.title)
  fContents = fContents.replace(/\$\{info\.title\.lowercase\}/g, macros.title.toLowerCase())
  fContents = fContents.replace(/\$\{info\.Title\}/g, capitalize(macros.title))
  fContents = fContents.replace(/\$\{info\.TITLE\}/g, macros.title.toUpperCase())
  fContents = fContents.replace(/\$\{info\.description\}/g, macros.description)
  fContents = fContents.replace(/\$\{info\.version\}/g, macros.version.readable)

  if (macros.public) {
    fContents = fContents.replace(/\$\{if\.public\}(.*?)\$\{end\.if\.public\}/gms, '$1')
  }
  else {
    fContents = fContents.replace(/\$\{if\.public\}.*?\$\{end\.if\.public\}/gms, '')
  }

  if (macros.eventList.length) {
    fContents = fContents.replace(/\$\{if\.events\}(.*?)\$\{end\.if\.events\}/gms, '$1')
  }
  else {
    fContents = fContents.replace(/\$\{if\.events\}.*?\$\{end\.if\.events\}/gms, '')
  }

  const examples = [...fContents.matchAll(/0 \/\* \$\{EXAMPLE\:(.*?)\} \*\//g)]

  examples.forEach((match) => {
    fContents = fContents.replace(match[0], JSON.stringify(macros.examples[match[1]][0].value))
  })

  fContents = insertTableofContents(fContents)

  return fContents
}

function insertTableofContents(content) {
  let toc = ''
  const count = {}
  const slugger = title => title.toLowerCase().replace(/ /g, '-').replace(/-+/g, '-').replace(/[^a-zA-Z-]/g, '')

  content.split('\n').filter(line => line.match(/^\#/)).map(line => {
    const match = line.match(/^(\#+) (.*)/)
    if (match) {
      const level = match[1].length
      if (level > 1 && level < 4) {
        const title = match[2]
        const slug = slugger(title)
        if (count.hasOwnProperty(slug)) {
          count[slug] += 1
        }
        else {
          count[slug] = 0
        }
        const link = '#' + slug + (count[slug] ? `-${count[slug]}` : '')
        toc += ' ' + '  '.repeat(level - 1) + `- [${title}](${link})\n`
      }
    }
  }).join('\n')

  content = content.replace(/\$\{toc\}/g, toc)

  const matches = [...content.matchAll(/\$\{LINK\:([a-zA-Z]+)\:([a-zA-Z]+)\}/g)]
  matches.forEach(match => {
    const candidates = toc.split('\n').filter(line => line.indexOf(`](#${slugger(match[2])}`) >= 0)
    const index = candidates.findIndex(line => line.indexOf(`- [${match[2]}](`) >= 0)

    let extra = ''

    // add '-1' to schemas when there's more than once match
    if (index > 0 && match[1] === 'schema') {
      extra = '-1'
    }
    content = content.replace(match[0], `${slugger(match[2])}${extra}`)
  })

  // replace empty links with normal text
  content = content.replace(/\[(.*?)\]\(\#\)/g, '$1')

  return content
}

const convertEnumTemplate = (schema, templateName, templates) => {
  let enumSchema = isArraySchema(schema) ? schema.items : schema
  const template = getTemplate(templateName, templates).split('\n')
  for (var i = 0; i < template.length; i++) {
    if (template[i].indexOf('${key}') >= 0) {
      template[i] = enumSchema.enum.map(value => {
        const safeName = value.split(':').pop().replace(/[\.\-]/g, '_').replace(/\+/g, '_plus').replace(/([a-z])([A-Z0-9])/g, '$1_$2').toUpperCase()
        return template[i].replace(/\$\{key\}/g, safeName)
          .replace(/\$\{value\}/g, value)
      }).join('\n')
      if (!templateName.includes(".cpp")) {
        template[i] = template[i].replace(/,*$/, '');
      }
    }
  }
  return template.join('\n')
    .replace(/\$\{title\}/g, capitalize(schema.title))
    .replace(/\$\{description\}/g, schema.description ? ('- ' + schema.description) : '')
    .replace(/\$\{name\}/g, schema.title)
    .replace(/\$\{NAME\}/g, schema.title.toUpperCase())
}

const enumFinder = compose(
  filter(x => isEnum(x)),
  map(([_, val]) => val),
  filter(([_key, val]) => isObject(val))
)

const generateEventEnums = (json, templates, options = { destination: '' }) => {
  const suffix = options.destination.split('.').pop()
  return compose(
    option(''),
    map(val => {
      let template = getTemplate(`/sections/enum.${suffix}`, templates)
      return template ? template.replace(/\$\{schema.list\}/g, val) : val
    }),
    map(reduce((acc, val) => acc.concat(val).concat('\n'), '')),
    map(map((schema) => convertEnumTemplate(schema, suffix ? `/types/enum.${suffix}` : '/types/enum', templates))),
    map(enumFinder),
    getSchemas
  )(json)
}

const generateEvents = (json, templates) => {
  const eventNames = eventsOrEmptyArray(json).map(makeEventName)

  const obj = eventNames.reduce((acc, val, i, arr) => {
    if (!acc) {
      acc = {
        components: {
          schemas: {
            events: {
              title: "events",
              type: "string",
              enum: []
            }
          }
        }
      }
    }

    acc.components.schemas.events.enum.push(val)
    return acc
  }, null)

  return generateEventEnums(obj, templates)
}

function generateDefaults(json = {}, templates) {
  const reducer = compose(
    reduce((acc, val, i, arr) => {
      if (isPropertyMethod(val)) {
        acc += insertMethodMacros(getTemplate('/defaults/property', templates), val, json, templates)
      } else {
        acc += insertMethodMacros(getTemplate('/defaults/default', templates), val, json, templates)
      }
      if (i < arr.length - 1) {
        acc = acc.concat(',\n')
      } else {
        acc = acc.concat('\n')
      }
      return acc
    }, ''),
    compose(
      option([]),
      map(filter(and(not(isEventMethod), methodHasExamples))),
      getMethods
    ),

  )
  return reducer(json)
}

function sortSchemasByReference(schemas = []) {
  let indexA = 0;
  while (indexA < schemas.length) {

    let swapped = false
    for (let indexB = indexA + 1; indexB < schemas.length; ++indexB) {
      const bInA = isDefinitionReferencedBySchema('#/components/schemas/' + schemas[indexB][0], schemas[indexA][1])
      if ((isEnum(schemas[indexB][1]) && !isEnum(schemas[indexA][1])) || (bInA === true))  {
        [schemas[indexA], schemas[indexB]] = [schemas[indexB], schemas[indexA]]
        swapped = true
        break
      }
    }
    indexA = swapped ? indexA : ++indexA
  }
  return schemas
}

const isArraySchema = x => x.type && x.type === 'array' && x.items

const isEnum = x => {
   let schema = isArraySchema(x) ? x.items : x
   return schema.type && schema.type === 'string' && Array.isArray(schema.enum) && x.title
}

function generateSchemas(json, templates, options) {
  let results = []

  const schemas = JSON.parse(JSON.stringify(json.definitions || (json.components && json.components.schemas) || {}))

  const generate = (name, schema, uri, { prefix = '' } = {}) => {
    // these are internal schemas used by the firebolt-openrpc tooling, and not meant to be used in code/doc generation
    if (['ListenResponse', 'ProviderRequest', 'ProviderResponse', 'FederatedResponse', 'FederatedRequest'].includes(name)) {
      return
    }
    let content = getTemplate('/schemas/default', templates)

    if (!schema.examples || schema.examples.length === 0) {
      content = content.replace(/\$\{if\.examples\}.*?\{end\.if\.examples\}/gms, '')
    }
    else {
      content = content.replace(/\$\{if\.examples\}(.*?)\{end\.if\.examples\}/gms, '$1')
    }

    if (!schema.description) {
      content = content.replace(/\$\{if\.description\}.*?\{end\.if\.description\}/gms, '')
    }
    else {
      content = content.replace(/\$\{if\.description\}(.*?)\{end\.if\.description\}/gms, '$1')
    }
    const schemaShape = types.getSchemaShape(schema, json, { name, prefix, templateDir: state.typeTemplateDir, destination: state.destination, section: options.section })

    content = content
      .replace(/\$\{schema.title\}/, (schema.title || name))
      .replace(/\$\{schema.description\}/, schema.description || '')
      .replace(/\$\{schema.shape\}/, schemaShape)

    if (schema.examples) {
      content = content.replace(/\$\{schema.example\}/, schema.examples.map(ex => JSON.stringify(ex, null, '  ')).join('\n\n'))
    }

    let seeAlso = getRelatedSchemaLinks(schema, json, templates, options)
    if (seeAlso) {
      content = content.replace(/\$\{schema.seeAlso\}/, '\n\n' + seeAlso)
    }
    else {
      content = content.replace(/.*\$\{schema.seeAlso\}/, '')
    }
//    content = content.trim().length ? content.trimEnd() : content.trim()

    const isEnum = x => x.type === 'string' && Array.isArray(x.enum) && x.title

    const result = uri ? {
      uri: uri,
      name: schema.title || name,
      body: content,
      enum: isEnum(schema)
    } : {
      name: schema.title || name,
      body: content,
      enum: isEnum(schema)
    }

    results.push(result)
  }

  let list = []

  // schemas may be 1 or 2 levels deeps
  Object.entries(schemas).forEach(([name, schema]) => {
    if (isSchema(schema)) {
      list.push([name, schema])
    }
  })

  list = sortSchemasByReference(list)
  list.forEach(item => generate(...item))

  return results
}

function getRelatedSchemaLinks(schema = {}, json = {}, templates = {}, options = {}) {
  const seen = {}
  // Generate list of links to other Firebolt docs
  //  - get all $ref nodes that point to external files
  //  - dedupe them
  //  - convert them to the $ref value (which are paths to other schema files), instead of the path to the ref node itself
  //  - convert those into markdown links of the form [Schema](Schema#/link/to/element)
  let links = getLinkedSchemaPaths(schema)
    .map(path => getPathOr(null, path, schema))
    .filter(path => seen.hasOwnProperty(path) ? false : (seen[path] = true))
    .map(path => path.substring(2).split('/'))
    .map(path => getPathOr(null, path, json))
    .filter(schema => schema.title)
    .map(schema => '[' + types.getSchemaType(schema, json, { name: schema.title, templateDir: state.typeTemplateDir, destination: state.destination, section: state.section }) + '](' + getLinkForSchema(schema, json, { name: schema.title }) + ')') // need full module here, not just the schema
    .filter(link => link)
    .join('\n')

  return links
}

const generateImports = (json, templates, options = { destination: '' }) => {
  let imports = ''

  if (rpcMethodsOrEmptyArray(json).length) {
    imports += getTemplate('/imports/rpc', templates)
  }

  if (eventsOrEmptyArray(json).length) {
    imports += getTemplate('/imports/event', templates)
  }

  if (eventsOrEmptyArray(json).find(m => m.params.length > 1)) {
    imports += getTemplate('/imports/context-event', templates)
  }

  if (providersOrEmptyArray(json).length) {
    imports += getTemplate('/imports/provider', templates)
  }

  if (props(json).length) {
    imports += getTemplate('/imports/property', templates)
  }

  if (temporalSets(json).length) {
    imports += getTemplate('/imports/temporal-set', templates)
  }

  if (methodsWithXMethodsInResult(json).length) {
    imports += getTemplate('/imports/x-method', templates)
  }
  const suffix = options.destination.split('.').pop()
  const prefix = options.destination.split('/').pop().split('_')[0].toLowerCase()

  if (callsMetrics(json).length) {
    imports += getTemplate(suffix ? `/imports/calls-metrics.${suffix}` : '/imports/calls-metrics', templates)
  }

  let template = prefix ? getTemplate(`/imports/default.${prefix}`, templates) : ''
  if (!template) {
    template = getTemplate(suffix ? `/imports/default.${suffix}` : '/imports/default', templates)
  }

  if (json['x-schemas'] && Object.keys(json['x-schemas']).length > 0 && !json.info['x-uri-titles']) {
    imports += Object.keys(json['x-schemas']).map(shared => template.replace(/\$\{info.title.lowercase\}/g, shared.toLowerCase())).join('')
  }

  let componentExternalSchema = getComponentExternalSchema(json)
  if (componentExternalSchema.length && json.info['x-uri-titles']) {
    imports += componentExternalSchema.map(shared => template.replace(/\$\{info.title.lowercase\}/g, shared.toLowerCase())).join('')
  }
  return imports
}

const generateInitialization = (json, templates) => generateEventInitialization(json, templates) + '\n' + generateProviderInitialization(json, templates) + '\n' + generateDeprecatedInitialization(json, templates)


const generateEventInitialization = (json, templates) => {
  const events = eventsOrEmptyArray(json)

  if (events.length > 0) {
    return getTemplate('/initializations/event', templates)
  }
  else {
    return ''
  }
}

const getProviderInterfaceNameFromRPC = name => name.charAt(9).toLowerCase() + name.substr(10) // Drop onRequest prefix

// TODO: this passes a JSON object to the template... might be hard to get working in non JavaScript languages.
const generateProviderInitialization = (json, templates) => compose(
  reduce((acc, capability, i, arr) => {
    const methods = providersOrEmptyArray(json)
      .filter(m => m.tags.find(t => t['x-provides'] === capability))
      .map(m => ({
        name: getProviderInterfaceNameFromRPC(m.name),
        focus: ((m.tags.find(t => t['x-allow-focus']) || { 'x-allow-focus': false })['x-allow-focus']),
        response: ((m.tags.find(t => t['x-response']) || { 'x-response': null })['x-response']) !== null,
        parameters: !providerHasNoParameters(localizeDependencies(getPayloadFromEvent(m), json))
      }))
    return acc + getTemplate('/initializations/provider', templates)
      .replace(/\$\{capability\}/g, capability)
      .replace(/\$\{interface\}/g, JSON.stringify(methods))
  }, ''),
  providedCapabilitiesOrEmptyArray
)(json)

const generateDeprecatedInitialization = (json, templates) => {
  return compose(
    reduce((acc, method, i, arr) => {
      if (i === 0) {
        acc = ''
      }
      let alternative = method.tags.find(t => t.name === 'deprecated')['x-alternative'] || ''

      if (alternative && alternative.indexOf(' ') === -1) {
        alternative = `Use ${alternative} instead.`
      }

      return acc + insertMethodMacros(getTemplate('/initializations/deprecated', templates), method, json, templates)
    }, ''),
    deprecatedOrEmptyArray
  )(json)
}

function generateExamples(json = {}, mainTemplates = {}, languages = {}) {
  const examples = {}

  json && json.methods && json.methods.forEach(method => {
    examples[method.name] = method.examples.map(example => ({
      json: example,
      value: example.result.value,
      languages: Object.fromEntries(Object.entries(languages).map(([lang, templates]) => ([lang, {
        langcode: templates['__config'].langcode,
        code: getTemplateForExample(method, templates)
          .replace(/\$\{rpc\.example\.params\}/g, JSON.stringify(Object.fromEntries(example.params.map(param => [param.name, param.value])))),
        result: getTemplateForExampleResult(method, templates)
          .replace(/\$\{example\.result\}/g, JSON.stringify(example.result.value, null, '\t'))
          .replace(/\$\{example\.result\.item\}/g, Array.isArray(example.result.value) ? JSON.stringify(example.result.value[0], null, '\t') : ''),
        template: lang === 'JSON-RPC' ? getTemplate('/examples/jsonrpc', mainTemplates) : getTemplateForExample(method, mainTemplates) // getTemplate('/examples/default', mainTemplates)
      }])))
    }))

    // delete non RPC examples from rpc-only methods
    if (isRPCOnlyMethod(method)) {
      examples[method.name] = examples[method.name].map(example => ({
        json: example.json,
        value: example.value,
        languages: Object.fromEntries(Object.entries(example.languages).filter(([k, v]) => k === 'JSON-RPC'))
      }))
    }

    // clean up JSON-RPC indentation, because it's easy and we can.
    examples[method.name].map(example => {
      if (example.languages['JSON-RPC']) {
        try {
          example.languages['JSON-RPC'].code = JSON.stringify(JSON.parse(example.languages['JSON-RPC'].code), null, '\t')
          example.languages['JSON-RPC'].result = JSON.stringify(JSON.parse(example.languages['JSON-RPC'].result), null, '\t')
        }
        catch (error) { }
      }
    })
  })

  return examples
}

function generateMethods(json = {}, examples = {}, templates = {}) {
  const methods = compose(
    option([]),
    getMethods
  )(json)

  // Code to generate methods
  const results = reduce((acc, methodObj, i, arr) => {
    const result = {
      name: methodObj.name,
      body: '',
      declaration: '',
      excluded: methodObj.tags.find(t => t.name === 'exclude-from-sdk'),
      event: isEventMethod(methodObj)
    }

    let template = getTemplateForMethod(methodObj, templates);

    if (template && template.length) {
      let javascript = insertMethodMacros(template, methodObj, json, templates, examples)
      result.body = javascript
    }

    template = getTemplateForDeclaration(methodObj, templates)

    if (template && template.length) {
      let javascript = insertMethodMacros(template, methodObj, json, templates, examples)
      result.declaration = javascript
    }

    acc.push(result)

    return acc
  }, [], methods)

  // TODO: might be useful to pass in local macro for an array with all capability & provider interface names
  if (json.methods && json.methods.find(isProviderInterfaceMethod)) {
    results.push({
      name: "provide",
      body: getTemplate('/methods/provide', templates),
      declaration: getTemplate('/declarations/provide', templates),
    })
  }

  // TODO: might be useful to pass in local macro for an array with all event names
  if (json.methods && json.methods.find(isPublicEventMethod)) {
    results.push({
      name: "listen",
      body: getTemplate('/methods/listen', templates),
      declaration: getTemplate('/declarations/listen', templates)
    })

    results.push({
      name: "once",
      body: getTemplate('/methods/once', templates),
      declaration: getTemplate('/declarations/once', templates)
    })

    results.push({
      name: "clear",
      body: getTemplate('/methods/clear', templates),
      declaration: getTemplate('/declarations/clear', templates)
    })
  }

  results.sort((a, b) => a.name.localeCompare(b.name))

  return results
}

// TODO: this is called too many places... let's reduce that to just generateMethods
function insertMethodMacros(template, methodObj, json, templates, examples={}) {
  const moduleName = getModuleName(json)

  const info = {
    title: moduleName
  }
  const method = {
    name: methodObj.name,
    params: methodObj.params.map(p => p.name).join(', '),
    transforms: null,
    alternative: null,
    deprecated: isDeprecatedMethod(methodObj),
    context: []
  }

  if (isEventMethod(methodObj) && methodObj.params.length > 1) {
    method.context = methodObj.params.filter(p => p.name !== 'listen').map(p => p.name)
  }

  if (getAlternativeMethod(methodObj)) {
    method.alternative = getAlternativeMethod(methodObj)
  }

  const flattenedMethod = localizeDependencies(methodObj, json)

  if (hasMethodAttributes(flattenedMethod)) {
    method.transforms = {
      methods: getMethodAttributes(flattenedMethod)
    }
  }

  const paramDelimiter = config.operators ? config.operators.paramDelimiter : ', '

  const temporalItemName = isTemporalSetMethod(methodObj) ? methodObj.result.schema.items && methodObj.result.schema.items.title || 'Item' : ''
  const temporalAddName = isTemporalSetMethod(methodObj) ? `on${temporalItemName}Available` : ''
  const temporalRemoveName = isTemporalSetMethod(methodObj) ? `on${temporalItemName}Unvailable` : ''
  const params = methodObj.params && methodObj.params.length ? getTemplate('/sections/parameters', templates) + methodObj.params.map(p => insertParameterMacros(getTemplate('/parameters/default', templates), p, methodObj, json)).join(paramDelimiter) : ''
  const paramsRows = methodObj.params && methodObj.params.length ? methodObj.params.map(p => insertParameterMacros(getTemplate('/parameters/default', templates), p, methodObj, json)).join('') : ''
  const paramsAnnotations = methodObj.params && methodObj.params.length ? methodObj.params.map(p => insertParameterMacros(getTemplate('/parameters/annotations', templates), p, methodObj, json)).join('') : ''
  const paramsJson = methodObj.params && methodObj.params.length ? methodObj.params.map(p => insertParameterMacros(getTemplate('/parameters/json', templates), p, methodObj, json)).join('') : ''

  const deprecated = methodObj.tags && methodObj.tags.find(t => t.name === 'deprecated')
  const deprecation = deprecated ? deprecated['x-since'] ? `since version ${deprecated['x-since']}` : '' : ''

  const capabilities = getTemplate('/sections/capabilities', templates) + insertCapabilityMacros(getTemplate('/capabilities/default', templates), methodObj.tags.find(t => t.name === "capabilities"), methodObj, json)

  const result = JSON.parse(JSON.stringify(methodObj.result))
  const event = isEventMethod(methodObj) ? JSON.parse(JSON.stringify(methodObj)) : ''

  if (event) {
    result.schema = JSON.parse(JSON.stringify(getPayloadFromEvent(methodObj)))
    event.result.schema = getPayloadFromEvent(event)
    event.params = event.params.filter(p => p.name !== 'listen')
  }

  const eventParams = event.params && event.params.length ? getTemplate('/sections/parameters', templates) + event.params.map(p => insertParameterMacros(getTemplate('/parameters/default', templates), p, event, json)).join('') : ''
  const eventParamsRows = event.params && event.params.length ? event.params.map(p => insertParameterMacros(getTemplate('/parameters/default', templates), p, event, json)).join('') : ''

  let itemName = ''
  let itemType = ''

  // grab some related methdos in case they are output together in a single template file
  const puller = json.methods.find(method => method.tags.find(tag => tag['x-pulls-for'] === methodObj.name))
  const pullsFor = methodObj.tags.find(t => t['x-pulls-for']) && json.methods.find(method => method.name === methodObj.tags.find(t => t['x-pulls-for'])['x-pulls-for'])
  const pullerTemplate = (puller ? insertMethodMacros(getTemplate('/codeblocks/puller', templates), puller, json, templates, examples) : '')
  const setter = getSetterFor(methodObj.name, json)
  const setterTemplate = (setter ? insertMethodMacros(getTemplate('/codeblocks/setter', templates), setter, json, templates, examples) : '')
  const subscriber = json.methods.find(method => method.tags.find(tag => tag['x-alternative'] === methodObj.name))
  const subscriberTemplate = (subscriber ? insertMethodMacros(getTemplate('/codeblocks/subscriber', templates), subscriber, json, templates, examples) : '')
  const setterFor = methodObj.tags.find(t => t.name === 'setter') && methodObj.tags.find(t => t.name === 'setter')['x-setter-for'] || ''
  const pullsResult = (puller || pullsFor) ? localizeDependencies(pullsFor || methodObj, json).params[1].schema : null
  const pullsParams = (puller || pullsFor) ? localizeDependencies(getPayloadFromEvent(puller || methodObj), json, null, { mergeAllOfs: true }).properties.parameters : null
<<<<<<< HEAD
  const pullsResultType = pullsResult && types.getSchemaShape(pullsResult, json, { destination: state.destination, templateDir: state.typeTemplateDir, section: state.section })
  const pullsForType = pullsResult && types.getSchemaType(pullsResult, json, { destination: state.destination, templateDir: state.typeTemplateDir, section: state.section })
  const pullsParamsType = pullsParams ? types.getSchemaShape(pullsParams, json, { destination: state.destination, templateDir: state.typeTemplateDir, section: state.section }) : ''
  const serializedParams = flattenedMethod.params.map(param => types.getSchemaShape(param.schema, json, { templateDir: 'parameter-serialization', property: param.name, destination: state.destination, section: state.section, level: 1, skipTitleOnce: true })).join('\n')
  const resultInst = types.getSchemaShape(flattenedMethod.result.schema, json, { templateDir: 'result-instantiation', property: flattenedMethod.result.name, destination: state.destination, section: state.section, level: 1, skipTitleOnce: true }) // w/out level: 1, getSchemaShape skips anonymous types, like primitives
  const serializedEventParams = event ? flattenedMethod.params.filter(p => p.name !== 'listen').map(param => types.getSchemaShape(param.schema, json, {templateDir: 'parameter-serialization', property: param.name, destination: state.destination, section: state.section, level: 1, skipTitleOnce: true })).join('\n') : ''
  // this was wrong... check when we merge if it was fixed
  const callbackSerializedParams = event ? types.getSchemaShape(event.result.schema, json, { templateDir: 'parameter-serialization', property: param.name, destination: state.destination, section: state.section, level: 1, skipTitleOnce: true }) : ''
  const callbackResultInst = event ? types.getSchemaShape(event, json, { name: event.name, templateDir: 'result-instantiation' }) : ''
//  const callbackResponseInst = event ? types.getSchemaInstantiation(event, json, event.name, { instantiationType: 'callback.response' }) : ''
  // hmm... how is this different from callbackSerializedParams? i guess they get merged?
  const callbackResponseInst = event ? types.getSchemaShape(event.result.schema, json, { templateDir: 'parameter-serialization', property: param.name, destination: state.destination, section: state.section, level: 1, skipTitleOnce: true }) : ''
  const resultType = result.schema ? types.getSchemaType(result.schema, json, { name: result.name, templateDir: state.typeTemplateDir }) : ''
  const resultJsonType = result.schema ? types.getSchemaType(result.schema, json, { name: result.name, templateDir: 'json-types' }) : ''
  const resultParams = generateResultParams(result.schema, json, templates, { name: result.name})
=======
  const pullsResultType = pullsResult && types.getSchemaShape(pullsResult, json, { destination: state.destination, section: state.section })
  const pullsForType = pullsResult && types.getSchemaType(pullsResult, json, { destination: state.destination, section: state.section  })

  const pullsForJsonType = pullsResult ? types.getJsonType(pullsResult, json, { name: pullsResult.name }) : ''
  const pullsParamsType = pullsParams ? types.getSchemaShape(pullsParams, json, { destination: state.destination, section: state.section  }) : ''
  const pullsForParamType = pullsParams ? types.getSchemaType(pullsParams, json, { destination: state.destination, section: state.section  }) : ''
  const pullsForParamJsonType = pullsParams ? types.getJsonType(pullsParams, json, { name: pullsParams.title }) : ''
  const pullsEventParamName = event ? types.getSchemaInstantiation(event.result, json, event.name, { instantiationType: 'pull.param.name' }) : ''

  const serializedParams = types.getSchemaInstantiation(methodObj, json, methodObj.name, { instantiationType: 'params' })
  const resultInst = types.getSchemaInstantiation(result.schema, json, result.name, { instantiationType: 'result' } )
  const serializedEventParams = event ? indent(types.getSchemaInstantiation(event, json, event.name, { instantiationType: 'params' }), '    ') : ''
  const callbackSerializedParams = event ? types.getSchemaInstantiation(event, json, event.name, { instantiationType: 'callback.params', prefix: method.alternative }) : ''
  const callbackResultInst = event ? types.getSchemaInstantiation(event, json, event.name, { instantiationType: 'callback.result', prefix: method.alternative }) : ''
  const callbackResponseInst = event ? types.getSchemaInstantiation(event, json, event.name, { instantiationType: 'callback.response', prefix: method.alternative }) : ''
  const callbackResultJsonType = event && result.schema ? types.getJsonType(result.schema, json, { name: result.name, prefix: method.alternative }) : ''
  const resultType = result.schema ? types.getSchemaType(result.schema, json, { name: result.name }) : ''
  const resultJsonType = result.schema ? types.getJsonType(result.schema, json, { name: result.name }) : ''
>>>>>>> 549e4a0b

  let seeAlso = ''
  if (isPolymorphicPullMethod(methodObj) && pullsForType) {
    seeAlso = `See also: [${pullsForType}](#${pullsForType.toLowerCase()}-1)` // this assumes the schema will be after the method...
  }
  else if (methodObj.tags.find(t => t.name === 'polymorphic-pull')) {
    const type = method.name[0].toUpperCase() + method.name.substring(1)
    seeAlso = `See also: [${type}](#${type.toLowerCase()}-1)` // this assumes the schema will be after the method...
  }

  if (isTemporalSetMethod(methodObj)) {
    itemName = result.schema.items.title || 'item'
    itemName = itemName.charAt(0).toLowerCase() + itemName.substring(1)
    itemType = types.getSchemaType(result.schema.items, json, { destination: state.destination, templateDir: state.typeTemplateDir, section: state.section })
  }

  template = insertExampleMacros(template, examples[methodObj.name] || [], methodObj, json, templates)

  template = template.replace(/\$\{method\.name\}/g, method.name)
    .replace(/\$\{method\.rpc\.name\}/g, methodObj.title || methodObj.name)
    .replace(/\$\{method\.summary\}/g, methodObj.summary)
    .replace(/\$\{method\.description\}/g, methodObj.description
      || methodObj.summary)
    // Parameter stuff
    .replace(/\$\{method\.params\}/g, params)
    .replace(/\$\{method\.params\.table\.rows\}/g, paramsRows)
    .replace(/\$\{method\.params\.annotations\}/g, paramsAnnotations)
    .replace(/\$\{method\.params\.json\}/g, paramsJson)
    .replace(/\$\{method\.params\.list\}/g, method.params)
    .replace(/\$\{method\.params\.array\}/g, JSON.stringify(methodObj.params.map(p => p.name)))
    .replace(/\$\{method\.params\.count}/g, methodObj.params ? methodObj.params.length : 0)
    .replace(/\$\{if\.params\}(.*?)\$\{end\.if\.params\}/gms, method.params.length ? '$1' : '')
<<<<<<< HEAD
    .replace(/\$\{if\.result\.properties\}(.*?)\$\{end\.if\.result\.properties\}/gms, resultParams ? '$1' : '')
    .replace(/\$\{if\.params.empty\}(.*?)\$\{end\.if\.params.empty\}/gms, method.params.length === 0 ? '$1' : '')
=======
    .replace(/\$\{if\.result\}(.*?)\$\{end\.if\.result\}/gms, resultType ? '$1' : '')
    .replace(/\$\{if\.params\.empty\}(.*?)\$\{end\.if\.params\.empty\}/gms, method.params.length === 0 ? '$1' : '')
    .replace(/\$\{if\.signature\.empty\}(.*?)\$\{end\.if\.signature\.empty\}/gms, (method.params.length === 0 && resultType === '') ? '$1' : '')
>>>>>>> 549e4a0b
    .replace(/\$\{if\.context\}(.*?)\$\{end\.if\.context\}/gms, event && event.params.length ? '$1' : '')
    .replace(/\$\{method\.params\.serialization\}/g, serializedParams)
    .replace(/\$\{method\.params\.serialization\.with\.indent\}/g, indent(serializedParams, '    '))
    // Typed signature stuff
    .replace(/\$\{method\.signature\.params\}/g, types.getMethodSignatureParams(methodObj, json, { destination: state.destination, section: state.section }))
    .replace(/\$\{method\.context\}/g, method.context.join(', '))
    .replace(/\$\{method\.context\.array\}/g, JSON.stringify(method.context))
    .replace(/\$\{method\.deprecation\}/g, deprecation)
    .replace(/\$\{method\.Name\}/g, method.name[0].toUpperCase() + method.name.substr(1))
    .replace(/\$\{event\.name\}/g, method.name.toLowerCase()[2] + method.name.substr(3))
    .replace(/\$\{event\.params\}/g, eventParams)
    .replace(/\$\{event\.params\.table\.rows\}/g, eventParamsRows)
    .replace(/\$\{if\.event\.params\}(.*?)\$\{end\.if\.event\.params\}/gms, event && event.params.length ? '$1' : '')
    .replace(/\$\{event\.signature\.params\}/g, event ? types.getMethodSignatureParams(event, json, { destination: state.destination, section: state.section }) : '')
    .replace(/\$\{event\.signature\.callback\.params\}/g, event ? types.getMethodSignatureParams(event, json, { destination: state.destination, section: state.section, callback: true }) : '')
    .replace(/\$\{event\.params\.serialization\}/g, serializedEventParams)
    .replace(/\$\{event\.callback\.params\.serialization\}/g, callbackSerializedParams)
    .replace(/\$\{event\.callback\.result\.instantiation\}/g, callbackResultInst)
    .replace(/\$\{event\.callback\.response\.instantiation\}/g, callbackResponseInst)
    .replace(/\$\{info\.title\.lowercase\}/g, info.title.toLowerCase())
    .replace(/\$\{info\.title\}/g, info.title)
    .replace(/\$\{info\.Title\}/g, capitalize(info.title))
    .replace(/\$\{info\.TITLE\}/g, info.title.toUpperCase())
    .replace(/\$\{method\.property\.immutable\}/g, hasTag(methodObj, 'property:immutable'))
    .replace(/\$\{method\.property\.readonly\}/g, !getSetterFor(methodObj.name, json))
    .replace(/\$\{method\.temporalset\.add\}/g, temporalAddName)
    .replace(/\$\{method\.temporalset\.remove\}/g, temporalRemoveName)
    .replace(/\$\{method\.transforms}/g, JSON.stringify(method.transforms))
    .replace(/\$\{method\.seeAlso\}/g, seeAlso)
    .replace(/\$\{method\.item\}/g, itemName)
    .replace(/\$\{method\.item\.type\}/g, itemType)
    .replace(/\$\{method\.capabilities\}/g, capabilities)
    .replace(/\$\{method\.result\.name\}/g, result.name)
    .replace(/\$\{method\.result\.summary\}/g, result.summary)
    .replace(/\$\{method\.result\.link\}/g, getLinkForSchema(result.schema, json, { name: result.name })) //, baseUrl: options.baseUrl
<<<<<<< HEAD
    .replace(/\$\{method\.result\.type\}/g, types.getSchemaType(result.schema, json, { name: result.name, templateDir: state.typeTemplateDir, asPath: false, destination: state.destination, result: true })) //, baseUrl: options.baseUrl
    .replace(/\$\{method\.result\.json\}/, types.getSchemaType(result.schema, json, { name: result.name, templateDir: 'json-types', destination: state.destination, section: state.section, code: false, link: false, asPath: false, expandEnums: false, namespace: true }))
    .replace(/\$\{event\.result\.type\}/, isEventMethod(methodObj) ? types.getSchemaType(result.schema, json, { name: result.name, templateDir: state.typeTemplateDir, destination: state.destination, event: true, description: methodObj.result.summary, asPath: false }) : '')
    .replace(/\$\{event\.result\.json\.type\}/g, resultJsonType)
=======
    .replace(/\$\{method\.result\.type\}/g, types.getSchemaType(result.schema, json, { name: result.name, title: true, asPath: false, destination: state.destination, resultSchema: true })) //, baseUrl: options.baseUrl
    .replace(/\$\{method\.result\.json\}/, types.getJsonType(result.schema, json, { name: result.name, destination: state.destination, section: state.section, code: false, link: false, title: true, asPath: false, expandEnums: false }))
    .replace(/\$\{event\.result\.type\}/, isEventMethod(methodObj) ? types.getSchemaType(result.schema, json, { name: result.name, prefix: method.alternative, destination: state.destination, event: true, description: methodObj.result.summary, asPath: false }) : '')
    .replace(/\$\{event\.result\.json\.type\}/g, callbackResultJsonType)
    .replace(/\$\{event\.pulls\.param\.name\}/g, pullsEventParamName)
>>>>>>> 549e4a0b
    .replace(/\$\{method\.result\}/g, generateResult(result.schema, json, templates, { name: result.name }))
    .replace(/\$\{method\.result\.json\.type\}/g, resultJsonType)
    .replace(/\$\{method\.result\.instantiation\}/g, resultInst)
    .replace(/\$\{method\.result\.properties\}/g, resultParams)
    .replace(/\$\{method\.example\.value\}/g, JSON.stringify(methodObj.examples[0].result.value))
    .replace(/\$\{method\.alternative\}/g, method.alternative)
    .replace(/\$\{method\.alternative.link\}/g, '#' + (method.alternative || "").toLowerCase())
    .replace(/\$\{method\.pulls\.for\}/g, pullsFor ? pullsFor.name : '')
    .replace(/\$\{method\.pulls\.type\}/g, pullsForType)
    .replace(/\$\{method\.pulls\.json\.type\}/g, pullsForJsonType)
    .replace(/\$\{method\.pulls\.result\}/g, pullsResultType)
    .replace(/\$\{method\.pulls\.params.type\}/g, pullsParams ? pullsParams.title : '')
    .replace(/\$\{method\.pulls\.params\}/g, pullsParamsType)
    .replace(/\$\{method\.pulls\.param\.type\}/g, pullsForParamType)
    .replace(/\$\{method\.pulls\.param\.json.type\}/g, pullsForParamJsonType)
    .replace(/\$\{method\.setter\.for\}/g, setterFor)
    .replace(/\$\{method\.puller\}/g, pullerTemplate) // must be last!!
    .replace(/\$\{method\.setter\}/g, setterTemplate) // must be last!!
    .replace(/\$\{method\.subscriber\}/g, subscriberTemplate) // must be last!!


  if (method.deprecated) {
    template = template.replace(/\$\{if\.deprecated\}(.*?)\$\{end\.if\.deprecated\}/gms, '$1')
  }
  else {
    template = template.replace(/\$\{if\.deprecated\}(.*?)\$\{end\.if\.deprecated\}/gms, '')
  }

  // method.params[n].xxx macros
  const matches = [...template.matchAll(/\$\{method\.params\[([0-9]+)\]\.type\}/g)]
  matches.forEach(match => {
    const index = parseInt(match[1])
    template = template.replace(/\$\{method\.params\[([0-9]+)\]\.type\}/g, types.getSchemaType(methodObj.params[index].schema, json, { destination: state.destination, templateDir: state.typeTemplateDir }))
    template = template.replace(/\$\{method\.params\[([0-9]+)\]\.name\}/g, methodObj.params[index].name)
  })

  // Note that we do this twice to ensure all recursive macros are resolved
  template = insertExampleMacros(template, examples[methodObj.name] || [], methodObj, json, templates)

  return template
}

function insertExampleMacros(template, examples, method, json, templates) {

  let content = ''

  if (!examples) return template

  let originator

  if (isPolymorphicPullMethod(method)) {
    originator = json.methods.find(m => m.name === method.tags.find(t => t['x-pulls-for'])['x-pulls-for'])
  }

  let index = -1
  examples.forEach(example => {
    index++
    let code = getTemplate('/codeblocks/example', templates)
    let first = true
    let languages = ''
    Object.entries(example.languages).forEach(([name, language]) => {
      let languageContent = language.template //getTemplateForExample(method, templates)
      // wrap example in collapsible HTML if not first
      if (!first) {
        languageContent = '<details>\n' + languageContent.replace(/\$\{example\.language\}(.*?)\n/, '<summary>$${example.language}$1</summary>') + '</details>'
      }

      first = false

      const formatParams = (params, delimit, pretty = false) => params.map(p => JSON.stringify((example.json.params.find(x => x.name === p.name) || { value: null }).value, null, pretty ? '  ' : null)).join(delimit)
      let indent = ' '.repeat(json.info.title.length + method.name.length + 2)
      let params = formatParams(method.params, ', ')
      if (params.length + indent > 80) {
        params = formatParams(method.params, ',\n', true)
        params = params.split('\n')
        let first = params.shift()
        params = params.map(p => indent + p)
        params.unshift(first)
        params = params.join('\n')
      }

      languageContent = languageContent
        .replace(/\$\{example\.code\}/g, language.code)
        .replace(/\$\{example\.name\}/g, example.json.name)
        .replace(/\$\{example\.language\}/g, name)
        .replace(/\$\{example\.langcode\}/g, language.langcode)

        .replace(/\$\{method\.result\.name\}/g, method.result.name)
        .replace(/\$\{method\.name\}/g, method.name)
        .replace(/\$\{example\.params\}/g, params)
        .replace(/\$\{example\.result\}/g, language.result)
        .replace(/\$\{example\.result\.item\}/g, Array.isArray(example.json.result.value) ? JSON.stringify(example.json.result.value[0], null, '\t') : '')
        .replace(/\$\{module\}/g, json.info.title)

      const matches = [...languageContent.matchAll(/\$\{method\.params\[([0-9]+)\]\.example\.value\}/g)]
      matches.forEach(match => {
        const paramIndex = parseInt(match[1])
        let indent = 0
        while (match.index - indent >= 0 && match.input[match.index - indent] !== '\n') {
          indent++
        }
        const value = JSON.stringify(method.examples[index].params[paramIndex].value, null, '\t').split('\n').map((line, i) => i > 0 ? ' '.repeat(indent) + line : line).join('\n')
        languageContent = languageContent.replace(/\$\{method\.params\[([0-9]+)\]\.example\.value\}/g, value)
      })


      if (originator) {
        const originalExample = originator.examples.length > index ? originator.examples[index] : originator.examples[0]
        const matches = [...languageContent.matchAll(/\$\{originator\.params\[([0-9]+)\]\.example\.value\}/g)]
        matches.forEach(match => {
          const paramIndex = parseInt(match[1])
          let indent = 0
          while (match.index - indent >= 0 && match.input[match.index - indent] !== '\n') {
            indent++
          }
          const value = JSON.stringify(originalExample.params[paramIndex].value, null, '\t').split('\n').map((line, i) => i > 0 ? ' '.repeat(indent) + line : line).join('\n')
          languageContent = languageContent.replace(/\$\{originator\.params\[([0-9]+)\]\.example\.value\}/g, value)
        })
      }

      languages += languageContent
    })

    code = code
      .replace(/\$\{example\.name\}/g, example.json.name)
      .replace(/\$\{example\.title\}/g, example.json.name)
      .replace(/\$\{example\.name\}/g, example.json.name)
      .replace(/\$\{example\.languages\}/g, languages)

    content += code
  })

  return template.replace(/\$\{method\.examples\}/g, content)
}

function generateResult(result, json, templates, { name = '' } = {}) {

  const type = types.getSchemaType(result, json, { name: name, templateDir: state.typeTemplateDir, destination: state.destination, section: state.section })

  if (result.type === 'object' && result.properties) {
    let content = getTemplate('/types/object', templates).split('\n')

    for (var i = 0; i < content.length; i++) {
      if (content[i].indexOf("${property}") >= 0) {
        content[i] = Object.entries(result.properties).map(([title, property]) => insertSchemaMacros(content[i], title, property, json)).join('\n')
      }
    }

    return insertSchemaMacros(content.join('\n'), name, result, json)
  }
  else if (type === 'string' && Array.isArray(result.enum)) {
    return insertSchemaMacros(getTemplate('/types/enum', templates), name, result, json)
  }
  else if (result.$ref) {
    const link = getLinkForSchema(result, json, { name: name })

    // if we get a real link use it
    if (link !== '#') {
      return `[${types.getSchemaType(result, json, { destination: state.destination, templateDir: state.typeTemplateDir, section: state.section })}](${link})`
    }
    // otherwise this was a schema with no title, and we'll just copy it here
    else {
      const schema = localizeDependencies(result, json)
      return getTemplate('/types/default', templates)
        .replace(/\$\{type\}/, types.getSchemaShape(schema, json, { name: result.$ref.split("/").pop(), templateDir: state.typeTemplateDir }))
    }
  }
  else {
    return insertSchemaMacros(getTemplate('/types/default', templates), name, result, json)
  }
}

function generateResultParams(result, json, templates, {name = ''}={}) {
  let moduleTitle = json.info.title

  while (result.$ref) {
    if (result.$ref.includes("/x-schemas/")) {
      moduleTitle = result.$ref.split("/")[2]
    }
    result = getJsonPath(result.$ref, json)
  }

  // const results are almost certainly `"const": "null"` so there's no need to include it in the method signature
  if (result.hasOwnProperty('const')) {
    return ''
  }
  // Objects with no titles get unwrapped
  else if (config.unwrapResultObjects && result.type && !result.title && result.type === 'object' && result.properties) {
    const template = getTemplate('/parameters/result', templates)
    return Object.entries(result.properties).map( ([name, type]) => template
                                                                      .replace(/\$\{method\.param\.name\}/g, name)
                                                                      .replace(/\$\{method\.param\.type\}/g, types.getSchemaType(type, json, {name: name, templateDir: state.typeTemplateDir, moduleTitle: moduleTitle, result: true}))
    ).join(', ') // most languages separate params w/ a comma, so leaving this here for now  
  }
  // tuples get unwrapped
  else if (config.unwrapResultObjects && result.type && result.type === 'array' && Array.isArray(result.items)) {
    // TODO: this is hard coded to C
    const template = getTemplate('/parameters/result', templates)
    return result.items.map( (type) => template
                                        .replace(/\$\{method\.param\.name\}/g, type['x-property'])
                                        .replace(/\$\{method\.param\.type\}/g, types.getSchemaType(type, json, {name: name, templateDir: state.typeTemplateDir, moduleTitle: moduleTitle, result: true}))
    ).join(', ')
  }
  // everything else is just output as-is
  else {
    const template = getTemplate('/parameters/result', templates)
    const type = types.getSchemaType(result, json, {name: name, templateDir: state.typeTemplateDir, moduleTitle: moduleTitle, result: true})

    if (type === 'undefined') {
      console.log(`Warning: undefined type for ${name}`)
    }

    return template
      .replace(/\$\{method\.param\.name\}/g, `${name}`)
      .replace(/\$\{method\.param\.type\}/g, type)
  }
}

function insertSchemaMacros(template, title, schema, module) {
  return template.replace(/\$\{property\}/g, title)
    .replace(/\$\{type\}/g, types.getSchemaType(schema, module, { name: title, templateDir: state.typeTemplateDir, destination: state.destination, section: state.section, code: false }))
    .replace(/\$\{type.link\}/g, getLinkForSchema(schema, module, { name: title }))
    .replace(/\$\{description\}/g, schema.description || '')
    .replace(/\$\{name\}/g, title || '')
}

function insertParameterMacros(template, param, method, module) {

  //| `${method.param.name}` | ${method.param.type} | ${method.param.required} | ${method.param.summary} ${method.param.constraints} |

  let constraints = getSchemaConstraints(param, module)
  let type = types.getSchemaType(param.schema, module, { name: param.name, templateDir: state.typeTemplateDir, destination: state.destination, section: state.section, code: false, link: false, asPath: false, expandEnums: false }) //baseUrl: options.baseUrl
  let typeLink = getLinkForSchema(param.schema, module, { name: param.name })
  let jsonType = types.getSchemaType(param.schema, module, { name: param.name, templateDir: 'json-types', destination: state.destination, section: state.section, code: false, link: false, asPath: false, expandEnums: false })

  if (constraints && type) {
    constraints = '<br/>' + constraints
  }

  return template
    .replace(/\$\{method.param.name\}/g, param.name)
    .replace(/\$\{method.param.Name\}/g, param.name[0].toUpperCase() + param.name.substring(1))
    .replace(/\$\{method.param.summary\}/g, param.summary || '')
    .replace(/\$\{method.param.required\}/g, param.required || 'false')
    .replace(/\$\{method.param.type\}/g, type)
    .replace(/\$\{json.param.type\}/g, jsonType)
    .replace(/\$\{method.param.link\}/g, getLinkForSchema(param.schema, module, { name: param.name })) //getType(param))
    .replace(/\$\{method.param.constraints\}/g, constraints) //getType(param)) 
}

function insertCapabilityMacros(template, capabilities, method, module) {
  const content = []
  const roles = ['x-uses', 'x-manages']

  roles.forEach(role => {
    if (capabilities[role] && capabilities[role].length) {
      content.push(template.replace(/\$\{role\}/g, role.split('-').pop())
        .replace(/\$\{capability\}/g, capabilities[role].join('<br/>'))) // Warning, hack!
    }
  })

  if (capabilities['x-provides']) {
    content.push(template.replace(/\$\{role\}/g, 'provides')
      .replace(/\$\{capability\}/g, capabilities['x-provides']))
  }

  return content.join()
}

function generateProviderInterfaces(json, templates) {
  const interfaces = getProvidedCapabilities(json)
  let template = getTemplate('/sections/provider-interfaces', templates)
  const providers = reduce((acc, capability) => {
    const template = insertProviderInterfaceMacros(getTemplate('/codeblocks/provider', templates), capability, json, templates)

    return acc + template
  }, '', interfaces)

  return interfaces.length ? template.replace(/\$\{providers\.list\}/g, providers) : ''
}

function insertProviderInterfaceMacros(template, capability, moduleJson = {}, templates) {
  const iface = getProviderInterface(capability, moduleJson, { destination: state.destination, section: state.section })//.map(method => { method.name = method.name.charAt(9).toLowerCase() + method.name.substr(10); return method } )

  const uglyName = capability.split(":").slice(-2).map(capitalize).reverse().join('') + "Provider"
  let name = iface.length === 1 ? iface[0].name.charAt(0).toUpperCase() + iface[0].name.substr(1) + "Provider" : uglyName

  if (moduleJson.info['x-interface-names']) {
    name = moduleJson.info['x-interface-names'][capability] || name
  }

  let interfaceShape = getTemplate('/codeblocks/interface', templates)
  let interfaceDeclaration = getTemplate('/declarations/interface', templates)

  interfaceShape = interfaceShape.replace(/\$\{name\}/g, name)
    .replace(/\$\{capability\}/g, capability)
    .replace(/[ \t]*\$\{methods\}[ \t]*\n/g, iface.map(method => insertMethodMacros(interfaceDeclaration, method, moduleJson, { destination: state.destination, section: state.section, isInterface: true })).join('\n') + '\n')

  if (iface.length === 0) {
    template = template.replace(/\$\{provider\.methods\}/gms, '')
  }
  else {
    let regex = /\$\{provider\.methods\}/gms
    let match = template.match(regex)

    let methodsBlock = ''

    // insert the standard method templates for each provider
    if (match) {
      iface.forEach(method => {
        // add a tag to pick the correct template
        method.tags.unshift({
          name: 'provider'
        })
        const parametersSchema = method.params[0].schema
        const parametersShape = types.getSchemaShape(parametersSchema, moduleJson, { destination: state.destination, templateDir: state.typeTemplateDir, section: state.section })
        let methodBlock = insertMethodMacros(getTemplateForMethod(method, templates), method, moduleJson, templates)
        methodBlock = methodBlock.replace(/\${parameters\.shape\}/g, parametersShape)
        const hasProviderParameters = parametersSchema && parametersSchema.properties && Object.keys(parametersSchema.properties).length > 0
        if (hasProviderParameters) {
          const lines = methodBlock.split('\n')
          for (let i = lines.length - 1; i >= 0; i--) {
            if (lines[i].match(/\$\{provider\.param\.[a-zA-Z]+\}/)) {
              let line = lines[i]
              lines.splice(i, 1)
              line = insertProviderParameterMacros(line, method.params[0].schema, moduleJson)
              lines.splice(i++, 0, line)
            }
          }
          methodBlock = lines.join('\n')
        }
        else {
          methodBlock = methodBlock.replace(/\$\{if\.provider\.params\}.*?\$\{end\.if\.provider\.params\}/gms, '')
        }
        methodsBlock += methodBlock
      })

      match = template.match(regex)
      template = template.replace(regex, methodsBlock)
    }

    regex = /\$\{provider\.interface\.start\}.*?\$\{provider\.interface\.end\}/s

    // insert the granular method details for any ${provider.method.start} loops
    while (match = template.match(regex)) {
      let methodsBlock = ''

      let i = 1
      iface.forEach(method => {

        methodsBlock += match[0].replace(/\$\{provider\.interface\.name\}/g, method.name)
          .replace(/\$\{provider\.interface\.Name\}/g, method.name.charAt(0).toUpperCase() + method.name.substr(1))

          // first check for indented lines, and do the fancy indented replacement
          .replace(/^([ \t]+)(.*?)\$\{provider\.interface\.example\.result\}/gm, '$1$2' + indent(JSON.stringify(method.examples[0].result.value, null, '    '), '$1'))
          .replace(/^([ \t]+)(.*?)\$\{provider\.interface\.example\.parameters\}/gm, '$1$2' + indent(JSON.stringify(method.examples[0].params[0].value, null, '    '), '$1'))
          // okay now just do the basic replacement (a single regex for both was not fun)
          .replace(/\$\{provider\.interface\.example\.result\}/g, JSON.stringify(method.examples[0].result.value))
          .replace(/\$\{provider\.interface\.example\.parameters\}/g, JSON.stringify(method.examples[0].params[0].value))

          .replace(/\$\{provider\.interface\.example\.correlationId\}/g, JSON.stringify(method.examples[0].params[1].value.correlationId))

          // a set of up to three RPC "id" values for generating intersting examples with matching ids
          .replace(/\$\{provider\.interface\.i\}/g, i)
          .replace(/\$\{provider\.interface\.j\}/g, (i + iface.length))
          .replace(/\$\{provider\.interface\.k\}/g, (i + 2 * iface.length))

        i++
      })
      methodsBlock = methodsBlock.replace(/\$\{provider\.interface\.[a-zA-Z]+\}/g, '')
      template = template.replace(regex, methodsBlock)
    }
  }

  // TODO: JSON-RPC examples need to use ${provider.interface} macros, but we're replacing them globally instead of each block
  // there's examples of this in methods, i think

  template = template.replace(/\$\{provider\}/g, name)
  template = template.replace(/\$\{interface\}/g, interfaceShape)
  template = template.replace(/\$\{capability\}/g, capability)

  return template
}

function insertProviderParameterMacros(data = '', parameters, module = {}, options = {}) {

  if (!parameters || !parameters.properties) {
    return ''
  }

  let result = ''

  Object.entries(parameters.properties).forEach(([name, param]) => {
    let constraints = getSchemaConstraints(param, module)
    let type = types.getSchemaType(param, module, { destination: state.destination, templateDir: state.typeTemplateDir, section: state.section, code: true, link: true, asPath: options.asPath, baseUrl: options.baseUrl })

    if (constraints && type) {
      constraints = '<br/>' + constraints
    }

    result += data
      .replace(/\$\{provider.param.name\}/, name)
      .replace(/\$\{provider.param.summary\}/, param.description || '')
      .replace(/\$\{provider.param.required\}/, (parameters.required && parameters.required.includes(name)) || 'false')
      .replace(/\$\{provider.param.type\}/, type)
      .replace(/\$\{provider.param.constraints\}/, constraints) + '\n'
  })

  return result
}

export {
  generateMacros,
  insertMacros,
  generateAggregateMacros,
  insertAggregateMacros
}

export default {
  generateMacros,
  insertMacros,
  generateAggregateMacros,
  insertAggregateMacros,
  setTyper,
  setConfig
}<|MERGE_RESOLUTION|>--- conflicted
+++ resolved
@@ -1179,7 +1179,7 @@
   const setterFor = methodObj.tags.find(t => t.name === 'setter') && methodObj.tags.find(t => t.name === 'setter')['x-setter-for'] || ''
   const pullsResult = (puller || pullsFor) ? localizeDependencies(pullsFor || methodObj, json).params[1].schema : null
   const pullsParams = (puller || pullsFor) ? localizeDependencies(getPayloadFromEvent(puller || methodObj), json, null, { mergeAllOfs: true }).properties.parameters : null
-<<<<<<< HEAD
+
   const pullsResultType = pullsResult && types.getSchemaShape(pullsResult, json, { destination: state.destination, templateDir: state.typeTemplateDir, section: state.section })
   const pullsForType = pullsResult && types.getSchemaType(pullsResult, json, { destination: state.destination, templateDir: state.typeTemplateDir, section: state.section })
   const pullsParamsType = pullsParams ? types.getSchemaShape(pullsParams, json, { destination: state.destination, templateDir: state.typeTemplateDir, section: state.section }) : ''
@@ -1195,26 +1195,15 @@
   const resultType = result.schema ? types.getSchemaType(result.schema, json, { name: result.name, templateDir: state.typeTemplateDir }) : ''
   const resultJsonType = result.schema ? types.getSchemaType(result.schema, json, { name: result.name, templateDir: 'json-types' }) : ''
   const resultParams = generateResultParams(result.schema, json, templates, { name: result.name})
-=======
-  const pullsResultType = pullsResult && types.getSchemaShape(pullsResult, json, { destination: state.destination, section: state.section })
-  const pullsForType = pullsResult && types.getSchemaType(pullsResult, json, { destination: state.destination, section: state.section  })
-
-  const pullsForJsonType = pullsResult ? types.getJsonType(pullsResult, json, { name: pullsResult.name }) : ''
-  const pullsParamsType = pullsParams ? types.getSchemaShape(pullsParams, json, { destination: state.destination, section: state.section  }) : ''
+
+  // todo: what does prefix do in Types.mjs? need to account for it somehow
+  const callbackResultJsonType = event && result.schema ? types.getSchemaType(result.schema, json, { name: result.name, prefix: method.alternative, templateDir: 'json-types' }) : ''
+
   const pullsForParamType = pullsParams ? types.getSchemaType(pullsParams, json, { destination: state.destination, section: state.section  }) : ''
-  const pullsForParamJsonType = pullsParams ? types.getJsonType(pullsParams, json, { name: pullsParams.title }) : ''
+  const pullsForJsonType = pullsResult ? types.getSchemaType(pullsResult, json, { name: result.name, templateDir: 'json-types' }) : ''
+  const pullsForParamJsonType = pullsParams ? types.getSchemeType(pullsParams, json, { name: pullsParams.title , templateDir: 'json-types' }) : ''
+  
   const pullsEventParamName = event ? types.getSchemaInstantiation(event.result, json, event.name, { instantiationType: 'pull.param.name' }) : ''
-
-  const serializedParams = types.getSchemaInstantiation(methodObj, json, methodObj.name, { instantiationType: 'params' })
-  const resultInst = types.getSchemaInstantiation(result.schema, json, result.name, { instantiationType: 'result' } )
-  const serializedEventParams = event ? indent(types.getSchemaInstantiation(event, json, event.name, { instantiationType: 'params' }), '    ') : ''
-  const callbackSerializedParams = event ? types.getSchemaInstantiation(event, json, event.name, { instantiationType: 'callback.params', prefix: method.alternative }) : ''
-  const callbackResultInst = event ? types.getSchemaInstantiation(event, json, event.name, { instantiationType: 'callback.result', prefix: method.alternative }) : ''
-  const callbackResponseInst = event ? types.getSchemaInstantiation(event, json, event.name, { instantiationType: 'callback.response', prefix: method.alternative }) : ''
-  const callbackResultJsonType = event && result.schema ? types.getJsonType(result.schema, json, { name: result.name, prefix: method.alternative }) : ''
-  const resultType = result.schema ? types.getSchemaType(result.schema, json, { name: result.name }) : ''
-  const resultJsonType = result.schema ? types.getJsonType(result.schema, json, { name: result.name }) : ''
->>>>>>> 549e4a0b
 
   let seeAlso = ''
   if (isPolymorphicPullMethod(methodObj) && pullsForType) {
@@ -1247,14 +1236,10 @@
     .replace(/\$\{method\.params\.array\}/g, JSON.stringify(methodObj.params.map(p => p.name)))
     .replace(/\$\{method\.params\.count}/g, methodObj.params ? methodObj.params.length : 0)
     .replace(/\$\{if\.params\}(.*?)\$\{end\.if\.params\}/gms, method.params.length ? '$1' : '')
-<<<<<<< HEAD
+    .replace(/\$\{if\.result\}(.*?)\$\{end\.if\.result\}/gms, resultType ? '$1' : '')
     .replace(/\$\{if\.result\.properties\}(.*?)\$\{end\.if\.result\.properties\}/gms, resultParams ? '$1' : '')
-    .replace(/\$\{if\.params.empty\}(.*?)\$\{end\.if\.params.empty\}/gms, method.params.length === 0 ? '$1' : '')
-=======
-    .replace(/\$\{if\.result\}(.*?)\$\{end\.if\.result\}/gms, resultType ? '$1' : '')
     .replace(/\$\{if\.params\.empty\}(.*?)\$\{end\.if\.params\.empty\}/gms, method.params.length === 0 ? '$1' : '')
     .replace(/\$\{if\.signature\.empty\}(.*?)\$\{end\.if\.signature\.empty\}/gms, (method.params.length === 0 && resultType === '') ? '$1' : '')
->>>>>>> 549e4a0b
     .replace(/\$\{if\.context\}(.*?)\$\{end\.if\.context\}/gms, event && event.params.length ? '$1' : '')
     .replace(/\$\{method\.params\.serialization\}/g, serializedParams)
     .replace(/\$\{method\.params\.serialization\.with\.indent\}/g, indent(serializedParams, '    '))
@@ -1290,18 +1275,13 @@
     .replace(/\$\{method\.result\.name\}/g, result.name)
     .replace(/\$\{method\.result\.summary\}/g, result.summary)
     .replace(/\$\{method\.result\.link\}/g, getLinkForSchema(result.schema, json, { name: result.name })) //, baseUrl: options.baseUrl
-<<<<<<< HEAD
-    .replace(/\$\{method\.result\.type\}/g, types.getSchemaType(result.schema, json, { name: result.name, templateDir: state.typeTemplateDir, asPath: false, destination: state.destination, result: true })) //, baseUrl: options.baseUrl
-    .replace(/\$\{method\.result\.json\}/, types.getSchemaType(result.schema, json, { name: result.name, templateDir: 'json-types', destination: state.destination, section: state.section, code: false, link: false, asPath: false, expandEnums: false, namespace: true }))
-    .replace(/\$\{event\.result\.type\}/, isEventMethod(methodObj) ? types.getSchemaType(result.schema, json, { name: result.name, templateDir: state.typeTemplateDir, destination: state.destination, event: true, description: methodObj.result.summary, asPath: false }) : '')
+    .replace(/\$\{method\.result\.type\}/g, types.getSchemaType(result.schema, json, { name: result.name, templateDir: state.typeTemplateDir, title: true, asPath: false, destination: state.destination, result: true })) //, baseUrl: options.baseUrl
+    .replace(/\$\{method\.result\.json\}/, types.getSchemaType(result.schema, json, { name: result.name, templateDir: 'json-types', destination: state.destination, section: state.section, title: true, code: false, link: false, asPath: false, expandEnums: false, namespace: true }))
+    // todo: what does prefix do?
+    .replace(/\$\{event\.result\.type\}/, isEventMethod(methodObj) ? types.getSchemaType(result.schema, json, { name: result.name, prefix: method.alternative, templateDir: state.typeTemplateDir, destination: state.destination, event: true, description: methodObj.result.summary, asPath: false }) : '')
     .replace(/\$\{event\.result\.json\.type\}/g, resultJsonType)
-=======
-    .replace(/\$\{method\.result\.type\}/g, types.getSchemaType(result.schema, json, { name: result.name, title: true, asPath: false, destination: state.destination, resultSchema: true })) //, baseUrl: options.baseUrl
-    .replace(/\$\{method\.result\.json\}/, types.getJsonType(result.schema, json, { name: result.name, destination: state.destination, section: state.section, code: false, link: false, title: true, asPath: false, expandEnums: false }))
-    .replace(/\$\{event\.result\.type\}/, isEventMethod(methodObj) ? types.getSchemaType(result.schema, json, { name: result.name, prefix: method.alternative, destination: state.destination, event: true, description: methodObj.result.summary, asPath: false }) : '')
     .replace(/\$\{event\.result\.json\.type\}/g, callbackResultJsonType)
     .replace(/\$\{event\.pulls\.param\.name\}/g, pullsEventParamName)
->>>>>>> 549e4a0b
     .replace(/\$\{method\.result\}/g, generateResult(result.schema, json, templates, { name: result.name }))
     .replace(/\$\{method\.result\.json\.type\}/g, resultJsonType)
     .replace(/\$\{method\.result\.instantiation\}/g, resultInst)
