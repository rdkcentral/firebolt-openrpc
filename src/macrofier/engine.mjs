/*
 * Copyright 2021 Comcast Cable Communications Management, LLC
 *
 * Licensed under the Apache License, Version 2.0 (the "License");
 * you may not use this file except in compliance with the License.
 * You may obtain a copy of the License at
 *
 * http://www.apache.org/licenses/LICENSE-2.0
 *
 * Unless required by applicable law or agreed to in writing, software
 * distributed under the License is distributed on an "AS IS" BASIS,
 * WITHOUT WARRANTIES OR CONDITIONS OF ANY KIND, either express or implied.
 * See the License for the specific language governing permissions and
 * limitations under the License.
 *
 * SPDX-License-Identifier: Apache-2.0
 */

import helpers from 'crocks/helpers/index.js'
const { compose, getPathOr } = helpers
import safe from 'crocks/Maybe/safe.js'
import find from 'crocks/Maybe/find.js'
import getPath from 'crocks/Maybe/getPath.js'
import pointfree from 'crocks/pointfree/index.js'
const { chain, filter, option, map, reduce } = pointfree
import logic from 'crocks/logic/index.js'
const { and, not } = logic
import isString from 'crocks/core/isString.js'
import predicates from 'crocks/predicates/index.js'
const { isObject, isArray, propEq, pathSatisfies, propSatisfies } = predicates

import { isRPCOnlyMethod, isProviderInterfaceMethod, getProviderInterface, getPayloadFromEvent, providerHasNoParameters, isTemporalSetMethod, hasMethodAttributes, getMethodAttributes, isEventMethodWithContext, getSemanticVersion, getSetterFor, getProvidedCapabilities, isPolymorphicPullMethod, isPolymorphicReducer, hasPublicAPIs } from '../shared/modules.mjs'
import isEmpty from 'crocks/core/isEmpty.js'
import { getLinkedSchemaPaths, getSchemaConstraints, isSchema, localizeDependencies, isDefinitionReferencedBySchema } from '../shared/json-schema.mjs'

// util for visually debugging crocks ADTs
const _inspector = obj => {
  if (obj.inspect) {
    console.log(obj.inspect())
  } else {
    console.log(obj)
  }
}

// getMethodSignature(method, module, options = { destination: 'file.txt' })
// getMethodSignatureParams(method, module, options = { destination: 'file.txt' })
// getSchemaType(schema, module, options = { destination: 'file.txt', title: true })
// getSchemaShape(schema, module, options = { name: 'Foo', destination: 'file.txt' })
// getJsonType(schema, module, options = { name: 'Foo', prefix: '', descriptions: false, level: 0 })

let types = {
  getMethodSignature: ()=>null,
  getMethodSignatureParams: ()=>null,
  getSchemaShape: ()=>null,
  getSchemaType: ()=>null,
  getJsonType: ()=>null
}

let config = {
  copySchemasIntoModules: false
}

const state = {
  destination: undefined,
  section: undefined
}

const capitalize = str => str[0].toUpperCase() + str.substr(1)
const hasMethodsSchema = (json, options) => json.methods && json.methods.length

const setTyper = (t) => {
  types = t
}

const setConfig = (c) => {
  config = c
}

const getTemplate = (name, templates) => {
  return templates[Object.keys(templates).find(k => k === name)] || templates[Object.keys(templates).find(k => k.startsWith(name + '.'))] || ''
}

const getTemplateTypeForMethod = (method, type, templates) => {
  const name = method.tags && method.tags.map(tag => tag.name.split(":").shift()).find(tag => Object.keys(templates).find(name => name.startsWith(`/${type}/${tag}.`))) || 'default'
  const path = `/${type}/${name}`
  return getTemplate(path, templates)
}

const getTemplateForMethod = (method, templates) => {
  return getTemplateTypeForMethod(method, 'methods', templates)
}

const getTemplateForDeclaration = (method, templates) => {
  return getTemplateTypeForMethod(method, 'declarations', templates)
}

const getTemplateForExample = (method, templates) => {
  return getTemplateTypeForMethod(method, 'examples', templates)
}

const getTemplateForExampleResult = (method, templates) => {
  const template = getTemplateTypeForMethod(method, 'examples/results', templates)
  return template || JSON.stringify(method.examples[0].result.value, null, '\t')
}

const getLinkForSchema = (schema, json, { name = '' } = {}) => {
  const dirs = config.createModuleDirectories
  const copySchemasIntoModules = config.copySchemasIntoModules

  const type = types.getSchemaType(schema, json, { name: name, destination: state.destination, section: state.section })

  // local - insert a bogus link, that we'll update later based on final table-of-contents
  if (json.components.schemas[type]) {
    return `#\$\{LINK:schema:${type}\}`
  }
  else {
      const [group, schema] = Object.entries(json['x-schemas']).find( ([key, value]) => json['x-schemas'][key] && json['x-schemas'][key][type]) || [null, null]
      if (group && schema) {
        if (copySchemasIntoModules) {
          return `#\$\{LINK:schema:${type}\}`
        }
        else {
          const base = dirs ? '..' : '.'
          if (dirs) {
            return `${base}/${group}/schemas/#${type}`
          }
          else {
            return `${base}/schemas/${group}.md#${type}`
          }
        }
      }
  }

  return '#'
}

const getComponentExternalSchema = (json) => {
  let refSchemas = []
  if (json.components && json.components.schemas) {
    Object.entries(json.components.schemas).forEach(([name, schema]) => {
      let refs = getLinkedSchemaPaths(schema).map(path => getPathOr(null, path, schema))
      refs.map(ref => {
        let title = ''
        if (ref.includes('x-schemas')) {
          if (ref.split('/')[2] !== json.info.title) {
            title = ref.split('/')[2]
          }
        }
        title && !refSchemas.includes(title) ? refSchemas.push(title) : null
      })
    })
  }
  return (refSchemas)
}

// Maybe methods array of objects
const getMethods = compose(
  map(filter(isObject)),
  chain(safe(isArray)),
  getPath(['methods'])
)

const getSchemas = compose(
  map(Object.entries), // Maybe Array<Array<key, value>>
  chain(safe(isObject)), // Maybe Object
  getPath(['components', 'schemas']) // Maybe any
)

// TODO: import from shared/modules.mjs
const isDeprecatedMethod = compose(
  option(false),
  map(_ => true),
  chain(find(propEq('name', 'deprecated'))),
  getPath(['tags'])
)

const getAlternativeMethod = compose(
  option(null),
  map(tag => tag['x-alternative']),
  chain(find(propSatisfies('x-alternative', not(isEmpty)))),
  getPath(['tags'])
)

// TODO: import from shared/modules.mjs
const isPublicEventMethod = and(
  compose(
    option(true),
    map(_ => false),
    chain(find(propEq('name', 'rpc-only'))),
    getPath(['tags'])
  ),
  compose(
    option(false),
    map(_ => true),
    chain(
      find(
        and(
          propEq('name', 'event'),
          propSatisfies('x-provides', isEmpty)
        )
      )
    ),
    getPath(['tags'])
  )
)

// TODO: import from shared/modules.mjs
const isEventMethod = compose(
  option(false),
  map(_ => true),
  chain(find(propEq('name', 'event'))),
  getPath(['tags'])
)

const isSynchronousMethod = compose(
  option(false),
  map(_ => true),
  chain(find(propEq('name', 'synchronous'))),
  getPath(['tags'])
)

const methodHasExamples = compose(
  option(false),
  map(isObject),
  getPath(['examples', 0])
)

const validEvent = and(
  pathSatisfies(['name'], isString),
  pathSatisfies(['name'], x => x.match(/on[A-Z]/))
)

const hasTag = (method, tag) => {
  return method.tags && method.tags.filter(t => t.name === tag).length > 0
}

const isPropertyMethod = (m) => {
  return hasTag(m, 'property') || hasTag(m, 'property:immutable') || hasTag(m, 'property:readonly')
}

// Pick methods that call RCP out of the methods array
const rpcMethodsOrEmptyArray = compose(
  option([]),
  map(filter(not(isSynchronousMethod))),
  getMethods
)

// Pick events out of the methods array
const eventsOrEmptyArray = compose(
  option([]),
  map(filter(validEvent)),
  // Maintain the side effect of process.exit here if someone is violating the rules
  map(map(e => {
    if (!e.name.match(/on[A-Z]/)) {
      console.error(`ERROR: ${e.name} method is tagged as an event, but does not match the pattern "on[A-Z]"`)
      process.kill(process.pid) // Using process.kill so that other worspaces all exit (and don't bury this error w/ logs)
    }
    return e
  })),
  map(filter(isPublicEventMethod)),
  getMethods
)

const temporalSets = compose(
  option([]),
  map(filter(isTemporalSetMethod)),
  getMethods
)

const methodsWithXMethodsInResult = compose(
  option([]),
  map(filter(hasMethodAttributes)),
  getMethods
)

// Find all provided capabilities
const providedCapabilitiesOrEmptyArray = compose(
  option([]),
  map(caps => [... new Set(caps)]),
  map(map(m => m.tags.find(t => t['x-provides'])['x-provides'])), // grab the capabilty it provides
  map(filter(isProviderInterfaceMethod)),
  getMethods
)

// Pick providers out of the methods array
const providersOrEmptyArray = compose(
  option([]),
  map(filter(validEvent)),
  // Maintain the side effect of process.exit here if someone is violating the rules
  map(map(e => {
    if (!e.name.match(/on[A-Z]/)) {
      console.error(`ERROR: ${e.name} method is tagged as an event, but does not match the pattern "on[A-Z]"`)
      process.exit(1) // Non-zero exit since we don't want to continue. Useful for CI/CD pipelines.
    }
    return e
  })),
  map(filter(isProviderInterfaceMethod)),
  getMethods
)

// Pick deprecated methods out of the methods array
const deprecatedOrEmptyArray = compose(
  option([]),
  map(filter(isDeprecatedMethod)),
  getMethods
)

const props = compose(
  option([]),
  map(filter(m => isPropertyMethod(m))),
  getMethods
)

const getModuleName = json => {
  return json ? (json.title || (json.info ? json.info.title : 'Unknown')) : 'Unknown'
}

const makeEventName = x => x.name[2].toLowerCase() + x.name.substr(3) // onFooBar becomes fooBar
const makeProviderMethod = x => x.name["onRequest".length].toLowerCase() + x.name.substr("onRequest".length + 1) // onRequestChallenge becomes challenge

//import { default as platform } from '../Platform/defaults'
const generateAggregateMacros = (openrpc, modules, templates, library) => Object.values(modules)
  .reduce((acc, module) => {
    acc.exports += insertMacros(getTemplate('/codeblocks/export', templates) + '\n', generateMacros(module, templates))
    acc.mockImports += insertMacros(getTemplate('/codeblocks/mock-import', templates) + '\n', generateMacros(module, templates))
    acc.mockObjects += insertMacros(getTemplate('/codeblocks/mock-parameter', templates) + '\n', generateMacros(module, templates))
    return acc
  }, {
    exports: '',
    mockImports: '',
    mockObjects: '',
    version: getSemanticVersion(openrpc),
    library: library
  })

const generateMacros = (obj, templates, languages, options = {}) => {

  // grab the options so we don't have to pass them from method to method
  Object.assign(state, options)

  const imports = generateImports(obj, templates)
  const initialization = generateInitialization(obj, templates)
  const enums = generateEnums(obj, templates, { destination : (options.destination ? options.destination : '') })
  const eventsEnum = generateEvents(obj, templates)
  const examples = generateExamples(obj, templates, languages)

  const allMethodsArray = generateMethods(obj, examples, templates)
  const methodsArray = allMethodsArray.filter(m => !m.event && (!options.hideExcluded || !m.excluded))
  const eventsArray = allMethodsArray.filter(m => m.event && (!options.hideExcluded || !m.excluded))
  const declarationsArray = allMethodsArray.filter(m => m.declaration)

  const declarations = declarationsArray.length ? getTemplate('/sections/declarations', templates).replace(/\$\{declaration\.list\}/g, declarationsArray.map(m => m.declaration).join('\n')) : ''
  const methods = methodsArray.length ? getTemplate('/sections/methods', templates).replace(/\$\{method.list\}/g, methodsArray.map(m => m.body).join('\n')) : ''
  const methodList = methodsArray.filter(m => m.body).map(m => m.name)
  const methodTypesArray = generateSchemas(obj, templates, { baseUrl: '', section: 'methods_schemas' }).filter(s => (options.copySchemasIntoModules || !s.uri))
  const methodTypes = methodTypesArray.length ? getTemplate('/sections/methods_types', templates).replace(/\$\{schema.list\}/g, methodTypesArray.map(s => s.body).filter(body => body).join('\n')) : ''
  const methodAccessorsArray = generateSchemas(obj, templates, { baseUrl: '', section: 'methods_accessors' }).filter(s => (options.copySchemasIntoModules || !s.uri))
  const methodAccessors = methodAccessorsArray.length ? getTemplate('/sections/methods_accessors', templates).replace(/\$\{schema.list\}/g, methodAccessorsArray.map(s => s.body).filter(body => body).join('\n')) : ''

  const providerInterfaces = generateProviderInterfaces(obj, templates)
  const events = eventsArray.length ? getTemplate('/sections/events', templates).replace(/\$\{event.list\}/g, eventsArray.map(m => m.body).join('\n')) : ''
  const eventList = eventsArray.map(m => makeEventName(m))
  const defaults = generateDefaults(obj, templates)
  const schemasArray = generateSchemas(obj, templates, { baseUrl: '', section: 'schemas' }).filter(s => (options.copySchemasIntoModules || !s.uri))
  const accessorsArray = generateSchemas(obj, templates, { baseUrl: '', section: 'accessors' }).filter(s => (options.copySchemasIntoModules || !s.uri))
  const schemas = schemasArray.length ? getTemplate('/sections/schemas', templates).replace(/\$\{schema.list\}/g, schemasArray.map(s => s.body).filter(body => body).join('\n')) : ''
<<<<<<< HEAD
  const typesArray = schemasArray.length ? schemasArray.filter(x => !x.enum) : ''
=======
  const typesArray = schemasArray.filter(x => !x.enum)
>>>>>>> bd7db6ca
  const types = (typesArray.length ? getTemplate('/sections/types', templates).replace(/\$\{schema.list\}/g, typesArray.map(s => s.body).filter(body => body).join('\n')) : '') + methodTypes

  const accessors = (accessorsArray.length ? getTemplate('/sections/accessors', templates).replace(/\$\{schema.list\}/g, accessorsArray.map(s => s.body).filter(body => body).join('\n')) : '') + methodAccessors
  const module = getTemplate('/codeblocks/module', templates)

  const macros = {
    imports,
    initialization,
    enums,
    events,
    eventList,
    eventsEnum,
    methods,
    methodList,
    accessors,
    declarations,
    defaults,
    examples,
    schemas,
    types,
    providerInterfaces,
    version: getSemanticVersion(obj),
    title: obj.info.title,
    description: obj.info.description,
    module: module,
    public: hasPublicAPIs(obj)
  }

  return macros
}

const insertAggregateMacros = (fContents = '', aggregateMacros = {}) => {
  fContents = fContents.replace(/[ \t]*\/\* \$\{EXPORTS\} \*\/[ \t]*\n/, aggregateMacros.exports)
  fContents = fContents.replace(/[ \t]*\/\* \$\{MOCK_IMPORTS\} \*\/[ \t]*\n/, aggregateMacros.mockImports)
  fContents = fContents.replace(/[ \t]*\/\* \$\{MOCK_OBJECTS\} \*\/[ \t]*\n/, aggregateMacros.mockObjects)
  fContents = fContents.replace(/\$\{readable\}/g, aggregateMacros.version.readable)
  fContents = fContents.replace(/\$\{package.name\}/g, aggregateMacros.library)

  return fContents
}

const insertMacros = (fContents = '', macros = {}) => {
  if (macros.append) {
    fContents += '\n' + macros.module
  }
  
  const quote = config.operators ? config.operators.stringQuotation : '"'
  const or = config.operators ? config.operators.or : ' | '

  fContents = fContents.replace(/\$\{module.list\}/g, macros.module)
  fContents = fContents.replace(/[ \t]*\/\* \$\{METHODS\} \*\/[ \t]*\n/, macros.methods)
  fContents = fContents.replace(/[ \t]*\/\* \$\{ACCESSORS\} \*\/[ \t]*\n/, macros.accessors)
  fContents = fContents.replace(/[ \t]*\/\* \$\{DECLARATIONS\} \*\/[ \t]*\n/, macros.declarations)
  fContents = fContents.replace(/[ \t]*\/\* \$\{METHOD_LIST\} \*\/[ \t]*\n/, macros.methodList.join(',\n'))
  fContents = fContents.replace(/[ \t]*\/\* \$\{EVENTS\} \*\/[ \t]*\n/, macros.events)
  fContents = fContents.replace(/[ \t]*\/\* \$\{EVENT_LIST\} \*\/[ \t]*\n/, macros.eventList.join(','))
  fContents = fContents.replace(/[ \t]*\/\* \$\{EVENTS_ENUM\} \*\/[ \t]*\n/, macros.eventsEnum)
  fContents = fContents.replace(/[ \t]*\/\* \$\{SCHEMAS\} \*\/[ \t]*\n/, macros.schemas)
  fContents = fContents.replace(/[ \t]*\/\* \$\{TYPES\} \*\/[ \t]*\n/, macros.types)
  fContents = fContents.replace(/[ \t]*\/\* \$\{PROVIDERS\} \*\/[ \t]*\n/, macros.providerInterfaces)
  fContents = fContents.replace(/[ \t]*\/\* \$\{ENUMS\} \*\/[ \t]*\n/, macros.enums)
  fContents = fContents.replace(/[ \t]*\/\* \$\{IMPORTS\} \*\/[ \t]*\n/, macros.imports)
  fContents = fContents.replace(/[ \t]*\/\* \$\{INITIALIZATION\} \*\/[ \t]*\n/, macros.initialization)
  fContents = fContents.replace(/[ \t]*\/\* \$\{DEFAULTS\} \*\/[ \t]*\n/, macros.defaults)
  fContents = fContents.replace(/\$\{events.array\}/g, JSON.stringify(macros.eventList))
  fContents = fContents.replace(/\$\{events\}/g, macros.eventList.map(e => `${quote}${e}${quote}`).join(or))
  fContents = fContents.replace(/\$\{major\}/g, macros.version.major)
  fContents = fContents.replace(/\$\{minor\}/g, macros.version.minor)
  fContents = fContents.replace(/\$\{patch\}/g, macros.version.patch)
  fContents = fContents.replace(/\$\{info\.title\}/g, macros.title)
  fContents = fContents.replace(/\$\{info\.TITLE\}/g, macros.title.toUpperCase())
  fContents = fContents.replace(/\$\{info\.description\}/g, macros.description)
  fContents = fContents.replace(/\$\{info\.version\}/g, macros.version.readable)
  
  if (macros.public) {
    fContents = fContents.replace(/\$\{if\.public\}(.*?)\$\{end\.if\.public\}/gms, '$1')
  }
  else {
    fContents = fContents.replace(/\$\{if\.public\}.*?\$\{end\.if\.public\}/gms, '')
  }

  if (macros.eventList.length) {
    fContents = fContents.replace(/\$\{if\.events\}(.*?)\$\{end\.if\.events\}/gms, '$1')
  }
  else {
    fContents = fContents.replace(/\$\{if\.events\}.*?\$\{end\.if\.events\}/gms, '')
  }

  const examples = [...fContents.matchAll(/0 \/\* \$\{EXAMPLE\:(.*?)\} \*\//g)]

  examples.forEach((match) => {
    fContents = fContents.replace(match[0], JSON.stringify(macros.examples[match[1]][0].value))
  })

  fContents = insertTableofContents(fContents)

  return fContents
}

function insertTableofContents(content) {
  let toc = ''
  const count = {}
  const slugger = title => title.toLowerCase().replace(/ /g, '-').replace(/-+/g, '-').replace(/[^a-zA-Z-]/g, '')

  content.split('\n').filter(line => line.match(/^\#/)).map(line => {
    const match = line.match(/^(\#+) (.*)/)
    if (match) {
      const level = match[1].length
      if (level > 1 && level < 4) {
        const title = match[2]
        const slug = slugger(title)
        if (count.hasOwnProperty(slug)) {
          count[slug] += 1
        }
        else {
          count[slug] = 0
        }
        const link = '#' + slug + (count[slug] ? `-${count[slug]}` : '')
        toc += ' ' + '  '.repeat(level-1) + `- [${title}](${link})\n`  
      }
    }
  }).join('\n')

  content = content.replace(/\$\{toc\}/g, toc)

  const matches = [...content.matchAll(/\$\{LINK\:([a-zA-Z]+)\:([a-zA-Z]+)\}/g)]
  matches.forEach(match => {
    const candidates = toc.split('\n').filter(line => line.indexOf(`](#${slugger(match[2])}`) >= 0)
    const index = candidates.findIndex(line => line.indexOf(`- [${match[2]}](`) >= 0)

    let extra = ''
    
    // add '-1' to schemas when there's more than once match
    if (index > 0 && match[1] === 'schema') {
      extra = '-1'
    }
    content = content.replace(match[0], `${slugger(match[2])}${extra}`)
  })

  // replace empty links with normal text
  content = content.replace(/\[(.*?)\]\(\#\)/g, '$1')

  return content
}

const isEnumType = x => x.type !== 'undefined' && x.type === 'string' && Array.isArray(x.enum)

const getProperties = x => {
   return Array.isArray(x.properties) ? x.properties[0] : x.properties
}

const isEnumProperties = schema => compose(
    getProperties,
    filter(enm => enm),
    map(filter(enm => enm)),
    map(props => props.map(([k, v]) => ((v.type === 'object') ? isEnumProperties(v) : ((v.type === 'array') ? isEnumType(v.items[0] ? v.items[0] : v.items): isEnumType(v))))),
    map(Object.entries),
    filter(schema => isObject(schema))
)(schema)

const getEnumProperties = schema => compose(
    getProperties,
    filter(enm => enm),
    map(filter(isEnumType)),
    map(props => props.map(([k, v]) => {
      let enm = v
      if (isEnumType(v) == true) {
        enm = Object.assign({}, v)
        enm.title = k
      } else if (v.type === 'object') {
        enm = getEnumProperties(v)
      } else if (v.type === 'array') {
        enm = Object.assign({}, (v.items[0] ? v.items[0] : v.items))
        enm.title = k
      }
      return enm
    })),
    map(Object.entries),
    filter(schema => isObject(schema))
)(schema)

const convertEnumTemplate = (sch, templateName, templates) => {
  const template = getTemplate(templateName, templates).split('\n')
  let schema = isEnumType(sch) ? sch : getEnumProperties(sch)
  for (var i = 0; i < template.length; i++) {
    if (template[i].indexOf('${key}') >= 0) {
      template[i] = schema.enum.map(value => {
        const safeName = value.split(':').pop().replace(/[\.\-]/g, '_').replace(/\+/g, '_plus').replace(/([a-z])([A-Z0-9])/g, '$1_$2').toUpperCase()
        return template[i].replace(/\$\{key\}/g, safeName)
                          .replace(/\$\{value\}/g, value)
      }).join('\n')
      if (!templateName.includes(".cpp")) {
        template[i] = template[i].replace(/,*$/, '');
      }
    }
  }
  return template.join('\n')
                 .replace(/\$\{title\}/g, capitalize(schema.title))
                 .replace(/\$\{description\}/g, schema.description ? ('- ' + schema.description) : '')
                 .replace(/\$\{name\}/g, schema.title)
                 .replace(/\$\{NAME\}/g, schema.title.toUpperCase())
}

const enumFinder = compose(
  filter(x => ((isEnumType(x) && x.title) || isEnumProperties(x))),
  map(([_, val]) => val),
  filter(([_key, val]) => isObject(val))
)

const generateEnums = (json, templates, options = { destination: '' }) => {
  const suffix = options.destination.split('.').pop()
  return compose(
    option(''),
    map(val => {
      let template = getTemplate(`/sections/enum.${suffix}`, templates)
      return template ? template.replace(/\$\{schema.list\}/g, val.trimEnd()) : val
    }),
    map(reduce((acc, val) => acc.concat(val).concat('\n'), '')),
    map(map((schema) => convertEnumTemplate(schema, suffix ? `/types/enum.${suffix}` : '/types/enum', templates))),
    map(enumFinder),
    getSchemas
  )(json)
}

const generateEvents = (json, templates) => {
  const eventNames = eventsOrEmptyArray(json).map(makeEventName)

  const obj = eventNames.reduce((acc, val, i, arr) => {
    if (!acc) {
      acc = {
        components: {
          schemas: {
            events: {
              title: "events",
              type: "string",
              enum: []
            }
          }
        }
      }
    }

    acc.components.schemas.events.enum.push(val)
    return acc
  }, null)

  return generateEnums(obj, templates)
}

function generateDefaults(json = {}, templates) {
  const reducer = compose(
    reduce((acc, val, i, arr) => {
      if (isPropertyMethod(val)) {
        acc += insertMethodMacros(getTemplate('/defaults/property', templates), val, json, templates)
      } else {
        acc += insertMethodMacros(getTemplate('/defaults/default', templates), val, json, templates)
      }
      if (i < arr.length - 1) {
        acc = acc.concat(',\n')
      } else {
        acc = acc.concat('\n')
      }
      return acc
    }, ''),
    compose(
      option([]),
      map(filter(and(not(isEventMethod), methodHasExamples))),
      getMethods
    ),

  )
  return reducer(json)
}

const isEnum = x => x.type && x.type === 'string' && Array.isArray(x.enum) && x.title

function generateSchemas(json, templates, options) {
  let results = []

  const schemas = (options.section.includes('methods') ? (hasMethodsSchema(json) ? json.methods : '') : (json.definitions || (json.components && json.components.schemas) || {}))

<<<<<<< HEAD
  const generate = (name, schema, uri, { prefix = '', type = '' } = {}) => {
=======
  const generate = (name, schema, uri, { prefix = '' } = {}) => {
>>>>>>> bd7db6ca
    // these are internal schemas used by the firebolt-openrpc tooling, and not meant to be used in code/doc generation
    if (['ListenResponse', 'ProviderRequest', 'ProviderResponse', 'FederatedResponse', 'FederatedRequest'].includes(name)) {
      return
    }    
    let content = getTemplate('/schemas/default', templates)

    if (!schema.examples || schema.examples.length === 0) {
        content = content.replace(/\$\{if\.examples\}.*?\{end\.if\.examples\}/gms, '')
    }
    else {
      content = content.replace(/\$\{if\.examples\}(.*?)\{end\.if\.examples\}/gms, '$1')
    }

    if (!schema.description) {
        content = content.replace(/\$\{if\.description\}.*?\{end\.if\.description\}/gms, '')
    }
    else {
      content = content.replace(/\$\{if\.description\}(.*?)\{end\.if\.description\}/gms, '$1')
    }
<<<<<<< HEAD
    const schemaShape = types.getSchemaShape(schema, json, { name, prefix, type, destination: state.destination, section: options.section })
=======
    const schemaShape = types.getSchemaShape(schema, json, { name, prefix, destination: state.destination, section: options.section })
>>>>>>> bd7db6ca

    content = content
        .replace(/\$\{schema.title\}/, (schema.title || name))
        .replace(/\$\{schema.description\}/, schema.description || '')
        .replace(/\$\{schema.shape\}/, schemaShape)

    if (schema.examples) {
        content = content.replace(/\$\{schema.example\}/, schema.examples.map(ex => JSON.stringify(ex, null, '  ')).join('\n\n'))
    }

    let seeAlso = getRelatedSchemaLinks(schema, json, templates, options)
    if (seeAlso) {
        content = content.replace(/\$\{schema.seeAlso\}/, '\n\n' + seeAlso)
    }
    else {
        content = content.replace(/.*\$\{schema.seeAlso\}/, '')
    }
    content = content.trim().length ? content.trimEnd() : content.trim()

    const isEnum = x => x.type === 'string' && Array.isArray(x.enum) && x.title

    const result = uri ? {
      uri: uri,
      name: schema.title || name,
      body: content,
      enum: isEnum(schema)
    } : {
      name: schema.title || name,
      body: content,
      enum: isEnum(schema)
    }

    results.push(result)
  }

  const list = []

  // schemas may be 1 or 2 levels deeps
  Object.entries(schemas).forEach( ([name, schema]) => {
    if (isSchema(schema)) {
      list.push([name, schema])
    }
    else if (schema.tags) {
      if (!isDeprecatedMethod(schema)) {
<<<<<<< HEAD
        if (isPolymorphicReducer(schema)) {
          list.push([schema.name, schema, '', { type : 'reducer' }])
        }
        else {
          schema.params.forEach(param => {
            if (param.schema && (param.schema.type === 'object')) {
              list.push([param.name, param.schema, '', { prefix : schema.name }])
            }
          })
          if (schema.result.schema && (schema.result.schema.type === 'object')) {
            list.push([schema.result.name, schema.result.schema, '', { prefix : schema.name }])
          }
        }
=======
        schema.params.forEach(param => {
          if (param.schema && (param.schema.type === 'object')) {
            list.push([param.name, param.schema, '', { prefix : schema.name}])
          }
        })
        if (schema.result.schema && (schema.result.schema.type === 'object')) {
          list.push([schema.result.name, schema.result.schema, '', { prefix : schema.name}])
        }
>>>>>>> bd7db6ca
      }
    }
  })

  list.sort((a, b) => {
    const aInB = isDefinitionReferencedBySchema('#/components/schemas/' + a[0], b[1])
    const bInA = isDefinitionReferencedBySchema('#/components/schemas/' + b[0], a[1])
    if(isEnum(a[1]) || (aInB && !bInA)) {
      return -1
    } else if(isEnum(b[1]) || (!aInB && bInA)) {
      return 1
    }
    return 0;
  })

  list.forEach(item => generate(...item))

  return results
}

function getRelatedSchemaLinks(schema = {}, json = {}, templates = {}, options = {}) {
  const seen = {}
  // Generate list of links to other Firebolt docs
  //  - get all $ref nodes that point to external files
  //  - dedupe them
  //  - convert them to the $ref value (which are paths to other schema files), instead of the path to the ref node itself
  //  - convert those into markdown links of the form [Schema](Schema#/link/to/element)
  let links = getLinkedSchemaPaths(schema)
      .map(path => getPathOr(null, path, schema))
      .filter(path => seen.hasOwnProperty(path) ? false : (seen[path] = true))
      .map(path => path.substring(2).split('/'))
      .map(path => getPathOr(null, path, json))
      .filter(schema => schema.title)
      .map(schema => '[' + types.getSchemaType(schema, json, { name: schema.title, destination: state.destination, section: state.section  }) + '](' + getLinkForSchema(schema, json, { name: schema.title }) + ')') // need full module here, not just the schema
      .filter(link => link)
      .join('\n')

  return links
}

const generateImports = (json, templates) => {
  let imports = ''

  if (rpcMethodsOrEmptyArray(json).length) {
    imports += getTemplate('/imports/rpc', templates)
  }

  if (eventsOrEmptyArray(json).length) {
    imports += getTemplate('/imports/event', templates)
  }

  if (eventsOrEmptyArray(json).find(m => m.params.length > 1)) {
    imports += getTemplate('/imports/context-event', templates)
  }

  if (providersOrEmptyArray(json).length) {
    imports += getTemplate('/imports/provider', templates)
  }

  if (props(json).length) {
    imports += getTemplate('/imports/property', templates)
  }

  if (temporalSets(json).length) {
    imports += getTemplate('/imports/temporal-set', templates)
  }

  if (methodsWithXMethodsInResult(json).length) {
    imports += getTemplate('/imports/x-method', templates)
  }

<<<<<<< HEAD
  if (json['x-schemas'] && Object.keys(json['x-schemas']).length > 0 && !json.info['x-uri-titles']) {
    imports += Object.keys(json['x-schemas']).map(shared => getTemplate('/imports/default', templates).replace(/\$\{info.title\}/g, shared)).join('')
  }

  let componentExternalSchema = getComponentExternalSchema(json)
  if (componentExternalSchema.length && json.info['x-uri-titles']) {
    imports += componentExternalSchema.map(shared => getTemplate('/imports/common', templates).replace(/\$\{info.title\}/g, shared)).join('')
  }
=======
  if (json['x-schemas'] && Object.keys(json['x-schemas']).length > 0) {
    imports += Object.keys(json['x-schemas']).map(shared => getTemplate('/imports/default', templates).replace(/\$\{info.title\}/g, shared)).join('\n')
  }

>>>>>>> bd7db6ca
  return imports
}

const generateInitialization = (json, templates) => generateEventInitialization(json, templates) + '\n' + generateProviderInitialization(json, templates) + '\n' + generateDeprecatedInitialization(json, templates)


const generateEventInitialization = (json, templates) => {
  const events = eventsOrEmptyArray(json)

  if (events.length > 0) {
    return getTemplate('/initializations/event', templates)
  }
  else {
    return ''
  }
}

const getProviderInterfaceNameFromRPC = name => name.charAt(9).toLowerCase() + name.substr(10) // Drop onRequest prefix

// TODO: this passes a JSON object to the template... might be hard to get working in non JavaScript languages.
const generateProviderInitialization = (json, templates) => compose(
  reduce((acc, capability, i, arr) => {
    const methods = providersOrEmptyArray(json)
      .filter(m => m.tags.find(t => t['x-provides'] === capability))
      .map(m => ({
        name: getProviderInterfaceNameFromRPC(m.name),
        focus: ((m.tags.find(t => t['x-allow-focus']) || { 'x-allow-focus': false })['x-allow-focus']),
        response: ((m.tags.find(t => t['x-response']) || { 'x-response': null })['x-response']) !== null,
        parameters: !providerHasNoParameters(localizeDependencies(getPayloadFromEvent(m), json))
      }))
    return acc + getTemplate('/initializations/provider', templates)
      .replace(/\$\{capability\}/g, capability)
      .replace(/\$\{interface\}/g, JSON.stringify(methods))
  }, ''),
  providedCapabilitiesOrEmptyArray
)(json)

const generateDeprecatedInitialization = (json, templates) => {
  return compose(
    reduce((acc, method, i, arr) => {
      if (i === 0) {
        acc = ''
      }
      let alternative = method.tags.find(t => t.name === 'deprecated')['x-alternative'] || ''

      if (alternative && alternative.indexOf(' ') === -1) {
        alternative = `Use ${alternative} instead.`
      }

      return acc + insertMethodMacros(getTemplate('/initializations/deprecated', templates), method, json, templates)
    }, ''),
    deprecatedOrEmptyArray
  )(json)
}

function generateExamples(json = {}, mainTemplates = {}, languages = {}) {
  const examples = {}

  json && json.methods && json.methods.forEach(method => {
    examples[method.name] = method.examples.map(example => ({
      json: example,
      value: example.result.value,
      languages: Object.fromEntries(Object.entries(languages).map( ([lang, templates]) => ([lang, {
        langcode: templates['__config'].langcode,
        code: getTemplateForExample(method, templates)
                .replace(/\$\{rpc\.example\.params\}/g, JSON.stringify(Object.fromEntries(example.params.map(param => [param.name, param.value])))),
        result: getTemplateForExampleResult(method, templates)
                  .replace(/\$\{example\.result\}/g, JSON.stringify(example.result.value, null, '\t'))
                  .replace(/\$\{example\.result\.item\}/g, Array.isArray(example.result.value) ? JSON.stringify(example.result.value[0], null, '\t') : ''),
        template: lang === 'JSON-RPC' ? getTemplate('/examples/jsonrpc', mainTemplates) : getTemplateForExample(method, mainTemplates) // getTemplate('/examples/default', mainTemplates)
      }])))
    }))

    // delete non RPC examples from rpc-only methods
    if (isRPCOnlyMethod(method)) {
      examples[method.name] = examples[method.name].map(example => ({
        json: example.json,
        value: example.value,
        languages: Object.fromEntries(Object.entries(example.languages).filter( ([k, v]) => k === 'JSON-RPC'))
      }))
    }

    // clean up JSON-RPC indentation, because it's easy and we can.
    examples[method.name].map(example => {
      if (example.languages['JSON-RPC']) {
        try {
          example.languages['JSON-RPC'].code = JSON.stringify(JSON.parse(example.languages['JSON-RPC'].code), null, '\t')
          example.languages['JSON-RPC'].result = JSON.stringify(JSON.parse(example.languages['JSON-RPC'].result), null, '\t')
        }
        catch (error) {}
      }
    })
  })

  return examples
}

function generateMethods(json = {}, examples = {}, templates = {}) {
  const methods = compose(
    option([]),
    getMethods
  )(json)

  // Code to generate methods
  const results = reduce((acc, methodObj, i, arr) => {
    const result = {
      name: methodObj.name,
      body: '',
      declaration: '',
      excluded: methodObj.tags.find(t => t.name === 'exclude-from-sdk'),
      event: isEventMethod(methodObj)
    }

    let template = getTemplateForMethod(methodObj, templates);

    if (template && template.length) {
      let javascript = insertMethodMacros(template, methodObj, json, templates, examples)
      result.body = javascript
    }

    template = getTemplateForDeclaration(methodObj, templates)

    if (template && template.length) {
      let javascript = insertMethodMacros(template, methodObj, json, templates, examples)
      result.declaration = javascript
    }

    acc.push(result)

    return acc
  }, [], methods)

  // TODO: might be useful to pass in local macro for an array with all capability & provider interface names
  if (json.methods && json.methods.find(isProviderInterfaceMethod)) {
    results.push({
      name: "provide",
      body: getTemplate('/methods/provide', templates),
      declaration: getTemplate('/declarations/provide', templates),
    })
  }

  // TODO: might be useful to pass in local macro for an array with all event names
  if (json.methods && json.methods.find(isPublicEventMethod)) {
    results.push({
      name: "listen",
      body: getTemplate('/methods/listen', templates),
      declaration: getTemplate('/declarations/listen', templates)
    })

    results.push({
      name: "once",
      body: getTemplate('/methods/once', templates),
      declaration: getTemplate('/declarations/once', templates)
    })
    
    results.push({
      name: "clear",
      body: getTemplate('/methods/clear', templates),
      declaration: getTemplate('/declarations/clear', templates)
    })    
  }

  results.sort((a, b) => a.name.localeCompare(b.name))

  return results
}

// TODO: this is called too many places... let's reduce that to just generateMethods
function insertMethodMacros(template, methodObj, json, templates, examples={}) {
  const moduleName = getModuleName(json)

  const info = {
    title: moduleName
  }
  const method = {
    name: methodObj.name,
    params: methodObj.params.map(p => p.name).join(', '),
    transforms: null,
    alternative: null,
    deprecated: isDeprecatedMethod(methodObj),
    context: []
  }

  if (isEventMethod(methodObj) && methodObj.params.length > 1) {
    method.context = methodObj.params.filter(p => p.name !== 'listen').map(p => p.name)
  }

  if (getAlternativeMethod(methodObj)) {
    method.alternative = getAlternativeMethod(methodObj)
  }

  const flattenedMethod = localizeDependencies(methodObj, json)

  if (hasMethodAttributes(flattenedMethod)) {
    method.transforms = {
      methods: getMethodAttributes(flattenedMethod)
    }
  }

  const paramDelimiter = config.operators ? config.operators.paramDelimiter : ', '

  const temporalItemName = isTemporalSetMethod(methodObj) ? methodObj.result.schema.items && methodObj.result.schema.items.title || 'Item' : ''
  const temporalAddName = isTemporalSetMethod(methodObj) ? `on${temporalItemName}Available` : ''
  const temporalRemoveName = isTemporalSetMethod(methodObj) ? `on${temporalItemName}Unvailable` : ''
  const params = methodObj.params && methodObj.params.length ? getTemplate('/sections/parameters', templates) + methodObj.params.map(p => insertParameterMacros(getTemplate('/parameters/default', templates), p, methodObj, json)).join(paramDelimiter) : ''
  const paramsRows = methodObj.params && methodObj.params.length ? methodObj.params.map(p => insertParameterMacros(getTemplate('/parameters/default', templates), p, methodObj, json)).join('') : ''
  const paramsAnnotations = methodObj.params && methodObj.params.length ? methodObj.params.map(p => insertParameterMacros(getTemplate('/parameters/annotations', templates), p, methodObj, json)).join('') : ''
  const paramsJson = methodObj.params && methodObj.params.length ? methodObj.params.map(p => insertParameterMacros(getTemplate('/parameters/json', templates), p, methodObj, json)).join('') : ''

  const deprecated = methodObj.tags && methodObj.tags.find(t => t.name === 'deprecated')
  const deprecation = deprecated ? deprecated['x-since'] ? `since version ${deprecated['x-since']}` : '' : ''

  const capabilities = getTemplate('/sections/capabilities', templates) + insertCapabilityMacros(getTemplate('/capabilities/default', templates), methodObj.tags.find(t => t.name === "capabilities"), methodObj, json)

  const result = JSON.parse(JSON.stringify(methodObj.result))
  const event = JSON.parse(JSON.stringify(methodObj))
  
  if (isEventMethod(methodObj)) {
    result.schema = JSON.parse(JSON.stringify(getPayloadFromEvent(methodObj)))
    event.result.schema = getPayloadFromEvent(event)
    event.params = event.params.filter(p => p.name !== 'listen')
  } 

  const eventParams = event.params && event.params.length ? getTemplate('/sections/parameters', templates) + event.params.map(p => insertParameterMacros(getTemplate('/parameters/default', templates), p, event, json)).join('') : ''
  const eventParamsRows = event.params && event.params.length ? event.params.map(p => insertParameterMacros(getTemplate('/parameters/default', templates), p, event, json)).join('') : ''

  let itemName = ''
  let itemType = ''

  // grab some related methdos in case they are output together in a single template file
  const puller = json.methods.find(method => method.tags.find(tag => tag['x-pulls-for'] === methodObj.name))
  const pullsFor = methodObj.tags.find(t => t['x-pulls-for']) && json.methods.find(method => method.name === methodObj.tags.find(t => t['x-pulls-for'])['x-pulls-for'])
  const pullerTemplate = (puller ? insertMethodMacros(getTemplate('/codeblocks/puller', templates), puller, json, templates, examples) : '')
  const setter = getSetterFor(methodObj.name, json)
  const setterTemplate = (setter ? insertMethodMacros(getTemplate('/codeblocks/setter', templates), setter, json, templates, examples) : '')
  const subscriber = json.methods.find(method => method.tags.find(tag => tag['x-alternative'] === methodObj.name))
  const subscriberTemplate = (subscriber ? insertMethodMacros(getTemplate('/codeblocks/subscriber', templates), subscriber, json, templates, examples) : '')
  const setterFor = methodObj.tags.find(t => t.name === 'setter') && methodObj.tags.find(t => t.name === 'setter')['x-setter-for'] || ''
  const pullsResult = (puller || pullsFor) ? localizeDependencies(pullsFor || methodObj, json).params[1].schema : null
  const pullsParams = (puller || pullsFor) ? localizeDependencies(getPayloadFromEvent(puller || methodObj), json, null, {mergeAllOfs: true}).properties.parameters : null
  const pullsResultType = pullsResult && types.getSchemaShape(pullsResult, json, { destination: state.destination, section: state.section })
  const pullsForType = pullsResult && types.getSchemaType(pullsResult, json, { destination: state.destination, section: state.section  })
  const pullsParamsType = pullsParams ? types.getSchemaShape(pullsParams, json, { destination: state.destination, section: state.section  }) : ''
 
  let seeAlso = ''
<<<<<<< HEAD

=======
  
>>>>>>> bd7db6ca
  if (isPolymorphicPullMethod(methodObj) && pullsForType) {
    seeAlso = `See also: [${pullsForType}](#${pullsForType.toLowerCase()}-1)` // this assumes the schema will be after the method...
  }
  else if (methodObj.tags.find(t => t.name === 'polymorphic-pull')) {
    const type = method.name[0].toUpperCase() + method.name.substring(1)
    seeAlso = `See also: [${type}](#${type.toLowerCase()}-1)` // this assumes the schema will be after the method...
  }

  if (isTemporalSetMethod(methodObj)) {
      itemName = result.schema.items.title || 'item'
      itemName = itemName.charAt(0).toLowerCase() + itemName.substring(1)
      itemType = types.getSchemaType(result.schema.items, json, { destination: state.destination, section: state.section  })
  }

  template = insertExampleMacros(template, examples[methodObj.name] || [], methodObj, json, templates)

  template = template.replace(/\$\{method\.name\}/g, method.name)
    .replace(/\$\{method\.summary\}/g, methodObj.summary)
    .replace(/\$\{method\.description\}/g, methodObj.description
    || methodObj.summary)
    // Parameter stuff
    .replace(/\$\{method\.params\}/g, params)
    .replace(/\$\{method\.params\.table\.rows\}/g, paramsRows)
    .replace(/\$\{method\.params\.annotations\}/g, paramsAnnotations)
    .replace(/\$\{method\.params\.json\}/g, paramsJson)
    .replace(/\$\{method\.params\.list\}/g, method.params)
    .replace(/\$\{method\.params\.array\}/g, JSON.stringify(methodObj.params.map(p => p.name)))
    .replace(/\$\{method\.params\.count}/g, methodObj.params ? methodObj.params.length : 0)
    .replace(/\$\{if\.params\}(.*?)\$\{end\.if\.params\}/gms, method.params.length ? '$1' : '')
    .replace(/\$\{if\.context\}(.*?)\$\{end\.if\.context\}/gms, event.params.length ? '$1' : '')
    // Typed signature stuff
    .replace(/\$\{method\.signature\}/g, types.getMethodSignature(methodObj, json, { isInterface: false, destination: state.destination, section: state.section  }))
    .replace(/\$\{method\.signature\.params\}/g, types.getMethodSignatureParams(methodObj, json, { destination: state.destination, section: state.section  }))
    .replace(/\$\{method\.context\}/g, method.context.join(', '))
    .replace(/\$\{method\.context\.array\}/g, JSON.stringify(method.context))
    .replace(/\$\{method\.deprecation\}/g, deprecation)
    .replace(/\$\{method\.Name\}/g, method.name[0].toUpperCase() + method.name.substr(1))
    .replace(/\$\{event\.name\}/g, method.name.toLowerCase()[2] + method.name.substr(3))
    .replace(/\$\{event\.params\}/g, eventParams)
    .replace(/\$\{event\.params\.table\.rows\}/g, eventParamsRows)
    .replace(/\$\{event\.signature\.params\}/g, types.getMethodSignatureParams(event, json, { destination: state.destination, section: state.section  }))
    .replace(/\$\{info\.title\}/g, info.title)
    .replace(/\$\{info\.TITLE\}/g, info.title.toUpperCase())
    .replace(/\$\{method\.property\.immutable\}/g, hasTag(methodObj, 'property:immutable'))
    .replace(/\$\{method\.property\.readonly\}/g, !getSetterFor(methodObj.name, json))
    .replace(/\$\{method\.temporalset\.add\}/g, temporalAddName)
    .replace(/\$\{method\.temporalset\.remove\}/g, temporalRemoveName)
    .replace(/\$\{method\.transforms}/g, JSON.stringify(method.transforms))
    .replace(/\$\{method\.seeAlso\}/g, seeAlso)
    .replace(/\$\{method\.item\}/g, itemName)
    .replace(/\$\{method\.item\.type\}/g, itemType)
    .replace(/\$\{method\.capabilities\}/g, capabilities)
    .replace(/\$\{method\.result\.name\}/g, result.name)
    .replace(/\$\{method\.result\.summary\}/g, result.summary)
    .replace(/\$\{method\.result\.link\}/g, getLinkForSchema(result.schema, json, {name : result.name})) //, baseUrl: options.baseUrl
    .replace(/\$\{method\.result\.type\}/g, types.getSchemaType(result.schema, json, {name: result.name, title: true, asPath: false, destination: state.destination })) //, baseUrl: options.baseUrl
    .replace(/\$\{event\.result\.type\}/, isEventMethod(methodObj) ? types.getSchemaType(result.schema, json, { name: result.name, destination: state.destination, event: true, description: methodObj.result.summary, asPath: false }): '') //, baseUrl: options.baseUrl
    .replace(/\$\{method\.result\}/g,  generateResult(result.schema, json, templates, { name : result.name }))
    .replace(/\$\{method\.example\.value\}/g,  JSON.stringify(methodObj.examples[0].result.value))
    .replace(/\$\{method\.alternative\}/g, method.alternative)
    .replace(/\$\{method\.alternative.link\}/g, '#'+(method.alternative || "").toLowerCase())
    .replace(/\$\{method\.pulls\.for\}/g, pullsFor ? pullsFor.name : '' )
    .replace(/\$\{method\.pulls\.type\}/g, pullsForType)
    .replace(/\$\{method\.pulls\.result\}/g, pullsResultType)
    .replace(/\$\{method\.pulls\.params.type\}/g, pullsParams ? pullsParams.title : '')
    .replace(/\$\{method\.pulls\.params\}/g, pullsParamsType)
    .replace(/\$\{method\.setter\.for\}/g, setterFor )
    .replace(/\$\{method\.puller\}/g, pullerTemplate) // must be last!!
    .replace(/\$\{method\.setter\}/g, setterTemplate) // must be last!!
    .replace(/\$\{method\.subscriber\}/g, subscriberTemplate) // must be last!!

  if (method.deprecated) {
    template = template.replace(/\$\{if\.deprecated\}(.*?)\$\{end\.if\.deprecated\}/gms, '$1')
  }
  else {
    template = template.replace(/\$\{if\.deprecated\}(.*?)\$\{end\.if\.deprecated\}/gms, '')
  }

  // method.params[n].xxx macros
  const matches = [...template.matchAll(/\$\{method\.params\[([0-9]+)\]\.type\}/g)]
  matches.forEach(match => {
    const index = parseInt(match[1])
    template = template.replace(/\$\{method\.params\[([0-9]+)\]\.type\}/g, types.getSchemaType(methodObj.params[index].schema, json, { destination: state.destination }))
    template = template.replace(/\$\{method\.params\[([0-9]+)\]\.name\}/g, methodObj.params[index].name)
  })
  
  // Note that we do this twice to ensure all recursive macros are resolved
  template = insertExampleMacros(template, examples[methodObj.name] || [], methodObj, json, templates)

  return template
}

function insertExampleMacros(template, examples, method, json, templates) {

  let content = ''

  if (!examples) return template

  let originator

  if (isPolymorphicPullMethod(method)) {
    originator = json.methods.find(m => m.name === method.tags.find(t => t['x-pulls-for'])['x-pulls-for'])
  }

  let index = -1
  examples.forEach(example => {
    index++
    let code = getTemplate('/codeblocks/example', templates)
    let first = true
    let languages = ''
    Object.entries(example.languages).forEach(([name, language]) => {
      let languageContent = language.template //getTemplateForExample(method, templates)
      // wrap example in collapsible HTML if not first
      if (!first) {
        languageContent = '<details>\n' + languageContent.replace(/\$\{example\.language\}(.*?)\n/, '<summary>$${example.language}$1</summary>') + '</details>'
      }

      first = false

      const formatParams = (params, delimit, pretty = false) => params.map(p => JSON.stringify((example.json.params.find(x => x.name === p.name) || { value: null }).value, null, pretty ? '  ' : null)).join(delimit)
      let indent = ' '.repeat(json.info.title.length + method.name.length + 2)
      let params = formatParams(method.params, ', ')
      if (params.length + indent > 80) {
          params = formatParams(method.params, ',\n', true)
          params = params.split('\n')
          let first = params.shift()
          params = params.map(p => indent + p)
          params.unshift(first)
          params = params.join('\n')
      }

      languageContent = languageContent
                        .replace(/\$\{example\.code\}/g, language.code)
                        .replace(/\$\{example\.name\}/g, example.json.name)
                        .replace(/\$\{example\.language\}/g, name)
                        .replace(/\$\{example\.langcode\}/g, language.langcode)

                        .replace(/\$\{method\.result\.name\}/g, method.result.name)
                        .replace(/\$\{method\.name\}/g, method.name)
                        .replace(/\$\{example\.params\}/g, params)
                        .replace(/\$\{example\.result\}/g, language.result)
                        .replace(/\$\{example\.result\.item\}/g, Array.isArray(example.json.result.value) ? JSON.stringify(example.json.result.value[0], null, '\t') : '')
                        .replace(/\$\{module\}/g, json.info.title)

      const matches = [...languageContent.matchAll(/\$\{method\.params\[([0-9]+)\]\.example\.value\}/g)]
      matches.forEach(match => {
        const paramIndex = parseInt(match[1])
        let indent = 0
        while (match.index-indent >= 0 && match.input[match.index-indent] !== '\n') {
          indent++
        }
        const value = JSON.stringify(method.examples[index].params[paramIndex].value, null, '\t').split('\n').map( (line, i) => i > 0 ? ' '.repeat(indent) + line : line).join('\n')
        languageContent = languageContent.replace(/\$\{method\.params\[([0-9]+)\]\.example\.value\}/g, value)
      })
                

      if (originator) {
        const originalExample = originator.examples.length > index ? originator.examples[index] : originator.examples[0]
        const matches = [...languageContent.matchAll(/\$\{originator\.params\[([0-9]+)\]\.example\.value\}/g)]
        matches.forEach(match => {
          const paramIndex = parseInt(match[1])
          let indent = 0
          while (match.index-indent >= 0 && match.input[match.index-indent] !== '\n') {
            indent++
          }
          const value = JSON.stringify(originalExample.params[paramIndex].value, null, '\t').split('\n').map( (line, i) => i > 0 ? ' '.repeat(indent) + line : line).join('\n')
          languageContent = languageContent.replace(/\$\{originator\.params\[([0-9]+)\]\.example\.value\}/g, value)
        })
      }

      languages += languageContent
    })

    code = code
      .replace(/\$\{example\.name\}/g, example.json.name)
      .replace(/\$\{example\.title\}/g, example.json.name)
      .replace(/\$\{example\.name\}/g, example.json.name)
      .replace(/\$\{example\.languages\}/g, languages)

    content += code
  })

  return template.replace(/\$\{method\.examples\}/g, content)
}

function generateResult(result, json, templates, { name = '' } = {}) {

  const type = types.getSchemaType(result, json, { name: name, destination: state.destination, section: state.section  })

  if (result.type === 'object' && result.properties) {
    let content = getTemplate('/types/object', templates).split('\n')

    for (var i=0; i<content.length; i++) {
      if (content[i].indexOf("${property}") >= 0) {
        content[i] = Object.entries(result.properties).map(([title, property]) => insertSchemaMacros(content[i], title, property, json)).join('\n')
      }
    }

    return insertSchemaMacros(content.join('\n'), name, result, json)
  }
  else if (type === 'string' && Array.isArray(result.enum)) {
    return insertSchemaMacros(getTemplate('/types/enum', templates), name, result, json)
  }
  else if (result.$ref) {
    const link = getLinkForSchema(result, json, { name: name})

    // if we get a real link use it
    if (link !== '#') {
      return `[${types.getSchemaType(result, json, { destination: state.destination, section: state.section  })}](${link})`
    }
    // otherwise this was a schema with no title, and we'll just copy it here
    else {
      const schema = localizeDependencies(result, json)
      return getTemplate('/types/default', templates)
              .replace(/\$\{type\}/, types.getSchemaShape(schema, json, { name: result.$ref.split("/").pop() }))
    }
  }
  else {
    return insertSchemaMacros(getTemplate('/types/default', templates), name, result, json)
  }
}

function insertSchemaMacros(template, title, schema, module) {
  return template.replace(/\$\{property\}/g, title)
          .replace(/\$\{type\}/g, types.getSchemaType(schema, module, { name: title, destination: state.destination, section: state.section, code: false }))
          .replace(/\$\{type.link\}/g, getLinkForSchema(schema, module, { name: title }))
          .replace(/\$\{description\}/g, schema.description || '')
          .replace(/\$\{name\}/g, title || '')
}

function insertParameterMacros(template, param, method, module) {

//| `${method.param.name}` | ${method.param.type} | ${method.param.required} | ${method.param.summary} ${method.param.constraints} |

  let constraints = getSchemaConstraints(param, module)
  let type = types.getSchemaType(param.schema, module, { name: param.name, destination: state.destination, section: state.section, code: false, link: false, title: true, asPath: false, expandEnums: false }) //baseUrl: options.baseUrl
  let typeLink = getLinkForSchema(param.schema, module, { name: param.name })
  let jsonType = types.getJsonType(param.schema, module, { name: param.name, destination: state.destination, section: state.section, code: false, link: false, title: true, asPath: false, expandEnums: false })

  if (constraints && type) {
      constraints = '<br/>' + constraints
  }

  return template
      .replace(/\$\{method.param.name\}/g, param.name)
      .replace(/\$\{method.param.Name\}/g, param.name[0].toUpperCase() + param.name.substring(1))
      .replace(/\$\{method.param.summary\}/g, param.summary || '')
      .replace(/\$\{method.param.required\}/g, param.required || 'false')
      .replace(/\$\{method.param.type\}/g, type)
      .replace(/\$\{json.param.type\}/g, jsonType)
      .replace(/\$\{method.param.link\}/g, getLinkForSchema(param.schema, module, { name: param.name} )) //getType(param))
      .replace(/\$\{method.param.constraints\}/g, constraints) //getType(param)) 
}

function insertCapabilityMacros(template, capabilities, method, module) {
  const content = []
  const roles = ['x-uses', 'x-manages']

  roles.forEach(role => {
    if (capabilities[role] && capabilities[role].length) {
      content.push(template.replace(/\$\{role\}/g, role.split('-').pop())
      .replace(/\$\{capability\}/g, capabilities[role].join('<br/>'))) // Warning, hack!
    }
  })

  if (capabilities['x-provides']) {
    content.push(template.replace(/\$\{role\}/g, 'provides')
    .replace(/\$\{capability\}/g, capabilities['x-provides']))
}

  return content.join()
}
 
function generateProviderInterfaces(json, templates) {
  const interfaces = getProvidedCapabilities(json)
  let template = getTemplate('/sections/provider-interfaces', templates)
  const providers = reduce((acc, capability) => {
    const template = insertProviderInterfaceMacros(getTemplate('/codeblocks/provider', templates), capability, json, templates)

    return acc + template
  }, '', interfaces)

  return interfaces.length ? template.replace(/\$\{providers\.list\}/g, providers) : ''
}

function insertProviderInterfaceMacros(template, capability, moduleJson = {}, templates) {
  const iface = getProviderInterface(capability, moduleJson, { destination: state.destination, section: state.section })//.map(method => { method.name = method.name.charAt(9).toLowerCase() + method.name.substr(10); return method } )

  const uglyName = capability.split(":").slice(-2).map(capitalize).reverse().join('') + "Provider"
  let name = iface.length === 1 ? iface[0].name.charAt(0).toUpperCase() + iface[0].name.substr(1) + "Provider" : uglyName

  if (moduleJson.info['x-interface-names']) {
    name = moduleJson.info['x-interface-names'][capability] || name
  }

  let interfaceShape = getTemplate('/codeblocks/interface', templates)

  interfaceShape = interfaceShape.replace(/\$\{name\}/g, name)
                                  .replace(/\$\{capability\}/g, capability)
                                  .replace(/[ \t]*\$\{methods\}[ \t]*\n/g, iface.map(method => `\t${types.getMethodSignature(method, moduleJson, { destination: state.destination, section: state.section, isInterface: true })}`).join('\n') + '\n')

  if (iface.length === 0) {
      template = template.replace(/\$\{provider\.methods\}/gms, '')
  }
  else {
      let regex = /\$\{provider\.methods\}/gms
      let match = template.match(regex)

      let methodsBlock = ''
   
      // insert the standard method templates for each provider
      if (match) {
          iface.forEach(method => {
              // add a tag to pick the correct template
              method.tags.unshift({
                  name: 'provider'
              })
              const parametersSchema = method.params[0].schema
              const parametersShape = types.getSchemaShape(parametersSchema, moduleJson, { destination: state.destination, section: state.section })
              let methodBlock = insertMethodMacros(getTemplateForMethod(method, templates), method, moduleJson, templates)
              methodBlock = methodBlock.replace(/\${parameters\.shape\}/g, parametersShape)
              const hasProviderParameters = parametersSchema && parametersSchema.properties && Object.keys(parametersSchema.properties).length > 0
              if (hasProviderParameters) {
                  const lines = methodBlock.split('\n')
                  for (let i = lines.length - 1; i >= 0; i--) {
                      if (lines[i].match(/\$\{provider\.param\.[a-zA-Z]+\}/)) {
                          let line = lines[i]
                          lines.splice(i, 1)
                          line = insertProviderParameterMacros(line, method.params[0].schema, moduleJson)
                          lines.splice(i++, 0, line)
                      }
                  }
                  methodBlock = lines.join('\n')    
              }
              else {
                  methodBlock = methodBlock.replace(/\$\{if\.provider\.params\}.*?\$\{end\.if\.provider\.params\}/gms, '')
              }
              methodsBlock += methodBlock
          })

          match = template.match(regex)
          template = template.replace(regex, methodsBlock)
      }

      regex = /\$\{provider\.interface\.start\}.*?\$\{provider\.interface\.end\}/s
      
      // insert the granular method details for any ${provider.method.start} loops
      while (match = template.match(regex)) {
          let methodsBlock = ''
  
          const indent = (str, padding) => {
              let first = true
              return str.split('\n').map(line => {
                  if (first) {
                      first = false
                      return line
                  }
                  else {
                      return padding + line
                  }
              }).join('\n')
          }

          let i = 1
          iface.forEach(method => {

              methodsBlock += match[0].replace(/\$\{provider\.interface\.name\}/g, method.name)
                                      .replace(/\$\{provider\.interface\.Name\}/g, method.name.charAt(0).toUpperCase() + method.name.substr(1))

                                      // first check for indented lines, and do the fancy indented replacement
                                      .replace(/^([ \t]+)(.*?)\$\{provider\.interface\.example\.result\}/gm, '$1$2' + indent(JSON.stringify(method.examples[0].result.value, null, '    '), '$1'))
                                      .replace(/^([ \t]+)(.*?)\$\{provider\.interface\.example\.parameters\}/gm, '$1$2' + indent(JSON.stringify(method.examples[0].params[0].value, null, '    '), '$1'))
                                      // okay now just do the basic replacement (a single regex for both was not fun)
                                      .replace(/\$\{provider\.interface\.example\.result\}/g, JSON.stringify(method.examples[0].result.value))
                                      .replace(/\$\{provider\.interface\.example\.parameters\}/g, JSON.stringify(method.examples[0].params[0].value))

                                      .replace(/\$\{provider\.interface\.example\.correlationId\}/g, JSON.stringify(method.examples[0].params[1].value.correlationId))

                                      // a set of up to three RPC "id" values for generating intersting examples with matching ids
                                      .replace(/\$\{provider\.interface\.i\}/g, i)
                                      .replace(/\$\{provider\.interface\.j\}/g, (i+iface.length))
                                      .replace(/\$\{provider\.interface\.k\}/g, (i+2*iface.length))

              i++
          })
          methodsBlock = methodsBlock.replace(/\$\{provider\.interface\.[a-zA-Z]+\}/g, '')
          template = template.replace(regex, methodsBlock)
      }        
  }

  // TODO: JSON-RPC examples need to use ${provider.interface} macros, but we're replacing them globally instead of each block
  // there's examples of this in methods, i think

  template = template.replace(/\$\{provider\}/g, name)
  template = template.replace(/\$\{interface\}/g, interfaceShape)
  template = template.replace(/\$\{capability\}/g, capability)

  return template
}

function insertProviderParameterMacros(data = '', parameters, module = {}, options = {}) {

  if (!parameters || !parameters.properties) {
      return ''
  }

  let result = ''

  Object.entries(parameters.properties).forEach(([name, param]) => {
      let constraints = getSchemaConstraints(param, module)
      let type = types.getSchemaType(param, module, { destination: state.destination, section: state.section, code: true, link: true, title: true, asPath: options.asPath, baseUrl: options.baseUrl })

      if (constraints && type) {
          constraints = '<br/>' + constraints
      }

      result += data
          .replace(/\$\{provider.param.name\}/, name)
          .replace(/\$\{provider.param.summary\}/, param.description || '')
          .replace(/\$\{provider.param.required\}/, (parameters.required && parameters.required.includes(name)) || 'false')
          .replace(/\$\{provider.param.type\}/, type)
          .replace(/\$\{provider.param.constraints\}/, constraints) + '\n'
  })

  return result
}

export {
  generateMacros,
  insertMacros,
  generateAggregateMacros,
  insertAggregateMacros,
}

export default {
  generateMacros,
  insertMacros,
  generateAggregateMacros,
  insertAggregateMacros,
  setTyper,
  setConfig
}<|MERGE_RESOLUTION|>--- conflicted
+++ resolved
@@ -364,11 +364,7 @@
   const schemasArray = generateSchemas(obj, templates, { baseUrl: '', section: 'schemas' }).filter(s => (options.copySchemasIntoModules || !s.uri))
   const accessorsArray = generateSchemas(obj, templates, { baseUrl: '', section: 'accessors' }).filter(s => (options.copySchemasIntoModules || !s.uri))
   const schemas = schemasArray.length ? getTemplate('/sections/schemas', templates).replace(/\$\{schema.list\}/g, schemasArray.map(s => s.body).filter(body => body).join('\n')) : ''
-<<<<<<< HEAD
   const typesArray = schemasArray.length ? schemasArray.filter(x => !x.enum) : ''
-=======
-  const typesArray = schemasArray.filter(x => !x.enum)
->>>>>>> bd7db6ca
   const types = (typesArray.length ? getTemplate('/sections/types', templates).replace(/\$\{schema.list\}/g, typesArray.map(s => s.body).filter(body => body).join('\n')) : '') + methodTypes
 
   const accessors = (accessorsArray.length ? getTemplate('/sections/accessors', templates).replace(/\$\{schema.list\}/g, accessorsArray.map(s => s.body).filter(body => body).join('\n')) : '') + methodAccessors
@@ -650,11 +646,7 @@
 
   const schemas = (options.section.includes('methods') ? (hasMethodsSchema(json) ? json.methods : '') : (json.definitions || (json.components && json.components.schemas) || {}))
 
-<<<<<<< HEAD
   const generate = (name, schema, uri, { prefix = '', type = '' } = {}) => {
-=======
-  const generate = (name, schema, uri, { prefix = '' } = {}) => {
->>>>>>> bd7db6ca
     // these are internal schemas used by the firebolt-openrpc tooling, and not meant to be used in code/doc generation
     if (['ListenResponse', 'ProviderRequest', 'ProviderResponse', 'FederatedResponse', 'FederatedRequest'].includes(name)) {
       return
@@ -674,11 +666,7 @@
     else {
       content = content.replace(/\$\{if\.description\}(.*?)\{end\.if\.description\}/gms, '$1')
     }
-<<<<<<< HEAD
     const schemaShape = types.getSchemaShape(schema, json, { name, prefix, type, destination: state.destination, section: options.section })
-=======
-    const schemaShape = types.getSchemaShape(schema, json, { name, prefix, destination: state.destination, section: options.section })
->>>>>>> bd7db6ca
 
     content = content
         .replace(/\$\{schema.title\}/, (schema.title || name))
@@ -723,7 +711,6 @@
     }
     else if (schema.tags) {
       if (!isDeprecatedMethod(schema)) {
-<<<<<<< HEAD
         if (isPolymorphicReducer(schema)) {
           list.push([schema.name, schema, '', { type : 'reducer' }])
         }
@@ -737,16 +724,6 @@
             list.push([schema.result.name, schema.result.schema, '', { prefix : schema.name }])
           }
         }
-=======
-        schema.params.forEach(param => {
-          if (param.schema && (param.schema.type === 'object')) {
-            list.push([param.name, param.schema, '', { prefix : schema.name}])
-          }
-        })
-        if (schema.result.schema && (schema.result.schema.type === 'object')) {
-          list.push([schema.result.name, schema.result.schema, '', { prefix : schema.name}])
-        }
->>>>>>> bd7db6ca
       }
     }
   })
@@ -818,7 +795,6 @@
     imports += getTemplate('/imports/x-method', templates)
   }
 
-<<<<<<< HEAD
   if (json['x-schemas'] && Object.keys(json['x-schemas']).length > 0 && !json.info['x-uri-titles']) {
     imports += Object.keys(json['x-schemas']).map(shared => getTemplate('/imports/default', templates).replace(/\$\{info.title\}/g, shared)).join('')
   }
@@ -827,12 +803,6 @@
   if (componentExternalSchema.length && json.info['x-uri-titles']) {
     imports += componentExternalSchema.map(shared => getTemplate('/imports/common', templates).replace(/\$\{info.title\}/g, shared)).join('')
   }
-=======
-  if (json['x-schemas'] && Object.keys(json['x-schemas']).length > 0) {
-    imports += Object.keys(json['x-schemas']).map(shared => getTemplate('/imports/default', templates).replace(/\$\{info.title\}/g, shared)).join('\n')
-  }
-
->>>>>>> bd7db6ca
   return imports
 }
 
@@ -1078,11 +1048,6 @@
   const pullsParamsType = pullsParams ? types.getSchemaShape(pullsParams, json, { destination: state.destination, section: state.section  }) : ''
  
   let seeAlso = ''
-<<<<<<< HEAD
-
-=======
-  
->>>>>>> bd7db6ca
   if (isPolymorphicPullMethod(methodObj) && pullsForType) {
     seeAlso = `See also: [${pullsForType}](#${pullsForType.toLowerCase()}-1)` // this assumes the schema will be after the method...
   }
