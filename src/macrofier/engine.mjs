--- conflicted
+++ resolved
@@ -31,11 +31,7 @@
 
 import { isRPCOnlyMethod, isProviderInterfaceMethod, getProviderInterface, getPayloadFromEvent, providerHasNoParameters, isTemporalSetMethod, hasMethodAttributes, getMethodAttributes, isEventMethodWithContext, getSemanticVersion, getSetterFor, getProvidedCapabilities, isPolymorphicPullMethod, hasPublicAPIs, createPolymorphicMethods, isExcludedMethod, isCallsMetricsMethod } from '../shared/modules.mjs'
 import isEmpty from 'crocks/core/isEmpty.js'
-<<<<<<< HEAD
-import { getPath as getJsonPath, getLinkedSchemaPaths, getSchemaConstraints, isSchema, localizeDependencies, isDefinitionReferencedBySchema, mergeAnyOf, mergeOneOf } from '../shared/json-schema.mjs'
-=======
-import { getLinkedSchemaPaths, getSchemaConstraints, isSchema, localizeDependencies, isDefinitionReferencedBySchema, getSafeEnumKeyName } from '../shared/json-schema.mjs'
->>>>>>> 189eed2b
+import { getPath as getJsonPath, getLinkedSchemaPaths, getSchemaConstraints, isSchema, localizeDependencies, isDefinitionReferencedBySchema, mergeAnyOf, mergeOneOf, getSafeEnumKeyName } from '../shared/json-schema.mjs'
 
 // util for visually debugging crocks ADTs
 const _inspector = obj => {
@@ -801,13 +797,8 @@
   const template = getTemplate(templateName, templates).split('\n')
   for (var i = 0; i < template.length; i++) {
     if (template[i].indexOf('${key}') >= 0) {
-<<<<<<< HEAD
-      template[i] = enumSchema.enum.map((value, id) => {
-        const safeName = value.split(':').pop().replace(/[\.\-]/g, '_').replace(/\+/g, '_plus').replace(/([a-z])([A-Z0-9])/g, '$1_$2').toUpperCase()
-=======
       template[i] = enumSchema.enum.map(value => {
         const safeName = getSafeEnumKeyName(value)
->>>>>>> 189eed2b
         return template[i].replace(/\$\{key\}/g, safeName)
           .replace(/\$\{value\}/g, value)
           .replace(/\$\{delimiter\}(.*?)\$\{end.delimiter\}/g, id === enumSchema.enum.length - 1 ? '' : '$1')
