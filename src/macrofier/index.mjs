--- conflicted
+++ resolved
@@ -48,14 +48,11 @@
         createModuleDirectories,
         copySchemasIntoModules,
         extractSubSchemas,
-<<<<<<< HEAD
         unwrapResultObjects,
         allocatedPrimitiveProxies,
         convertTuplesToArraysOrObjects,
         additionalSchemaTemplates,
-=======
         excludeDeclarations,
->>>>>>> 6a0f4e68
         aggregateFile,
         operators,
         primitives,
@@ -93,16 +90,12 @@
             copySchemasIntoModules,
             createModuleDirectories,
             extractSubSchemas,
-<<<<<<< HEAD
             unwrapResultObjects,
-            operators,
             primitives,
             allocatedPrimitiveProxies,
-            additionalSchemaTemplates
-=======
+            additionalSchemaTemplates,
             excludeDeclarations,
             operators
->>>>>>> 6a0f4e68
         })
 
         const moduleList = [...(new Set(openrpc.methods.map(method => method.name.split('.').shift())))]
@@ -110,15 +103,12 @@
         const sharedTemplateList = await readDir(sharedTemplates, { recursive: true })
         const templates = Object.assign(await readFiles(sharedTemplateList, sharedTemplates),
                                         await readFiles(sdkTemplateList, template)) // sdkTemplates are second so they win ties
-<<<<<<< HEAD
 
         typer.setTemplates && typer.setTemplates(templates)
         typer.setPrimitives(primitives)
         typer.setAllocatedPrimitiveProxies(allocatedPrimitiveProxies)
         typer.setConvertTuples(convertTuplesToArraysOrObjects)
 
-=======
->>>>>>> 6a0f4e68
         let templatesPermission = {}
         if (persistPermission) {
             templatesPermission = Object.assign(await readFilesPermissions(sharedTemplateList, sharedTemplates),
@@ -307,11 +297,7 @@
 
         await writeFiles(outputFiles)
         if (persistPermission) {
-<<<<<<< HEAD
-//            await writeFilesPermissions(templatesPermission)
-=======
             await writeFilesPermissions(templatesPermission)
->>>>>>> 6a0f4e68
         }
         logSuccess(`Wrote ${Object.keys(outputFiles).length} files.`)
 
