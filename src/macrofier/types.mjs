/*
 * Copyright 2021 Comcast Cable Communications Management, LLC
 *
 * Licensed under the Apache License, Version 2.0 (the "License");
 * you may not use this file except in compliance with the License.
 * You may obtain a copy of the License at
 *
 * http://www.apache.org/licenses/LICENSE-2.0
 *
 * Unless required by applicable law or agreed to in writing, software
 * distributed under the License is distributed on an "AS IS" BASIS,
 * WITHOUT WARRANTIES OR CONDITIONS OF ANY KIND, either express or implied.
 * See the License for the specific language governing permissions and
 * limitations under the License.
 *
 * SPDX-License-Identifier: Apache-2.0
 */

import deepmerge from 'deepmerge'
import { getPath, localizeDependencies, getSafeEnumKeyName } from '../shared/json-schema.mjs'
import path from "path"

let convertTuplesToArraysOrObjects = false
const templates = {}
const state = {}
let primitives = {
  "integer": "number",
  "number": "number",
  "boolean": "boolean",
  "string": "string"
}
const stdPrimitives = [ "integer", "number", "boolean", "string" ]

const isVoid = type => (type === 'void') ? true : false
const isPrimitiveType = type => stdPrimitives.includes(type) ? true : false
const allocatedPrimitiveProxies = {}
const isObject = schema => (schema.type === 'object') || (Array.isArray(schema.type) && schema.type.includes("object"))
function setTemplates(t) {
  Object.assign(templates, t)
}

function setPrimitives(p) {
  if (p) {
    primitives = p
  }
}

function setConvertTuples(t) {
  convertTuplesToArraysOrObjects = t
}

function setAllocatedPrimitiveProxies(m) {
  Object.assign(allocatedPrimitiveProxies, m)
}

const capitalize = str => str ? str[0].toUpperCase() + str.substr(1) : str
const indent = (str, padding) => {
  let first = true
  if (str) {
    return str.split('\n').map(line => {
      if (first) {
        first = false
        return line
      }
      else {
        return padding + line
      }
    }).join('\n')
  }
}

// TODO: This is what's left of getMethodSignatureParams. We need to figure out / handle C's `FireboltTypes_StringHandle`
function getMethodSignatureParams(method, module, { destination, callback }) {
  const paramOptional = getTemplate('/parameters/optional')
  let polymorphicPull = method.tags.find(t => t.name === 'polymorphic-pull')
  return method.params.map(param => {
    if (polymorphicPull && (param.name === 'correlationId')) {
      return
    }
    let type = getSchemaType(param.schema, module, { destination, namespace : true })
    if (callback && allocatedPrimitiveProxies[type]) {
      type = allocatedPrimitiveProxies[type]
    }

    let paramRequired = ''
    let jsonType = getJsonType(param.schema, module, { destination })
    if (!isPrimitiveType(jsonType) && getTemplate('/parameters/nonprimitive')) {
      paramRequired = getTemplate('/parameters/nonprimitive')
    }
    else if ((jsonType === 'string') && getTemplate('/parameters/string')) {
      paramRequired = getTemplate('/parameters/string')
    }
    else {
      paramRequired = getTemplate('/parameters/default')
    }

    if (callback) {
      return (!(param.required && param.required === true) ? paramOptional.replace(/\$\{method\.param\.name\}/g, param.name).replace(/\$\{method\.param\.type\}/g, type) : '')
    }
    else {
      return (param.required ? paramRequired : paramOptional).replace(/\$\{method\.param\.name\}/g, param.name).replace(/\$\{method\.param\.type\}/g, type)
    }
  }).filter(param => param).join(', ')
}

function getMethodSignatureResult(method, module, { destination, callback }) {
    let type = getSchemaType(method.result.schema, module, { destination, namespace : true })
    let result = ''

    if (callback) {
      let jsonType = getJsonType(method.result.schema, module, { destination })

      if (!isVoid(type) && !isPrimitiveType(jsonType) && getTemplate('/result-callback/nonprimitive')) {
        result = getTemplate('/result-callback/nonprimitive')
      }
      else if ((jsonType === 'string') && getTemplate('/result-callback/string')) {
        result = getTemplate('/result-callback/string')
      }
      else {
        result = getTemplate('/result-callback/default')
      }
    }
    else {
      result = getTemplate('/result/default')
    }
    return result.replace(/\$\{method\.result\.type\}/g, type)
}

const getTemplate = (name) => {
  if (name[0] !== '/') {
    name = '/' + name
  }
  return templates[Object.keys(templates).find(k => k === name)] || templates[Object.keys(templates).find(k => k.startsWith(name.split('.').shift() + '.'))] || ''
}

const getXSchemaGroupFromProperties = (schema, title, properties, group) => {
  if (properties) {
    Object.entries(properties).forEach(([name, prop]) => {
      if ((schema.title === prop.title) || (prop.items && prop.items.title === schema.title)) {
        group = title
      }
      else {
        group = getXSchemaGroupFromProperties(schema, title, prop.properties, group)
      }
    })
  }
  return group
}

// TODO: this assumes the same title doesn't exist in multiple x-schema groups!
const getXSchemaGroup = (schema, module) => {
  let group = module.info.title

  if (schema.title && module['x-schemas']) {
    Object.entries(module['x-schemas']).forEach(([title, module]) => {
      Object.values(module).forEach(moduleSchema => {
        let schemas = moduleSchema.allOf ? moduleSchema.allOf : [moduleSchema]
        schemas.forEach((s) => {
          if (schema.title === s.title || schema.title === moduleSchema.title) {
            group = title
          } else {
            group = getXSchemaGroupFromProperties(schema, title, s.properties, group)
	  }
        })
      })
    })
  }
  return group
}

function getSchemaDescription(schema, module) {
  let description = schema.description || ''
  if (schema.type === 'array' && schema.items) {
    schema = schema.items
  }
  if (schema['$ref'] && (schema['$ref'][0] === '#')) {
    const refSchema = getPath(schema['$ref'], module)
    description = (refSchema && refSchema.description) || description
  }
  return description
}

function insertSchemaMacros(content, schema, module, { name = '', parent = '', property = '', required = false, recursive = true, templateDir = 'types'}) {
  const title = name || schema.title || ''
  const moduleTitle = getXSchemaGroup(schema, module)
  const description = getSchemaDescription(schema, module)

  content = content
    .replace(/\$\{title\}/g, title)
    .replace(/\$\{Title\}/g, capitalize(title))
    .replace(/\$\{TITLE\}/g, title.toUpperCase())
    .replace(/\$\{property\}/g, property)
    .replace(/\$\{Property\}/g, capitalize(property))
    .replace(/\$\{if\.namespace\.notsame}(.*?)\$\{end\.if\.namespace\.notsame\}/g, (module.info.title !== (parent || moduleTitle)) ? '$1' : '')
    .replace(/\$\{parent\.title\}/g, parent || moduleTitle)
    .replace(/\$\{parent\.Title\}/g, capitalize(parent || moduleTitle))
    .replace(/\$\{description\}/g, description)
    .replace(/\$\{if\.optional\}(.*?)\$\{end\.if\.optional\}/gms, (Array.isArray(required) ? required.includes(property) : required) ? '' : '$1')
    .replace(/\$\{if\.non.optional\}(.*?)\$\{end\.if\.non.optional\}/gms, (Array.isArray(required) ? required.includes(property) : required) ? '$1' : '')
    .replace(/\$\{if\.summary\}(.*?)\$\{end\.if\.summary\}/gms, description ? '$1' : '')
    .replace(/\$\{summary\}/g, description ? description.split('\n')[0] : '')
    .replace(/\$\{name\}/g, title)
    .replace(/\$\{NAME\}/g, title.toUpperCase())
    .replace(/\$\{info.title\}/g, moduleTitle)
    .replace(/\$\{info.Title\}/g, capitalize(moduleTitle))
    .replace(/\$\{info.TITLE\}/g, moduleTitle.toUpperCase())

  if (recursive) {
    content = content.replace(/\$\{type\}/g, getSchemaType(schema, module, { templateDir: templateDir, destination: state.destination, section: state.section, code: false, namespace: true }))
  }
  return content
}

// TODO using JSON.stringify probably won't work for many languages...
const insertConstMacros = (content, schema, module, name) => {
  content = content.replace(/\$\{value\}/g, (typeof schema.const === 'string' ? `'${schema.const}'` : schema.const))
  return content
}

const insertEnumMacros = (content, schema, module, name, suffix, templateDir = "types") => {
  const template = content.split('\n')

  for (var i = 0; i < template.length; i++) {
    if (template[i].indexOf('${key}') >= 0) {
      let values = []
      schema.enum.map(value => {
        if (!value) {
          value = getTemplate(path.join(templateDir, 'unset' + suffix))
	}
        value ? values.push(template[i].replace(/\$\{key\}/g, getSafeEnumKeyName(value))
                                       .replace(/\$\{value\}/g, value)) : ''
      })
      template[i] = values.map((value, id) => {
        return value.replace(/\$\{delimiter\}(.*?)\$\{end.delimiter\}/g, id === values.length - 1 ? '' : '$1')
      }).join('\n')
    }
  }

  return template.join('\n')
}

const insertObjectAdditionalPropertiesMacros = (content, schema, module, title, options) => {
  const options2 = options ? JSON.parse(JSON.stringify(options)) : {}
  options2.parent = title
  options2.level = options.level + 1
  options2.required = options.required
  const shape = getSchemaShape(schema.additionalProperties, module, options2)
  let type = getSchemaType(schema.additionalProperties, module, options2).trimEnd()
  const propertyNames = localizeDependencies(schema, module).propertyNames

  let jsonType = getJsonType(schema.additionalProperties, module)
  if (!isPrimitiveType(jsonType)) {
    jsonType = 'string'
  }

  const additionalType = getPrimitiveType(jsonType, 'additional-types')

  let namespace = ''
  let defaultKey = true
  let key = getTemplate(path.join('types', 'additionalPropertiesKey')).trimEnd()
  if (propertyNames && propertyNames.title) {
     let parent = getXSchemaGroup(propertyNames, module)
     key = propertyNames.title
     namespace = getTemplate(path.join(options.templateDir, 'namespace'))
       .replace(/\$\{if\.namespace\.notsame}(.*?)\$\{end\.if\.namespace\.notsame\}/g, (module.info.title !== (parent || moduleTitle)) ? '$1' : '')
       .replace(/\$\{parent\.Title\}/g, (parent && module.info.title !== parent) ? parent : '')
     defaultKey = false
  }
  content = content
    .replace(/\$\{shape\}/g, shape)
    .replace(/\$\{if\.default\}(.*?)\$\{end\.if\.default\}/g, defaultKey ? '$1' : '')
    .replace(/\$\{if\.not.default\}(.*?)\$\{end\.if\.not.default\}/gms, defaultKey ? '' : '$1')
    .replace(/\$\{parent\.title\}/g, title)
    .replace(/\$\{title\}/g, title)
    .replace(/\$\{type\}/g, type)
    .replace(/\$\{additional\.type\}/g, additionalType)
    .replace(/\$\{key\}/g, key)
    .replace(/\$\{namespace\}/g, namespace)
    .replace(/\$\{delimiter\}(.*?)\$\{end.delimiter\}/g, '')
    .replace(/\$\{if\.optional\}(.*?)\$\{end\.if\.optional\}/g, '')
    .replace(/\$\{if\.impl.optional\}(.*?)\$\{end\.if\.impl.optional\}/g, options.required ? '' : '$1')
    .replace(/\$\{if\.impl.non.optional\}(.*?)\$\{end\.if\.impl.non.optional\}/g, options.required ? '$1' : '')

  return content
}

const insertObjectPatternPropertiesMacros = (content, schema, module, title, options) => {
  const options2 = options ? JSON.parse(JSON.stringify(options)) : {}
  options2.parent = title
  options2.level = options.level + 1
  options2.required = options.required

  let patternSchema;
  Object.entries(schema.patternProperties).forEach(([pattern, sch]) => {
      patternSchema = sch
  })

  if (patternSchema) {
    const shape = getSchemaShape(patternSchema, module, options2)
    let type = getSchemaType(patternSchema, module, options2).trimEnd()
    const propertyNames = localizeDependencies(schema, module).propertyNames

    content = content
      .replace(/\$\{shape\}/g, shape)
      .replace(/\$\{parent\.title\}/g, title)
      .replace(/\$\{title\}/g, title)
      .replace(/\$\{type\}/g, type)
      .replace(/\$\{delimiter\}(.*?)\$\{end.delimiter\}/g, '')
      .replace(/\$\{if\.optional\}(.*?)\$\{end\.if\.optional\}/g, '')
      .replace(/\$\{if\.impl.optional\}(.*?)\$\{end\.if\.impl.optional\}/g, options.required ? '' : '$1')
      .replace(/\$\{if\.impl.non.optional\}(.*?)\$\{end\.if\.impl.non.optional\}/g, options.required ? '$1' : '')
  }

  return content
}

const getIndents = level => level ? '    ' : ''
const insertObjectMacros = (content, schema, module, title, property, options) => {
  const options2 = options ? JSON.parse(JSON.stringify(options)) : {}
  options2.parent = title
  options2.parentLevel = options.parentLevel
  options2.level = options.level + 1
  options2.templateDir = options.templateDir
  ;(['properties', 'properties.register', 'properties.assign']).forEach(macro => {
    const indent = getIndents(options.parentLevel || (options.level ? 1 : 0))
    const templateType = macro.split('.').slice(1).join('')
    const template = getTemplate(path.join(options.templateDir, 'property' + (templateType ? `-${templateType}` : ''))).replace(/\n/gms, '\n' + indent)
    const properties = []
    if (schema.properties) {
      Object.entries(schema.properties).forEach(([name, prop], i) => {
        let localizedProp = localizeDependencies(prop, module)
        const subProperty = getTemplate(path.join(options2.templateDir, 'sub-property/object'))
        options2.templateDir += subProperty ? '/sub-property' : ''
        const objSeparator = getTemplate(path.join(options2.templateDir, 'object-separator'))
        if (localizedProp.type === 'array' || localizedProp.anyOf || localizedProp.oneOf || (typeof localizedProp.const === 'string')) {
           options2.property = name
           options2.required = schema.required
        } else {
           options2.property = options.property
           options2.required = schema.required && schema.required.includes(name)
        }
        const schemaShape = indent + getSchemaShape(localizedProp, module, options2).replace(/\n/gms, '\n' + indent)
        const type = getSchemaType(localizedProp, module, options2)
        // don't push properties w/ unsupported types
        if (type) {
          const description = getSchemaDescription(prop, module)
          let replacedTemplate  = template
          .replace(/(^\s+)/g, '$1'.repeat(options2.level))
          .replace(/\$\{property\}/g, name)
          .replace(/\$\{Property\}/g, capitalize(name))
          .replace(/\$\{parent\.title\}/g, title)
          .replace(/\$\{title\}/g, type)
          .replace(/\$\{shape\}/g, schemaShape)
          .replace(/\$\{description\}/g, description)
          .replace(/\$\{if\.summary\}(.*?)\$\{end\.if\.summary\}/gms, description ? '$1' : '')
          .replace(/\$\{summary\}/g, description ? description.split('\n')[0] : '')
          .replace(/\$\{delimiter\}(.*?)\$\{end.delimiter\}/gms, i === schema.properties.length - 1 ? '' : '$1')
          .replace(/\$\{if\.optional\}(.*?)\$\{end\.if\.optional\}/gms, ((schema.required && schema.required.includes(name)) || (localizedProp.required && localizedProp.required === true)) ? '' : '$1')
          .replace(/\$\{if\.non.optional\}(.*?)\$\{end\.if\.non.optional\}/gms, ((schema.required && schema.required.includes(name)) || (localizedProp.required && localizedProp.required === true)) ? '$1' : '')
          .replace(/\$\{if\.base\.optional\}(.*?)\$\{end\.if\.base\.optional\}/gms, options.required ? '' : '$1')
          .replace(/\$\{if\.non\.object\}(.*?)\$\{end\.if\.non\.object\}/gms, isObject(localizedProp) ? '' : '$1')
          .replace(/\$\{if\.non\.array\}(.*?)\$\{end\.if\.non\.array\}/gms, (localizedProp.type === 'array') ? '' : '$1')
          .replace(/\$\{if\.non\.anyOf\}(.*?)\$\{end\.if\.non\.anyOf\}/gms, (localizedProp.anyOf || localizedProp.oneOf) ? '' : '$1')
          .replace(/\$\{if\.non\.const\}(.*?)\$\{end\.if\.non\.const\}/gms, (typeof localizedProp.const === 'string') ? '' : '$1')
          let baseTitle = options.property

          if (isObject(localizedProp)) {
            replacedTemplate = replacedTemplate
              .replace(/\$\{if\.impl.optional\}(.*?)\$\{end\.if\.impl.optional\}/gms, ((schema.required && schema.required.includes(name)) || (localizedProp.required && localizedProp.required === true)) ? '' : '$1')
              .replace(/\$\{if\.impl.non.optional\}(.*?)\$\{end\.if\.impl.non.optional\}/gms, ((schema.required && schema.required.includes(name)) || (localizedProp.required && localizedProp.required === true)) ? '$1' : '')
              .replace(/\$\{property.dependency\}/g, ((options.level > 0) ? '${property.dependency}${if.impl.optional}.value()${end.if.impl.optional}' : '') + objSeparator + name)
              .replace(/\$\{Property.dependency\}/g, ((options.level > 0) ? '${Property.dependency}' : '') + (objSeparator) + capitalize(name))
          }
          else {
            if (options2.level <= 1) {
              replacedTemplate = replacedTemplate
                .replace(/\$\{property.dependency\}/g, '')
                .replace(/\$\{Property.dependency\}/g, '')
                .replace(/\$\{if\.impl.optional\}(.*?)\$\{end\.if\.impl.optional\}/gms, '')
	    }
          }
	  replacedTemplate = replacedTemplate
            .replace(/\$\{obj\.separator}/g, objSeparator)
            .replace(/\$\{base.title\}/g, (baseTitle ? (baseTitle)[0].toLowerCase() + (baseTitle).substr(1) : '')).trimEnd()
            .replace(/\$\{base.Title\}/g, (baseTitle ? (baseTitle)[0].toUpperCase() + (baseTitle).substr(1) : '')).trimEnd()
          properties.push(replacedTemplate)
        }
      })
    }

    if (schema.propertyNames) {
      const { propertyNames } = localizeDependencies(schema, module)
      if (propertyNames.enum) {
        propertyNames.enum.forEach((prop, i) => {
          if (schema.properties && schema.properties[prop]) {
            // skip properties that were already defined above
            return
          }
          // TODO: add language config feature for 'unknown' type
          let type; // = { type: "null" }

          if (schema.additionalProperties && (typeof schema.additionalProperties === 'object')) {
            type = schema.additionalProperties
          }

          if (schema.patternProperties) {
            Object.entries(schema.patternProperties).forEach(([pattern, schema]) => {
              let regex = new RegExp(pattern)
              if (prop.match(regex)) {
                type = schema
              }
            })
          }

          if (type) {
            options2.property = prop
            const schemaShape = getSchemaShape(type, module, options2)
            const description = getSchemaDescription(prop, module)
            properties.push(template
              .replace(/\$\{property\}/g, getSafeEnumKeyName(prop))
              .replace(/\$\{Property\}/g, capitalize(getSafeEnumKeyName(prop)))
              .replace(/\$\{parent\.title\}/g, title)
              .replace(/\$\{title\}/g, getSchemaType(type, module, options2))
              .replace(/\$\{shape\}/g, schemaShape)
              .replace(/\$\{description\}/g, description)
              .replace(/\$\{if\.summary\}(.*?)\$\{end\.if\.summary\}/gms, description ? '$1' : '')
              .replace(/\$\{summary\}/g, description ? description.split('\n')[0] : '')
              .replace(/\$\{delimiter\}(.*?)\$\{end.delimiter\}/gms, i === propertyNames.enum.length - 1 ? '' : '$1')
              .replace(/\$\{if\.optional\}(.*?)\$\{end\.if\.optional\}/gms, schema.required && schema.required.includes(prop) ? '' : '$1')
              .replace(/\$\{if\.non.optional\}(.*?)\$\{end\.if\.non.optional\}/gms, schema.required && schema.required.includes(prop) ? '$1' : ''))
          }
        })
      }
    }

    const regex = new RegExp("\\$\\{" + macro + "\\}", "g")
    content = content.replace(regex, properties.join('\n')).replace(/\$\{level}/g, options.parentLevel > 0 ? options.parentLevel : '')
    if (!schema.properties && !schema.additionalProperties) {
      if (schema.propertyNames && schema.propertyNames.enum) {
        content = getTemplate(path.join(options.templateDir, 'enum-empty-property'))
      }
      else {
        content = getTemplate(path.join(options.templateDir, 'object-empty-property'))
      }
    }
  })
  return content
}

const insertArrayMacros = (content, schema, module, level = 0, items, required = false) => {
  content = content
    .replace(/\$\{json\.type\}/g, getSchemaType(schema.items, module, { templateDir: 'json-types', destination: state.destination, section: state.section, code: false, namespace: true }))
    .replace(/\$\{items\}/g, items)
    .replace(/\$\{items\.with\.indent\}/g, required ? indent(items, '    ') : indent(items, '        '))
    .replace(/\$\{if\.impl.array.optional\}(.*?)\$\{end\.if\.impl.array.optional\}/gms, required ? '' : '$1')
    .replace(/\$\{if\.impl.array.non.optional\}(.*?)\$\{end\.if\.impl.array.non.optional\}/gms, required ? '$1' : '')

  return content
}

const insertTupleMacros = (content, schema, module, title, options) => {
  options.level = options.level + 1
  options.name = ''

  const propTemplate = getTemplate(path.join(options.templateDir, 'property'))
  const itemsTemplate = getTemplate(path.join(options.templateDir, 'items'))
  const propIndent = (content.split('\n').find(line => line.includes("${properties}")) || '').match(/^\s+/) || [''][0]
  const itemsIndent = (content.split('\n').find(line => line.includes("${items}")) || '').match(/^\s+/) || [''][0]
  const tupleDelimiter = getTemplate(path.join(options.templateDir, 'tuple-delimiter'))

  const doMacroWork = (str, prop, i, indent) => {
    const schemaShape = getSchemaShape(prop, module, options)
    const description = getSchemaDescription(prop, module)

    return (i !== 0 ? indent : '') + str
      .replace(/\$\{property\}/g, prop['x-property'])
      .replace(/\$\{Property\}/g, capitalize(prop['x-property']))
      .replace(/\$\{parent\.title\}/g, title)
      .replace(/\$\{shape\}/g, schemaShape)
      .replace(/\$\{title\}/g, getSchemaType(prop, module, options))
      .replace(/\$\{description\}/g, description)
      .replace(/\$\{if\.summary\}(.*?)\$\{end\.if\.summary\}/gms, description ? '$1' : '')
      .replace(/\$\{summary\}/g, description ? description.split('\n')[0] : '')
      .replace(/\$\{delimiter\}(.*?)\$\{end.delimiter\}/g, i === schema.items.length - 1 ? '' : '$1')
      .replace(/\$\{if\.optional\}(.*?)\$\{end\.if\.optional\}/gms, '')
      .replace(/\$\{if\.impl.optional\}(.*?)\$\{end\.if\.impl.optional\}/gms, '')
  }

  content = content.replace(/\$\{properties\}/g, schema.items.map((prop, i) => doMacroWork(propTemplate, prop, i, propIndent)).join(tupleDelimiter))
  content = content.replace(/\$\{items\}/g, schema.items.map((prop, i) => doMacroWork(itemsTemplate, prop, i, itemsIndent)).join(tupleDelimiter))
  content = content.replace(/\$\{json\.type\}/g, getSchemaType(schema.items[0], module, { templateDir: 'json-types', destination: state.destination, section: state.section, code: false, namespace: true }))
  return content
}

const getPrimitiveType = (type, templateDir = 'types', title = false) => {
  const template = getTemplate(path.join(templateDir, type)) || getTemplate(path.join(templateDir, 'generic'))
  return (title ? template : primitives[type] || template)
}

const pickBestType = types => Array.isArray(types) ? types.find(t => t !== 'null') : types

const insertPrimitiveMacros = (content, schema, module, name, templateDir) => {
  content = content.replace(/\$\{type\}/g, getPrimitiveType(pickBestType(schema.type), templateDir))
  return content
}

const insertAnyOfMacros = (content, schema, module, name) => {
  const itemTemplate = content
  if (content.split('\n').find(line => line.includes("${type}"))) {
    content = schema.anyOf.map((item, i) => itemTemplate
      .replace(/\$\{type\}/g, getSchemaType(item, module))
      .replace(/\$\{delimiter\}(.*?)\$\{end.delimiter\}/g, i === schema.anyOf.length - 1 ? '' : '$1')
    ).join('')
  }

  return content
}

const sanitize = (schema) => {
  const result = JSON.parse(JSON.stringify(schema))

  if (result.oneOf && result.oneOf.length === 2 && result.oneOf.find(s => s.const === null)) {
    Object.assign(result, result.oneOf.find(s => s.const !== null))
    delete result.oneOf
  }

  if (result.anyOf && result.anyOf.length === 2 && result.anyOf.find(s => s.const === null)) {
    Object.assign(result, result.anyOf.find(s => s.const !== null))
    delete result.anyOf
  }

  return result
}

function getSchemaShape(schema = {}, module = {}, { templateDir = 'types', parent = '', property = '', required = false, parentLevel = 0, level = 0, summary, descriptions = true, destination, section, enums = true, skipTitleOnce = false, array = false, primitive = false, type = false } = {}) {
  schema = sanitize(schema)
  state.destination = destination
  state.section = section
  if (level === 0 && !schema.title && !primitive) {
    return ''
  }

  const suffix = destination && ('.' + destination.split('.').pop()) || ''
  const theTitle = insertSchemaMacros(getTemplate(path.join(templateDir, 'title' + suffix)), schema, module, { name: schema.title, parent, property, required, recursive: false })

  let result = getTemplate(path.join(templateDir, 'default' + suffix)) || '${shape}' 

  let genericTemplate = getTemplate(path.join(templateDir, 'generic' + suffix))
  if (enums && level === 0 && Array.isArray(schema.enum) && ((schema.type === "string") || (schema.type[0] === "string"))) {
    result = getTemplate(path.join(templateDir, 'enum' + suffix)) || genericTemplate
    return insertSchemaMacros(insertEnumMacros(result, schema, module, theTitle, suffix, templateDir), schema, module, { name: theTitle, parent, property, required })
  }

  if (schema['$ref']) {
    const someJson = getPath(schema['$ref'], module)
    if (someJson) {
      return getSchemaShape(someJson, module, { templateDir, parent, property, required, parentLevel, level, summary, descriptions, destination, enums, array, primitive })
    }
    throw "Unresolvable $ref: " + schema['ref'] + ", in " + module.info.title
  }
  else if (schema.hasOwnProperty('const')) {
    const shape = insertConstMacros(getTemplate(path.join(templateDir, 'const' + suffix)) || genericTemplate, schema, module, theTitle)
    return insertSchemaMacros(result.replace(/\$\{shape\}/g, shape), schema, module, { name: theTitle, parent, property, required })
  }
  else if (!skipTitleOnce && (level > 0) && schema.title) {
    let enumType = (schema.type === 'string' && Array.isArray(schema.enum))
    // TODO: allow the 'ref' template to actually insert the shape using getSchemaShape
    const innerShape = getSchemaShape(schema, module, { skipTitleOnce: true, templateDir, parent, property, required, parentLevel, level, summary, descriptions, destination, enums: enumType, array, primitive })

    const shape = getTemplate(path.join(templateDir, 'ref' + suffix))
      .replace(/\$\{shape\}/g, innerShape)

    result = result.replace(/\$\{shape\}/g, shape)
    return insertSchemaMacros(result, schema, module, { name: theTitle, parent, property, required })
  }
  else if (isObject(schema)) {
    let shape
    const additionalPropertiesTemplate = getTemplate(path.join(templateDir, 'additionalProperties'))
    if (additionalPropertiesTemplate && schema.additionalProperties && (typeof schema.additionalProperties === 'object')) {
      shape = insertObjectAdditionalPropertiesMacros(additionalPropertiesTemplate, schema, module, theTitle, { level, parent, templateDir, namespace: true, required })
    }
    else {
      const patternPropertiesTemplate = getTemplate(path.join(templateDir, 'patternProperties'))
      if (patternPropertiesTemplate && schema.patternProperties) {
        shape = insertObjectPatternPropertiesMacros(patternPropertiesTemplate, schema, module, theTitle, { level, parent, templateDir, namespace: true, required })
      } else {
        let objectLevel = array ? 0 : level
        shape = insertObjectMacros(getTemplate(path.join(templateDir, 'object' + (array ? '-array' : '') + suffix)) || genericTemplate, schema, module, theTitle, property, { parentLevel, level: objectLevel, parent, property, required, templateDir, descriptions, destination, section, enums, namespace: true, primitive })
      }
    }
    result = result.replace(/\$\{shape\}/g, shape)
    if (level === 0) {
      result = result.replace(/\$\{if\.impl.optional\}(.*?)\$\{end\.if\.impl.optional\}/gms, (Array.isArray(required) ? required.includes(property) : required) ? '' : '$1')
      result = result.replace(/\$\{if\.impl.non.optional\}(.*?)\$\{end\.if\.impl.non.optional\}/gms, (Array.isArray(required) ? required.includes(property) : required) ? '$1' : '')
    }
    return insertSchemaMacros(result, schema, module, { name: theTitle, parent, property, required, templateDir })
  }
  else if (schema.anyOf || schema.oneOf) {
    const template = getTemplate(path.join(templateDir, 'anyOfSchemaShape' + suffix))
    let shape
    if (template) {
      shape = insertAnyOfMacros(template, schema, module, theTitle)
    }
    else {
      // borrow anyOf logic, note that schema is a copy, so we're not breaking it.
      if (!schema.anyOf) {
        schema.anyOf = schema.oneOf
      }
      shape = insertAnyOfMacros(getTemplate(path.join(templateDir, 'anyOf' + suffix)) || genericTemplate, schema, module, theTitle)
    }
    if (shape) {
      result = result.replace(/\$\{shape\}/g, shape)
      return insertSchemaMacros(result, schema, module, { name: theTitle, parent, property, required })
    }
    else {
      return ''
    }
  }
  else if (schema.allOf) {
    const merger = (key) => function (a, b) {
      if (a.const) {
        return JSON.parse(JSON.stringify(a))
      }
      else if (b.const) {
        return JSON.parse(JSON.stringify(b))
      }
      else {
        return deepmerge(a, b, { customMerge: merger })
      }
    }

    let union = deepmerge.all([...schema.allOf.map(x => x['$ref'] ? getPath(x['$ref'], module) || x : x).reverse()], {
      customMerge: merger
    })

    if (schema.title) {
      union.title = schema.title
    }
    delete union['$ref']

    return getSchemaShape(union, module, { templateDir, parent, property, required, parentLevel, level, summary, descriptions, destination, enums: false, array, primitive })
  }
  else if (schema.type === "array" && schema.items && isSupportedTuple(schema)) {
    // tuple
    const shape = insertTupleMacros(getTemplate(path.join(templateDir, 'tuple' + suffix)) || genericTemplate, schema, module, theTitle, { level, templateDir, descriptions, destination, section, enums })
    result = result.replace(/\$\{shape\}/g, shape)
    return insertSchemaMacros(result, schema, module, { name: theTitle, parent, property, required, templateDir })
  }
  else if (schema.type === "array" && schema.items && !Array.isArray(schema.items)) {
    // array
    const items = getSchemaShape(schema.items, module, { templateDir, parent, property, required, parentLevel: parentLevel + 1, level, summary, descriptions, destination, enums: false, array: true, primitive })
    const shape = insertArrayMacros(getTemplate(path.join(templateDir, 'array' + suffix)) || genericTemplate, schema, module, level, items, Array.isArray(required) ? required.includes(property) : required)
    result = result.replace(/\$\{shape\}/g, shape)
              .replace(/\$\{if\.object\}(.*?)\$\{end\.if\.object\}/gms, isObject(schema.items) ? '$1' : '')
              .replace(/\$\{if\.non\.object\}(.*?)\$\{end\.if\.non\.object\}/gms, (schema.items.type !== 'object') ? '$1' : '')
    return insertSchemaMacros(result, schema, module, { name: items, parent, property, required, templateDir })
  }
  else if (schema.type) {
    const shape = insertPrimitiveMacros(getTemplate(path.join(templateDir, 'primitive' + suffix)), schema, module, theTitle, templateDir)
    result = result.replace(/\$\{shape\}/g, shape)
    if (level > 0 || primitive) {
      return insertSchemaMacros(result, schema, module, { name: theTitle, parent, property, required, templateDir })
    }
  }

  return ''
}

const isHomogenous = schema => {
  if (schema.items && Array.isArray(schema.items)) {
    // all items have a type and they are all the same
    if (schema.items.length === 0) {
      return true
    }
    else if (schema.items.every(item => item.type) && schema.items.every(item => item.type === schema.items[0].type)) {
      return true
    }
    else if (schema.items.every(item => item.$ref) && schema.items.every(item => item.$ref === schema.items[0].$ref)) {
      return true
    }
    else {
      return false
    }
  }
  return true
}

const isTuple = schema => schema.items && Array.isArray(schema.items)

const isSupportedTuple = schema => {

  if (schema.items && Array.isArray(schema.items)) {
    // if the convert flag isn't set, then all tuples are supported
    if (!convertTuplesToArraysOrObjects) {
      return true
    }
    else {
      // if every item has an `x-property` extension, then this tuple is supported (tuple template can use ${property})
      if (schema.items.every(item => item['x-property'])) {
        return true
      }
      // For homogenous tuples just treat them as arrays (i.e. not tuples)
      else if (isHomogenous(schema)) {
        console.log(`Treating homogenous tuple as array ${schema.items.map(item => item.type||item.$ref).join(' | ')}: ${convertTuplesToArraysOrObjects}`)
        return false
      }
      else {
        console.log(`Warning: non-homogenous tuples not supported (schema: ${schema.title})`)
      }
    }
  }
  else {
    return false
  }
}

function getSchemaType(schema, module, { destination, templateDir = 'types', link = false, code = false, asPath = false, event = false, result = false, expandEnums = true, baseUrl = '', namespace = false } = {}) {
  const wrap = (str, wrapper) => wrapper + str + wrapper

  schema = sanitize(schema)

  const suffix = destination && ('.' + destination.split('.').pop()) || ''
  const namespaceStr = namespace ? getTemplate(path.join(templateDir, 'namespace' + suffix)) : ''
  const theTitle = insertSchemaMacros(namespaceStr + getTemplate(path.join(templateDir, 'title' + suffix)), schema, module, { name: schema.title, parent: getXSchemaGroup(schema, module), recursive: false })
  const allocatedProxy = event || result

<<<<<<< HEAD
  let title = schema.type === "object" || schema.anyOf || schema.oneOf || Array.isArray(schema.type) && schema.type.includes("object") || schema.enum ? true : false

  const cpp = true;
  // Remove schema.anyOf & schema.oneOf in CPP
  if (cpp) {
    title = schema.type === "object" || Array.isArray(schema.type) && schema.type.includes("object") || schema.enum ? true : false
  }
=======
  const title = schema.type === "object" || Array.isArray(schema.type) && schema.type.includes("object") || schema.enum ? true : false
>>>>>>> 952a861c

  if (schema['$ref']) {
    if (schema['$ref'][0] === '#') {
      const refSchema = getPath(schema['$ref'], module)
      const includeNamespace = (module.info.title !== getXSchemaGroup(refSchema, module))
      return getSchemaType(refSchema, module, {destination, templateDir, link, code, asPath, event, result, expandEnums, baseUrl, namespace:includeNamespace })// { link: link, code: code, destination })
    }
    else {
      // TODO: This never happens... but might be worth keeping in case we link to an opaque external schema at some point?

      if (link) {
        return '[' + wrap(theTitle, code ? '`' : '') + '](' + schema['$ref'] + ')'
      }
      else {
        return wrap(theTitle, code ? '`' : '')
      }
    }
  }
  else if (title && schema.title) {
    if (link) {
      return '[' + wrap(theTitle, code ? '`' : '') + '](#' + schema.title.toLowerCase() + ')'
    }
    else {
      return wrap(theTitle, code ? '`' : '')
    }
  }
  else if (schema.const) {
    return insertConstMacros(getTemplate(path.join(templateDir, 'const' + suffix)), schema, module)
  }
  else if (schema['x-method']) {
    const target = JSON.parse(JSON.stringify(module.methods.find(m => m.name === schema['x-method'].split('.').pop())))

    // transform the method copy params to be in the order of the x-additional-params array (and leave out any we don't want)
    if (schema['x-additional-params']) {
      const params = []
      schema['x-additional-params'].forEach(key => {
        params.push(target.params.find(p => p.name === key))
      })
      target.params = params
    }
    else {
      target.params = []
    }

    const params = getMethodSignatureParams(target, module, { destination })
    const template = getTemplate(path.join(templateDir, 'x-method'))
    return insertSchemaMacros(template.replace(/\$\{params\}/g, params), target.result.schema, module, { name: theTitle, recursive: false })
  }
  else if (schema.type === 'string' && schema.enum) {
    let type = expandEnums ? schema.enum.map(e => wrap(e, '\'')).join(' | ') : schema.type
    if (code) {
      type = wrap(type, '`')
    }
    return type
  }
  // else if (schema.type === 'array' && Array.isArray(schema.items)) {
  //     // tuple
  // }
  else if ((schema.type === 'object' || (schema.type === 'array')) && schema.title) {
    const maybeGetPath = (path, json) => {
      try {
        return getPath(path, json)
      }
      catch (e) {
        return null
      }
    }

    const def = maybeGetPath('#/definitions/' + schema.title, module) || maybeGetPath('#/components/schemas/' + schema.title, module)

    if (def && link) {
      return '[' + wrap(theTitle, code ? '`' : '') + '](./' + '#' + schema.title.toLowerCase() + ')'
    }
    else {
      return wrap(theTitle, code ? '`' : '')
    }
  }
  else if (schema.type === 'array' && schema.items) {
    let firstItem
    if (Array.isArray(schema.items)) {
      if (!isHomogenous(schema.items)) {
        console.log(`Non-homogenous tuples not supported: ${schema.items} in ${module.info.title}, ${theTitle}`)
        return ''
      }
      firstItem = schema.items[0]

      // let type = '[' + schema.items.map(x => getSchemaType(x, module, { destination })).join(', ') + ']' // no links, no code
    }

    let template
    // Tuple -> Array
    if (convertTuplesToArraysOrObjects && isTuple(schema) && isHomogenous(schema)) {
      template = insertArrayMacros(getTemplate(path.join(templateDir, 'array')), schema, module)
      template = insertSchemaMacros(template, firstItem, module, { name: getSchemaType(firstItem, module, {destination, templateDir, link, title, code, asPath, event, result, expandEnums, baseUrl, namespace }), recursive: false })
    }
    // Normal Array
    else if (!isTuple(schema)) {
      const baseDir = (templateDir !== 'json-types' ? 'types': templateDir)
      template = insertArrayMacros(getTemplate(path.join(baseDir, 'array')), schema, module)
      template = insertSchemaMacros(template, schema.items, module, { name: getSchemaType(schema.items, module, {destination, templateDir, link, title, code, asPath, event, result, expandEnums, baseUrl, namespace })})
    }
    else {
      template = insertTupleMacros(getTemplate(path.join(templateDir, 'tuple')), schema, module, '', { templateDir })
      template = insertSchemaMacros(template, firstItem, module, { recursive: false })
    }

    if (code) {
      template = wrap(template, '`')
    }
    // TODO need to support link: true
    return template
  }
  else if (schema.allOf) {
    let union = deepmerge.all([...schema.allOf.map(x => x['$ref'] ? getPath(x['$ref'], module) || x : x)])
    if (schema.title) {
      union.title = schema.title
    }
    return getSchemaType(union, module, { templateDir, destination, link, title, code, asPath, baseUrl, namespace })
  }
  else if (schema.oneOf || schema.anyOf) {
    if (!schema.anyOf) {
      schema.anyOf = schema.oneOf
    }
    // todo... we probably shouldn't allow untitled anyOfs, at least not w/out a feature flag
    const shape = insertAnyOfMacros(getTemplate(path.join(templateDir, 'anyOf' + suffix)), schema, module, theTitle)
    return insertSchemaMacros(shape, schema, module, { name: theTitle, recursive: false })

    
    // if (event) {
    //   return getSchemaType((schema.oneOf || schema.anyOf)[0], module, { destination, link, title, code, asPath, baseUrl })
    // }
    // else {
    //   const newOptions = JSON.parse(JSON.stringify({ destination, link, title, code, asPath, baseUrl }))
    //   newOptions.code = false
    //   const result = (schema.oneOf || schema.anyOf).map(s => getSchemaType(s, module, newOptions)).join(' | ')

    //   return code ? wrap(result, '`') : result
    // }
  }
  else if (schema.type) {
    let template = getTemplate(path.join(templateDir, 'additionalProperties'))
    if (schema.additionalProperties && template ) {
      return insertSchemaMacros(getTemplate(path.join(templateDir, 'Title')), schema, module, { name: theTitle, recursive: false })
    }
    else {
      template = getTemplate(path.join(templateDir, 'patternProperties'))
      if (schema.paternProperties && template ) {
       return insertSchemaMacros(getTemplate(path.join(templateDir, 'Title')), schema, module, { name: theTitle, recursive: false })
      }
      else {
        // TODO: this assumes that when type is an array of types, that it's one other primative & 'null', which isn't necessarily true.
        const schemaType = !Array.isArray(schema.type) ? schema.type : schema.type.find(t => t !== 'null')
        const baseDir = (templateDir !== 'json-types' ? 'types': templateDir)
        let primitive = getPrimitiveType(schemaType, baseDir, schema.title ? true: false)
        primitive = primitive ? primitive.replace(/\$\{title\}/g, schema.title) : primitive
        const type = allocatedProxy ? allocatedPrimitiveProxies[schemaType] || primitive : primitive

        return wrap(type, code ? '`' : '')
      }
    }
  }
  else {
    let type
    if (schema.title) {
      const baseDir = (templateDir !== 'json-types' ? 'types': templateDir)
      type = getPrimitiveType('string', baseDir)
    }
    const template = type || getTemplate(path.join(templateDir, 'void')) ||  'void'
    // TODO this is TypeScript specific
    return wrap(template, code ? '`' : '')
  }
}

function getJsonType(schema, module, { destination, link = false, title = false, code = false, asPath = false, event = false, expandEnums = true, baseUrl = '' } = {}) {

  schema = sanitize(schema)
  let type
  if (schema['$ref']) {
    if (schema['$ref'][0] === '#') {
      //Ref points to local schema
      //Get Path to ref in this module and getSchemaType
      let definition = getPath(schema['$ref'], module)
      type = getJsonType(definition, schema, {destination})
    }
  }
  else {
    type = !Array.isArray(schema.type) ? schema.type : schema.type.find(t => t !== 'null')
  }
  return type
}

function getSchemaInstantiation(schema, module, { instantiationType }) {
  return ''
}

export default {
  setTemplates,
  setPrimitives,
  setConvertTuples,
  setAllocatedPrimitiveProxies,
  getMethodSignatureParams,
  getMethodSignatureResult,
  getSchemaShape,
  getSchemaType,
  getSchemaInstantiation,
  getXSchemaGroup
}<|MERGE_RESOLUTION|>--- conflicted
+++ resolved
@@ -724,17 +724,7 @@
   const theTitle = insertSchemaMacros(namespaceStr + getTemplate(path.join(templateDir, 'title' + suffix)), schema, module, { name: schema.title, parent: getXSchemaGroup(schema, module), recursive: false })
   const allocatedProxy = event || result
 
-<<<<<<< HEAD
-  let title = schema.type === "object" || schema.anyOf || schema.oneOf || Array.isArray(schema.type) && schema.type.includes("object") || schema.enum ? true : false
-
-  const cpp = true;
-  // Remove schema.anyOf & schema.oneOf in CPP
-  if (cpp) {
-    title = schema.type === "object" || Array.isArray(schema.type) && schema.type.includes("object") || schema.enum ? true : false
-  }
-=======
   const title = schema.type === "object" || Array.isArray(schema.type) && schema.type.includes("object") || schema.enum ? true : false
->>>>>>> 952a861c
 
   if (schema['$ref']) {
     if (schema['$ref'][0] === '#') {
