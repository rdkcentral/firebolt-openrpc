--- conflicted
+++ resolved
@@ -142,11 +142,7 @@
     .replace(/\$\{info.TITLE\}/g, moduleTitle.toUpperCase())
 
   if (recursive) {
-<<<<<<< HEAD
-    content = content.replace(/\$\{type\}/g, getSchemaType(schema, module, { destination: state.destination, section: state.section, code: false }))
-=======
-    content = content.replace(/\$\{type\}/g, getSchemaType(schema, module, { name: title, destination: state.destination, section: state.section, code: false, namespace: true }))
->>>>>>> b7a27f09
+    content = content.replace(/\$\{type\}/g, getSchemaType(schema, module, { destination: state.destination, section: state.section, code: false, namespace: true }))
   }
   return content
 }
