/*
 * Copyright 2021 Comcast Cable Communications Management, LLC
 *
 * Licensed under the Apache License, Version 2.0 (the "License");
 * you may not use this file except in compliance with the License.
 * You may obtain a copy of the License at
 *
 * http://www.apache.org/licenses/LICENSE-2.0
 *
 * Unless required by applicable law or agreed to in writing, software
 * distributed under the License is distributed on an "AS IS" BASIS,
 * WITHOUT WARRANTIES OR CONDITIONS OF ANY KIND, either express or implied.
 * See the License for the specific language governing permissions and
 * limitations under the License.
 *
 * SPDX-License-Identifier: Apache-2.0
 */

import helpers from 'crocks/helpers/index.js'
const { compose, getPathOr, setPath } = helpers
import safe from 'crocks/Maybe/safe.js'
import find from 'crocks/Maybe/find.js'
import getPath from 'crocks/Maybe/getPath.js'
import pointfree from 'crocks/pointfree/index.js'
const { chain, filter, option, map } = pointfree
import logic from 'crocks/logic/index.js'
import isEmpty from 'crocks/core/isEmpty.js'
const { and, not } = logic
import isString from 'crocks/core/isString.js'
import predicates from 'crocks/predicates/index.js'
import { getExternalSchemaPaths, isDefinitionReferencedBySchema, isNull, localizeDependencies, isSchema, getLocalSchemaPaths, replaceRef } from './json-schema.mjs'
import { getPath as getRefDefinition } from './json-schema.mjs'
const { isObject, isArray, propEq, pathSatisfies, hasProp, propSatisfies } = predicates

// util for visually debugging crocks ADTs
const inspector = obj => {
    if (obj.inspect) {
        console.log(obj.inspect())
    } else {
        console.log(obj)
    }
}

const isEnum = compose(
    filter(x => x.type === 'string' && Array.isArray(x.enum) && x.title),
    map(([_, val]) => val),
    filter(([_key, val]) => isObject(val))
)  

// Maybe methods array of objects
const getMethods = compose(
    option([]),
    map(filter(isObject)),
    chain(safe(isArray)),
    getPath(['methods'])
)

const isProviderInterfaceMethod = compose(
    and(
        compose(
            propSatisfies('name', name => name.startsWith('onRequest'))
        ),
        compose(
            option(false),
            map(_ => true),
            chain(
              find(
                and(
                  propEq('name', 'capabilities'),
                  propSatisfies('x-provides', not(isEmpty))
                )
              )
            ),
            getPath(['tags'])        
        )
    )
  )

const getProvidedCapabilities = (json) => {
    return Array.from(new Set([...getMethods(json).filter(isProviderInterfaceMethod).map(method => method.tags.find(tag => tag['x-provides'])['x-provides'])]))
}

const getProviderInterfaceMethods = (capability, json) => {
    return getMethods(json).filter(method => method.name.startsWith("onRequest") && method.tags && method.tags.find(tag => tag['x-provides'] === capability))
}
  

function getProviderInterface(capability, module, extractProviderSchema = false) {
    module = JSON.parse(JSON.stringify(module))
    const iface = getProviderInterfaceMethods(capability, module).map(method => localizeDependencies(method, module, null, { mergeAllOfs: true }))
  
    iface.forEach(method => {
      const payload = localizeDependencies(getPayloadFromEvent(method), module)
      const focusable = method.tags.find(t => t['x-allow-focus'])
  
      // remove `onRequest`
      method.name = method.name.charAt(9).toLowerCase() + method.name.substr(10)

        method.params = [
          {
            "name": "parameters",
            "required": true,
            "schema": payload.properties.parameters
          }
        ]
  
      if (!extractProviderSchema) {
        let exampleResult = null

        if (method.tags.find(tag => tag['x-response'])) {
          const result = method.tags.find(tag => tag['x-response'])['x-response']
  
          method.result = {
            "name": "result",
            "schema": result
          }
  
          if (result.examples && result.examples[0]) {
            exampleResult = result.examples[0]
          }
        }
        else {
          method.result = {
            "name": "result",
            "schema": {
              "const": null
            }
          }
        }
  
        method.examples = method.examples.map( example => (
          {
            params: [
              {
                name: "parameters",
                value: example.result.value.parameters
              },
              {
                  name: "correlationId",
                  value: example.result.value.correlationId
              }
            ],
            result: {
              name: "result",
              value: exampleResult
            }
          }
        ))
  
        // remove event tag
        method.tags = method.tags.filter(tag => tag.name !== 'event')
      }
    })
  
    return iface
  }
  

const addMissingTitles = ([k, v]) => {
    if (v && !v.hasOwnProperty('title')) {
        v.title = k
    }
    return v
}

// Maybe an array of <key, value> from the schema
const getSchemas = compose(
    option([]),
    chain(safe(isArray)),
    map(Object.entries), // Maybe Array<Array<key, value>>
    chain(safe(isObject)), // Maybe Object
    getPath(['components', 'schemas']) // Maybe any
)

const getEnums = compose(
    filter(x => x[1].enum),
    getSchemas
)

const getTypes = compose(
//    filter(x => !x.enum),
    getSchemas
 )

const isEventMethod = compose(
    option(false),
    map(_ => true),
    chain(find(propEq('name', 'event'))),
    getPath(['tags'])
)

const isEventMethodWithContext = compose(
    and(
        compose(
            option(false),
            map(_ => true),
            chain(find(propEq('name', 'event'))),
            getPath(['tags'])
        ),
        compose(
            map(params => {
                return params.length > 1
            }),
            //propSatisfies('length', length => length > 1),
            getPath(['params'])
        )        
    )
  )
  

const isPolymorphicPullMethod = compose(
    option(false),
    map(_ => true),
    chain(find(hasProp('x-pulls-for'))),
    getPath(['tags'])
)

const isTemporalSetMethod = compose(
    option(false),
    map(_ => true),
    chain(find(propEq('name', 'temporal-set'))),
    getPath(['tags'])
)

const isCallsMetricsMethod = compose(
    option(false),
    map(_ => true),
    chain(find(propEq('name', 'calls-metrics'))),
    getPath(['tags'])
)

const getMethodAttributes = compose(
    option(null),
    map(props => props.reduce( (val, item) => {
        val[item['__key']] = item;
        delete item['__key'];
        return val
    }, {})),
    map(filter(hasProp('x-method'))),
    map(props => props.map(([k, v]) => ({ "__key": k, ...v}))),
    map(Object.entries),
    map(schema => schema.items ? schema.items.properties || {} : schema.properties || {}),
    getPath(['result', 'schema'])
)

const hasMethodAttributes = compose(
    option(false),
    map(_ => true),
    chain(find(hasProp('x-method'))),
    map(Object.values),
    map(schema => schema.items ? schema.items.properties || {} : schema.properties || {}),
    getPath(['result', 'schema'])
)

const isPublicEventMethod = and(
    compose(
        option(true),
        map(_ => false),
        chain(find(propEq('name', 'rpc-only'))),
        getPath(['tags'])
    ),
    compose(
        option(false),
        map(_ => true),
        chain(find(propEq('name', 'event'))),
        getPath(['tags'])
    )
)

const isExcludedMethod = compose(
    option(false),
    map(_ => true),
    chain(find(propEq('name', 'exclude-from-sdk'))),
    getPath(['tags'])
)

const isRPCOnlyMethod = compose(
    option(false),
    map(_ => true),
    chain(find(propEq('name', 'rpc-only'))),
    getPath(['tags'])
)


const isPolymorphicReducer = compose(
    option(false),
    map(_ => true),
    chain(find(propEq('name', 'polymorphic-reducer'))),
    getPath(['tags'])
)

const hasTitle = compose(
    option(false),
    map(isString),
    getPath(['info', 'title'])
)

const hasExamples = compose(
    option(false),
    map(isObject),
    getPath(['examples', 0])
)

const getParamsFromMethod = compose(
    option([]),
    getPath(['params'])
)

const getPayloadFromEvent = (event) => {
    const choices = (event.result.schema.oneOf || event.result.schema.anyOf)
    const choice = choices.find(schema => schema.title !== 'ListenResponse' && !(schema['$ref'] || '').endsWith('/ListenResponse'))
    return choice
}

const getSetterFor = (property, json) => json.methods && json.methods.find(m => m.tags && m.tags.find(t => t['x-setter-for'] === property))

const getSubscriberFor = (property, json) => json.methods.find(m => m.tags && m.tags.find(t => t['x-alternative'] === property))

const providerHasNoParameters = (schema) => {
    if (schema.allOf || schema.oneOf) {
        return !!(schema.allOf || schema.oneOf).find(schema => providerHasNoParameters(schema))
    }
    else if (schema.properties && schema.properties.parameters) {
        return isNull(schema.properties.parameters)
    }
    else {
        console.dir(schema, {depth: 10})
        throw "Invalid ProviderRequest"
    }
}

const validEvent = and(
    pathSatisfies(['name'], isString),
    pathSatisfies(['name'], x => x.match(/on[A-Z]/))
)

// Pick events out of the methods array
const getEvents = compose(
    option([]),
    map(filter(validEvent)),
    // Maintain the side effect of process.exit here if someone is violating the rules
    map(map(e => {
        if (!e.name.match(/on[A-Z]/)) {
            console.error(`ERROR: ${e.name} method is tagged as an event, but does not match the pattern "on[A-Z]"`)
            process.exit(1) // Non-zero exit since we don't want to continue. Useful for CI/CD pipelines.
        }
        return e
    })),
    inspector,
    map(filter(isEventMethod)),
    getMethods
)

const getPublicEvents = compose(
    map(filter(isPublicEventMethod)),
    getEvents
)

const hasPublicInterfaces = json => json.methods && json.methods.filter(m => m.tags && m.tags.find(t=>t['x-provides'])).length > 0
const hasPublicAPIs = json => hasPublicInterfaces(json) || (json.methods && json.methods.filter( method => !method.tags.find(tag => tag.name === 'rpc-only')).length > 0)

const eventDefaults = event => {

    event.tags = [
        {
            'name': 'event'
        }
    ]    

    return event
}

const createEventFromProperty = property => {
    const event = eventDefaults(JSON.parse(JSON.stringify(property)))
    event.name = 'on' + event.name.charAt(0).toUpperCase() + event.name.substr(1) + 'Changed'
    const old_tags = property.tags.concat()

    event.tags[0]['x-alternative'] = property.name

    event.tags.unshift({
        name: "subscriber",
        'x-subscriber-for': property.name
    })

    old_tags.forEach(t => {
        if (t.name !== 'property' && !t.name.startsWith('property:'))
        {
            event.tags.push(t)
        }
    })

    return event
}

const createPullEventFromPush = (pusher, json) => {
    const event = eventDefaults(JSON.parse(JSON.stringify(pusher)))
    event.params = []
    event.name = 'onPull' + event.name.charAt(0).toUpperCase() + event.name.substr(1)
    const old_tags = pusher.tags.concat()

    event.tags[0]['x-pulls-for'] = pusher.name
    event.tags.unshift({
        name: 'polymorphic-pull-event'
    })

    const requestType = (pusher.name.charAt(0).toUpperCase() + pusher.name.substr(1)) + "FederatedRequest"
    event.result.name = "request"
    event.result.summary = "A " + requestType + " object."

    event.result.schema = {
        "$ref": "#/components/schemas/" + requestType
    }

    const exampleResult = {
        name: "result",
        value: JSON.parse(JSON.stringify(getPathOr(null, ['components', 'schemas', requestType, 'examples', 0], json)))
    }

    event.examples && event.examples.forEach(example => {
        example.result = exampleResult
        example.params = []
    })

    old_tags.forEach(t => {
        if (t.name !== 'polymorphic-pull')
        {
            event.tags.push(t)
        }
    })

    return event
}

const createTemporalEventMethod = (method, json, name) => {
    const event = createEventFromMethod(method, json, name, 'x-temporal-for', ['temporal-set'])

    // copy the array items schema to the main result for individual events
    event.result.schema = method.result.schema.items

    event.tags = event.tags.filter(t => t.name !== 'temporal-set')

    event.params.unshift({
        name: "correlationId",
        required: true,
        schema: {
            type: "string"
        }
    })

    event.examples && event.examples.forEach(example => {
        example.params.unshift({
            name: "correlationId",
            value: "xyz"
        })
        example.result.value = example.result.value[0]
    })

    return event
}

const createEventFromMethod = (method, json, name, correlationExtension, tagsToRemove = []) => {
    const event = eventDefaults(JSON.parse(JSON.stringify(method)))
    event.name = 'on' + name
    const old_tags = method.tags.concat()

    event.tags[0][correlationExtension] = method.name
    event.tags.unshift({
        name: 'rpc-only'
    })

    old_tags.forEach(t => {
        if (!tagsToRemove.find(t => tagsToRemove.includes(t.name)))
        {
            event.tags.push(t)
        }
    })

    return event
}

const createTemporalStopMethod = (method, jsoname) => {
    const stop = JSON.parse(JSON.stringify(method))

    stop.name = 'stop' + method.name.charAt(0).toUpperCase() + method.name.substr(1)

    stop.tags = stop.tags.filter(tag => tag.name !== 'temporal-set')
    stop.tags.unshift({
        name: "rpc-only"
    })

    // copy the array items schema to the main result for individual events
    stop.result.name = "result"
    stop.result.schema = {
        type: "null"
    }

    stop.params = [{
        name: "correlationId",
        required: true,
        schema: {
            type: "string"
        }
    }]

    stop.examples && stop.examples.forEach(example => {
        example.params = [{
            name: "correlationId",
            value: "xyz"
        }]

        example.result = {
            name: "result",
            value: null
        }
    })

    return stop
}

const createSetterFromProperty = property => {
    const setter = JSON.parse(JSON.stringify(property))
    setter.name = 'set' + setter.name.charAt(0).toUpperCase() + setter.name.substr(1)
    const old_tags = setter.tags
    setter.tags = [
        {
            'name': 'setter',
            'x-setter-for': property.name
        }
    ]

    const param = setter.result
    param.name = 'value'
    param.required = true
    setter.params.push(param)
    
    setter.result = {
        name: 'result',
        schema: {
            type: "null"
        }
    }

    setter.examples && setter.examples.forEach(example => {
        example.params.push({
            name: 'value',
            value: example.result.value
        })

        example.result.value = null
    })

    old_tags.forEach(t => {
        if (t.name !== 'property' && !t.name.startsWith('property:'))
        {
            if (t.name === 'capabilities') {
                setter.tags.push({
                    name: 'capabilities',
                    'x-manages': t['x-uses'] || t['x-manages']
                })
            } else {
                setter.tags.push(t)
            }
        }
    })

    return setter
}

const createFocusFromProvider = provider => {

    if (!provider.name.startsWith('onRequest')) {
        throw "Methods with the `x-provider` tag extension MUST start with 'onRequest'."
    }
    
    const ready = JSON.parse(JSON.stringify(provider))
    ready.name = ready.name.charAt(9).toLowerCase() + ready.name.substr(10) + 'Focus'
    ready.summary = `Internal API for ${provider.name.substr(9)} Provider to request focus for UX purposes.`
    ready.tags = ready.tags.filter(t => t.name !== 'event')
    ready.tags.find(t => t.name === 'capabilities')['x-allow-focus-for'] = provider.name

    ready.params = []
    ready.result = {
        name: 'result',
        schema: {
            type: "null"
        }
    }

    ready.examples = [
        {
            name: "Example",
            params: [],
            result: {
                name: "result",
                value: null
            }
        }
    ]

    return ready
}

// type = Response | Error
const createResponseFromProvider = (provider, type, json) => {

    if (!provider.name.startsWith('onRequest')) {
        throw "Methods with the `x-provider` tag extension MUST start with 'onRequest'."
    }

    const response = JSON.parse(JSON.stringify(provider))
    response.name = response.name.charAt(9).toLowerCase() + response.name.substr(10) + type
    response.summary = `Internal API for ${provider.name.substr(9)} Provider to send back ${type.toLowerCase()}.`

    response.tags = response.tags.filter(t => t.name !== 'event')
    response.tags.find(t => t.name === 'capabilities')[`x-${type.toLowerCase()}-for`] = provider.name

    const paramExamples = []

    if (provider.tags.find(t => t[`x-${type.toLowerCase()}`])) {
        response.params = [
            {
                name: "correlationId",
                schema: {
                    type: "string"
                },
                required: true
            },
            {
                name: type === 'Error' ? 'error' : "result",
                schema: provider.tags.find(t => t[`x-${type.toLowerCase()}`])[`x-${type.toLowerCase()}`],
                required: true
            }
        ]

        if (!provider.tags.find(t => t['x-error'])) {
            provider.tags.find(t => t.name === 'event')['x-error'] = {
                //"$ref": "https://meta.open-rpc.org/#definitions/errorObject"
                // TODO: replace this with ref above (requires merge of `fix/rpc.discover`)
                "type": "object",
                "additionalProperties": false,
                "required": [
                  "code",
                  "message"
                ],
                "properties": {
                  "code": {
                    "title": "errorObjectCode",
                    "description": "A Number that indicates the error type that occurred. This MUST be an integer. The error codes from and including -32768 to -32000 are reserved for pre-defined errors. These pre-defined errors SHOULD be assumed to be returned from any JSON-RPC api.",
                    "type": "integer"
                  },
                  "message": {
                    "title": "errorObjectMessage",
                    "description": "A String providing a short description of the error. The message SHOULD be limited to a concise single sentence.",
                    "type": "string"
                  },
                  "data": {
                    "title": "errorObjectData",
                    "description": "A Primitive or Structured value that contains additional information about the error. This may be omitted. The value of this member is defined by the Server (e.g. detailed error information, nested errors etc.)."
                  }
                }
            }
        }

        const schema = localizeDependencies(provider.tags.find(t => t[`x-${type.toLowerCase()}`])[`x-${type.toLowerCase()}`], json)

        let n = 1
        if (schema.examples && schema.examples.length) {
            paramExamples.push(... (schema.examples.map( param => ({
                name: schema.examples.length === 1 ? "Example" : `Example #${n++}`,
                params: [
                    {
                        name: 'correlationId',
                        value: '123'
                    },
                    {
                        name: 'result',
                        value: param
                    }
                ],
                result: {
                    name: 'result',
                    value: null
                }
            }))  || []))
            delete schema.examples    
        }
        else if (schema['$ref']) {
            paramExamples.push({
                name: 'Generated Example',
                params: [
                    {
                        name: `${type.toLowerCase()}`,
                        value: {
                            correlationId: "123",
                            result: {
                                '$ref': schema['$ref'] + '/examples/0'
                            }
                        }
                    }
                ],
                result: {
                    name: 'result',
                    value: null
                }
            })
        }
    }
    
    if (paramExamples.length === 0) {
        const value = type === 'Error' ? { code: 1, message: 'Error' } : {}
        paramExamples.push(
            {
                name: 'Example 1',
                params: [
                    {
                        name: 'correlationId',
                        value: '123'
                    },
                    {
                        name: type === 'Error' ? 'error' : 'result',
                        value
                    }
                ],
                result: {
                    name: 'result',
                    value: null
                }
            })
    }

    response.result = {
        name: 'result',
        schema: {
            type: 'null'
        }
    }

    response.examples = paramExamples

    return response
}

const generatePropertyEvents = json => {
    const properties = json.methods.filter( m => m.tags && m.tags.find( t => t.name == 'property')) || []
    const readonlies = json.methods.filter( m => m.tags && m.tags.find( t => t.name == 'property:readonly')) || []

    properties.forEach(property => json.methods.push(createEventFromProperty(property)))
    readonlies.forEach(property => json.methods.push(createEventFromProperty(property)))

    return json
}

const generatePropertySetters = json => {
    const properties = json.methods.filter( m => m.tags && m.tags.find( t => t.name == 'property')) || []

    properties.forEach(property => json.methods.push(createSetterFromProperty(property)))

    return json
}

const generatePolymorphicPullEvents = json => {
    const pushers = json.methods.filter( m => m.tags && m.tags.find( t => t.name == 'polymorphic-pull')) || []

    pushers.forEach(pusher => json.methods.push(createPullEventFromPush(pusher, json)))

    return json
}

const generateTemporalSetMethods = json => {
    const temporals = json.methods.filter( m => m.tags && m.tags.find( t => t.name == 'temporal-set')) || []

    temporals.forEach(temporal => json.methods.push(createTemporalEventMethod(temporal, json, (temporal.result.schema.items.title || 'Item') + 'Available')))
    temporals.forEach(temporal => json.methods.push(createTemporalEventMethod(temporal, json, (temporal.result.schema.items.title || 'Item') + 'Unavailable')))
    temporals.forEach(temporal => json.methods.push(createTemporalStopMethod(temporal, json)))

    return json
}


const generateProviderMethods = json => {
    const providers = json.methods.filter( m => m.name.startsWith('onRequest') && m.tags && m.tags.find( t => t.name == 'capabilities' && t['x-provides'])) || []

    providers.forEach(provider => {
        if (! isRPCOnlyMethod(provider)) {
            provider.tags.unshift({
                "name": "rpc-only"
            })
        }
        // only create the ready method for providers that require a handshake
        if (provider.tags.find(t => t['x-allow-focus'])) {
            json.methods.push(createFocusFromProvider(provider, json))
        }
    })

    providers.forEach(provider => {
        json.methods.push(createResponseFromProvider(provider, 'Response', json))
        json.methods.push(createResponseFromProvider(provider, 'Error', json))
    })

    return json
}

const generateEventListenerParameters = json => {
    const events = json.methods.filter( m => m.tags && m.tags.find(t => t.name == 'event')) || []

    events.forEach(event => {
        event.params = event.params || []
        event.params.push({
            "name": "listen",
            "required": true,
            "schema": {
                "type": "boolean"
            }
        })

        event.examples = event.examples || []

        event.examples.forEach(example => {
            example.params = example.params || []
            example.params.push({
                "name": "listen",
                "value": true
            })
        })
    })

    return json
}

const generateEventListenResponse = json => {
    const events = json.methods.filter( m => m.tags && m.tags.find(t => t.name == 'event')) || []

    events.forEach(event => {
        // only want or and xor here (might even remove xor)
        const anyOf = event.result.schema.oneOf || event.result.schema.anyOf
        const ref = {
            "$ref": "https://meta.comcast.com/firebolt/types#/definitions/ListenResponse"
        }

        if (anyOf) {
            anyOf.splice(0, 0, ref)
        }
        else {
            event.result.schema = {
                anyOf: [
                    ref,
                    event.result.schema
                ]
            }
        }
    })

    return json
}

const getAnyOfSchema = (inType, json) => {
    let anyOfTypes = []
    let outType = localizeDependencies(inType, json)
    if (outType.schema.anyOf) {
        let definition = ''
        if (inType.schema['$ref'] && (inType.schema['$ref'][0] === '#')) {
            definition = getRefDefinition(inType.schema['$ref'], json, json['x-schemas'])
        }
        else {
            definition = outType.schema
        }
        definition.anyOf.forEach(anyOf => {
            anyOfTypes.push(anyOf)
        })
        outType.schema.anyOf = anyOfTypes
    }
    return outType
}

const generateAnyOfSchema = (anyOf, name, summary) => {
    let anyOfType = {}
    anyOfType["name"] = name[0].toLowerCase() + name.substr(1)
    anyOfType["summary"] = summary
    anyOfType["schema"] = anyOf
    return anyOfType
}

const generateParamsAnyOfSchema = (methodParams, anyOf, anyOfTypes, title, summary) => {
    let params = []
    methodParams.forEach(p => {
        if (p.schema.anyOf === anyOfTypes) {
            let anyOfType = generateAnyOfSchema(anyOf, title, summary)
            anyOfType.required = p.required
            params.push(anyOfType)
        }
        else {
            params.push(p)
        }
    })
    return params
}

const generateResultAnyOfSchema = (method, methodResult, anyOf, anyOfTypes, title, summary) => {
    let methodResultSchema = {}
    if (methodResult.schema.anyOf === anyOfTypes) {
        let anyOfType = generateAnyOfSchema(anyOf, title, summary)
        let index = 0
        if (isEventMethod(method)) {
            index = (method.result.schema.anyOf || method.result.schema.oneOf).indexOf(getPayloadFromEvent(method))
        }
        else {
            index = (method.result.schema.anyOf || method.result.schema.oneOf).indexOf(anyOfType)
        }
        if (method.result.schema.anyOf) {
            methodResultSchema["anyOf"] = Object.assign([], method.result.schema.anyOf)
            methodResultSchema.anyOf[index] = anyOfType.schema
        }
        else if (method.result.schema.oneOf) {
            methodResultSchema["oneOf"] = Object.assign([], method.result.schema.oneOf)
            methodResultSchema.oneOf[index] = anyOfType.schema
        }
        else {
            methodResultSchema = anyOfType.schema
        }
    }
    return methodResultSchema
}

const createPolymorphicMethods = (method, json) => {
    let anyOfTypes
    let methodParams = []
    let methodResult = Object.assign({}, method.result)
    method.params.forEach(p => {
        if (p.schema) {
            let param = getAnyOfSchema(p, json)
            if (param.schema.anyOf && anyOfTypes) {
                //anyOf is allowed with only one param in the params list
                throw `WARNING anyOf is repeated with param:${p}`
            }
            else if (param.schema.anyOf) {
                anyOfTypes = param.schema.anyOf
            }
            methodParams.push(param)
        }
    })
    let foundAnyOfParams = anyOfTypes ? true : false

    if (isEventMethod(method)) {
        methodResult.schema = getPayloadFromEvent(method)
    }
    methodResult = getAnyOfSchema(methodResult, json)
    let foundAnyOfResult = methodResult.schema.anyOf ? true : false
    if (foundAnyOfParams === true && foundAnyOfResult === true) {
        throw `WARNING anyOf is already with param schema, it is repeated with ${method.name} result too`
    }
    else if (foundAnyOfResult === true) {
        anyOfTypes = methodResult.schema.anyOf
    }
    let polymorphicMethodSchemas = []
    //anyOfTypes will be allowed either in any one of the params or in result
    if (anyOfTypes) {
        let polymorphicMethodSchema = {
            name: {},
            tags: {},
            summary: `${method.summary}`,
            params: {},
            result: {},
            examples: {}
        }
        anyOfTypes.forEach(anyOf => {

            let localized = localizeDependencies(anyOf, json)
            let title = localized.title || localized.name || ''
            let summary = localized.summary || localized.description || ''
            polymorphicMethodSchema.title = method.name
            polymorphicMethodSchema.name = foundAnyOfParams ? `${method.name}With${title}` : `${method.name}${title}`
            polymorphicMethodSchema.tags = method.tags
            polymorphicMethodSchema.params = foundAnyOfParams ? generateParamsAnyOfSchema(methodParams, anyOf, anyOfTypes, title, summary) : methodParams
            polymorphicMethodSchema.result = Object.assign({}, method.result)
            polymorphicMethodSchema.result.schema = foundAnyOfResult ? generateResultAnyOfSchema(method, methodResult, anyOf, anyOfTypes, title, summary) : methodResult
            polymorphicMethodSchema.examples = method.examples
            polymorphicMethodSchemas.push(Object.assign({}, polymorphicMethodSchema))
        })
    }
    else {
      polymorphicMethodSchemas = method
    }

    return polymorphicMethodSchemas
}

<<<<<<< HEAD
const isSubSchema = (schema) => schema.type === 'object' || (schema.type === 'string' && schema.enum)
const isSubEnumOfArraySchema = (schema) => (schema.type === 'array' && schema.items.enum)

const addComponentSubSchemasNameForProperties = (key, schema) => {
  if ((schema.type === "object") && schema.properties) {
    Object.entries(schema.properties).forEach(([name, propSchema]) => {
      if (isSubSchema(propSchema)) {
        key = key + name.charAt(0).toUpperCase() + name.substring(1)
        if (!propSchema.title) {
          propSchema.title = key
        }
        propSchema = addComponentSubSchemasNameForProperties(key, propSchema)
      }
      else if (isSubEnumOfArraySchema(propSchema)) {
        key = key + name.charAt(0).toUpperCase() + name.substring(1)
        if (!propSchema.items.title) {
          propSchema.items.title = key
        }
      }
    })
  }

  return schema
}

const addComponentSubSchemasName = (obj, schemas) => {
    Object.entries(schemas).forEach(([key, schema]) => {
      let componentSchemaProperties = schema.allOf ? schema.allOf : [schema]
      componentSchemaProperties.forEach((componentSchema) => {
        key = key.charAt(0).toUpperCase() + key.substring(1)
        componentSchema = addComponentSubSchemasNameForProperties(key, componentSchema)
      })
      if (!schema.title && !key) {
         schema.title = capitalize(key)
      }
    })

  return schemas
}

const promoteAndNameXSchemas = (obj) => {
  obj = JSON.parse(JSON.stringify(obj))
  if (obj['x-schemas']) {
    Object.entries(obj['x-schemas']).forEach(([name, schemas]) => {
      schemas = addComponentSubSchemasName(obj, schemas)
    })
  }
  return obj
}

=======
>>>>>>> cc719bb4
const getPathFromModule = (module, path) => {
    console.error("DEPRECATED: getPathFromModule")
    
    if (!path) return null

    let item = module

    try {
      path = path.split('#').pop().split('/')
      path.shift()
      path.forEach(node => { item = item[node] })  
    }
    catch (err) {
      return null
    }
  
    return item    
}

const fireboltize = (json) => {
    json = generatePropertyEvents(json)
    json = generatePropertySetters(json)
    json = generatePolymorphicPullEvents(json)
    json = generateProviderMethods(json)
    json = generateTemporalSetMethods(json)
    json = generateEventListenerParameters(json)
    json = generateEventListenResponse(json)
    
    return json
}

const getExternalMarkdownPaths = obj => {
    return getExternalSchemaPaths(obj)
            .filter(x => /^file:/.test(getPathOr(null, x, obj)))
}  

const addExternalMarkdown = (data = {}, descriptions = {}) => {
    const paths = getExternalMarkdownPaths(data)
    paths.map(path => {
      const urn = getPathOr(null, path, data)
      const url = urn.indexOf("file:../") == 0 ? urn.substr("file:../".length) : urn.substr("file:".length)
      const markdownContent = descriptions[url]
      path.pop() // last element is expected to be `$ref`
      const field = path.pop() // relies on this position being the field name
      const objectNode = getPathOr(null, path, data)
      objectNode[field] = markdownContent // This mutates `data` by reference because JavaScript!
    })
    return data
}

// grab a schema from another file in this project (which must be loaded into the schemas parameter as Map<$id, json-schema-document>)
const getExternalPath = (uri = '', schemas = {}) => {
    if (!schemas) {
      return
    }
    
    const [mainPath, subPath] = uri.split('#')
    const json = schemas[mainPath] || schemas[mainPath + '/'] 
    
    // copy to avoid side effects
    let result
  
    try {
      result = JSON.parse(JSON.stringify(subPath ? getPathOr(null, subPath.slice(1).split('/'), json) : json))
    }
    catch (err) {
      console.log(`Error loading ${uri}`)
      console.log(err)
      process.exit(100)
    }
  
    return result
}

const getExternalSchemas = (json = {}, schemas = {}) => {
    // make a copy for safety!
    json = JSON.parse(JSON.stringify(json))
  
    let refs = getExternalSchemaPaths(json)
    const returnedSchemas = {}
    const unresolvedRefs = []
  
    while (refs.length > 0) {
      for (let i=0; i<refs.length; i++) {
        let path = refs[i]      
        const ref = getPathOr(null, path, json)
        path.pop() // drop ref
        let resolvedSchema = getExternalPath(ref, schemas)
        
        if (!resolvedSchema) {
          // rename it so the while loop ends
          throw "Unresolved schema: " + ref
        }
        // replace the ref so we can recursively grab more refs if needed...
        else if (path.length) {
          returnedSchemas[ref] = JSON.parse(JSON.stringify(resolvedSchema))
          // use a copy, so we don't pollute the returned schemas
          json = setPath(path, JSON.parse(JSON.stringify(resolvedSchema)), json)
        }
        else {
          delete json['$ref']
          Object.assign(json, resolvedSchema)
        }
      }
      refs = getExternalSchemaPaths(json)
    }
  
    return returnedSchemas
}

const addExternalSchemas = (json, sharedSchemas) => {
    json = JSON.parse(JSON.stringify(json))

    let searching = true

    while (searching) {
        searching = false
        const externalSchemas = getExternalSchemas(json, sharedSchemas)
        Object.entries(externalSchemas).forEach( ([name, schema]) => {
            const group = sharedSchemas[name.split('#')[0]].title
            const id = sharedSchemas[name.split('#')[0]].$id
            const refs = getLocalSchemaPaths(schema)
            refs.forEach(ref => {
                ref.pop() // drop the actual '$ref' so we can modify it
                getPathOr(null, ref, schema).$ref = id + getPathOr(null, ref, schema).$ref
            })
            // if this schema is a child of some other schema that will be copied in this batch, then skip it
            if (Object.keys(externalSchemas).find(s => name.startsWith(s+'/') && s.length < name.length)) {
                console.log('Skipping: ' + name)
                console.log('Because of: ' + Object.keys(externalSchemas).find(s => name.startsWith(s) && s.length < name.length))
                throw "Skipping sub schema"
                return
            }
            searching = true
            json['x-schemas'] = json['x-schemas'] || {}
            json['x-schemas'][group] = json['x-schemas'][group] || { uri: name.split("#")[0]}
            json['x-schemas'][group][name.split("/").pop()] = schema
        })
    
        //update references to external schemas to be local
        Object.keys(externalSchemas).forEach(ref => {
          const group = sharedSchemas[ref.split('#')[0]].title
          replaceRef(ref, `#/x-schemas/${group}/${ref.split("#").pop().substring('/definitions/'.length)}`, json)
        })    
    }

    return json
}

// TODO: make this recursive, and check for group vs schema
const removeUnusedSchemas = (json) => {
    const schema = JSON.parse(JSON.stringify(json))

    const recurse = (schema, path) => {
        let deleted = false
        Object.keys(schema).forEach(name => {
            if (isSchema(schema[name])) {
                const used = isDefinitionReferencedBySchema(path + '/' + name, json)

                if (!used) {
                    delete schema[name]
                    deleted = true
                }
                else {
                }
            }
            else if (typeof schema[name] === 'object') {
                deleted = deleted || recurse(schema[name], path + '/' + name)
            }
        })
        return deleted
    }

    if (schema.components.schemas) {
        while(recurse(schema.components.schemas, '#/components/schemas')) {}
    }

    if (schema['x-schemas']) {
        while(recurse(schema['x-schemas'], '#/x-schemas')) {}
    }

    return schema
}

const getModule = (name, json, copySchemas, extractSubSchemas) => {
    let openrpc = JSON.parse(JSON.stringify(json))
    openrpc.methods = openrpc.methods
                        .filter(method => method.name.toLowerCase().startsWith(name.toLowerCase() + '.'))
                        .map(method => Object.assign(method, { name: method.name.split('.').pop() }))
    openrpc.info.title = name
    if (json.info['x-module-descriptions'] && json.info['x-module-descriptions'][name]) {
        openrpc.info.description = json.info['x-module-descriptions'][name]
    }
    delete openrpc.info['x-module-descriptions']
    const copy = JSON.parse(JSON.stringify(openrpc))

    // zap all of the schemas
    openrpc.components.schemas = {}
    openrpc['x-schemas'] = {}

    // and recursively search in the copy for referenced schemas until we have them all
    let searching = true
    while (searching) {
        searching = false
        getLocalSchemaPaths(openrpc).forEach(path => {
            const ref = getPathOr(null, path, copy) || getPathOr(null, path, openrpc)
            const parts = ref.substring(2).split('/')
            const schema = getPathOr(null, parts, copy)
            const uri = getPathOr(null, parts.filter((p, i, array) => i < array.length-1), copy).uri
            const destination = ref.substring(2).split('/')

            // Readability note - Value of destination[] is typically something like:
            //
            //   [ 'components', 'schemas', '<schema>' ] OR
            //   [ 'x-schemas', '<schema's document.title>', '<schema>' ]
            //
            // The code below uses destination[0] + destination[1] etc... so the names aren't hard coded

            // copy embedded schemas to the local schemas area if the flag is set
            if (uri && copySchemas) {
                // use '#/components/schemas/<name>' instead of '#/x-schemas/<group>/<name>'
                destination[0] = 'components'
                destination[1] = 'schemas'
                replaceRef(ref, ref.replace(/\/x-schemas\/[a-zA-Z]+\//, '/components/schemas/'), openrpc)
            }

            // only copy things that aren't already there
            if (schema && !getPathOr(null, destination, openrpc)) {
                // if we move over a schema, then we need at least one more run of the while loop
                searching = true
                // if copySchemas is off, then make sure we also grab the x-schema URI
                if (uri && !copySchemas) {
                    openrpc[destination[0]][destination[1]] = openrpc[destination[0]][destination[1]] || {}
                    openrpc[destination[0]][destination[1]][destination[2]] = {
                        uri: uri,
                        ...(openrpc[destination[0]][destination[1]][destination[2]] || {})
                    }    
                }
                const capitalize = str => str[0].toUpperCase() + str.substr(1)
                if (!schema.title) {
                    schema.title = capitalize(parts.pop())
                }

                openrpc = setPath(destination, schema, openrpc)
                if (extractSubSchemas) {
                    openrpc = promoteAndNameXSchemas(openrpc)
                }
            }
        })
    }

    return removeUnusedSchemas(openrpc)
}

const getSemanticVersion = json => {
    const str = json && json.info && json.info.version || '0.0.0-unknown.0'
    const version = {
        major: 0,
        minor: 0,
        patch: 0,
        build: undefined,
        tag: '',
        readable: 'Unknown version'
    }

    let numbers, rest

    if (str.indexOf('-') >= 0) {
        numbers = str.split('-')[0]
        rest = str.substring(str.indexOf('-')+1)
    }
    else {
        numbers = str
    }

//    [numbers, rest] = str.split('-')

    if (rest) {
        [version.tag, version.build] = (rest.indexOf('.') > -1) ? rest.split('.') : [rest, '']
    }

    [version.major, version.minor, version.patch] = numbers.split('.')
    version.readable = (json.info && json.info.title + ' ' || '')
    version.readable += version.major ? version.major : ''
    version.readable += version.minor ? '.' + version.minor : ''
    version.readable += version.patch ? '.' + version.patch : ''
    version.readable += version.tag ? '-' + version.tag : ''
    version.readable += version.build ? '.' + version.build : ''

    return version
}

export {
    isEnum,
    isEventMethod,
    isEventMethodWithContext,
    isPublicEventMethod,
    hasPublicAPIs,
    hasPublicInterfaces,
    isPolymorphicReducer,
    isPolymorphicPullMethod,
    isTemporalSetMethod,
    isCallsMetricsMethod,
    isExcludedMethod,
    isRPCOnlyMethod,
    isProviderInterfaceMethod,
    hasExamples,
    hasTitle,
    hasMethodAttributes,
    getMethodAttributes,
    getMethods,
    getProviderInterface,
    getProvidedCapabilities,
    getSetterFor,
    getSubscriberFor,
    getEnums,
    getTypes,
    getEvents,
    getPublicEvents,
    getSchemas,
    getParamsFromMethod,
    fireboltize,
    getPayloadFromEvent,
    getPathFromModule,
    providerHasNoParameters,
    removeUnusedSchemas,
    getModule,
    getSemanticVersion,
    addExternalMarkdown,
    addExternalSchemas,
    getExternalMarkdownPaths,
    createPolymorphicMethods
}<|MERGE_RESOLUTION|>--- conflicted
+++ resolved
@@ -96,13 +96,13 @@
       // remove `onRequest`
       method.name = method.name.charAt(9).toLowerCase() + method.name.substr(10)
 
-        method.params = [
-          {
-            "name": "parameters",
-            "required": true,
-            "schema": payload.properties.parameters
-          }
-        ]
+      method.params = [
+        {
+          "name": "parameters",
+          "required": true,
+          "schema": payload.properties.parameters
+        }
+      ]
   
       if (!extractProviderSchema) {
         let exampleResult = null
@@ -984,7 +984,6 @@
     return polymorphicMethodSchemas
 }
 
-<<<<<<< HEAD
 const isSubSchema = (schema) => schema.type === 'object' || (schema.type === 'string' && schema.enum)
 const isSubEnumOfArraySchema = (schema) => (schema.type === 'array' && schema.items.enum)
 
@@ -1035,8 +1034,6 @@
   return obj
 }
 
-=======
->>>>>>> cc719bb4
 const getPathFromModule = (module, path) => {
     console.error("DEPRECATED: getPathFromModule")
     
