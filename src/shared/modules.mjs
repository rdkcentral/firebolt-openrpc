/*
 * Copyright 2021 Comcast Cable Communications Management, LLC
 *
 * Licensed under the Apache License, Version 2.0 (the "License");
 * you may not use this file except in compliance with the License.
 * You may obtain a copy of the License at
 *
 * http://www.apache.org/licenses/LICENSE-2.0
 *
 * Unless required by applicable law or agreed to in writing, software
 * distributed under the License is distributed on an "AS IS" BASIS,
 * WITHOUT WARRANTIES OR CONDITIONS OF ANY KIND, either express or implied.
 * See the License for the specific language governing permissions and
 * limitations under the License.
 *
 * SPDX-License-Identifier: Apache-2.0
 */

import helpers from 'crocks/helpers/index.js'
const { compose, getPathOr, setPath } = helpers
import safe from 'crocks/Maybe/safe.js'
import find from 'crocks/Maybe/find.js'
import getPath from 'crocks/Maybe/getPath.js'
import pointfree from 'crocks/pointfree/index.js'
const { chain, filter, option, map } = pointfree
import logic from 'crocks/logic/index.js'
import isEmpty from 'crocks/core/isEmpty.js'
const { and, not } = logic
import isString from 'crocks/core/isString.js'
import predicates from 'crocks/predicates/index.js'
<<<<<<< HEAD
import { getExternalSchemaPaths, isDefinitionReferencedBySchema, isNull, localizeDependencies, isSchema, getLocalSchemaPaths, replaceRef, getLinkedSchemaUris, getAllValuesForName, replaceUri } from './json-schema.mjs'
import { getReferencedSchema } from './json-schema.mjs'
=======
import { getExternalSchemaPaths, isDefinitionReferencedBySchema, isNull, localizeDependencies, isSchema, getLocalSchemaPaths, replaceRef, getPropertySchema } from './json-schema.mjs'
import { getPath as getRefDefinition } from './json-schema.mjs'
>>>>>>> e6bdd3fa
const { isObject, isArray, propEq, pathSatisfies, hasProp, propSatisfies } = predicates
import { extension, getNotifier, name as methodName, rename as methodRename, provides } from './methods.mjs'

// TODO remove these when major/rpc branch is merged
const name = method => method.name.split('.').pop()
const rename = (method, renamer) => method.name.split('.').map((x, i, arr) => i === (arr.length-1) ? renamer(x) : x).join('.')

// util for visually debugging crocks ADTs
const inspector = obj => {
    if (obj.inspect) {
        console.log(obj.inspect())
    } else {
        console.log(obj)
    }
}

const isEnum = compose(
    filter(x => x.type === 'string' && Array.isArray(x.enum) && x.title),
    map(([_, val]) => val),
    filter(([_key, val]) => isObject(val))
)  

// Maybe methods array of objects
const getMethods = compose(
    option([]),
    map(filter(isObject)),
    chain(safe(isArray)),
    getPath(['methods'])
)

const isProviderInterfaceMethod = method => {
    let tag = method.tags.find(t => t.name === 'capabilities')
    const isProvider = tag['x-provides'] && !tag['x-allow-focus-for'] && !tag['x-response-for'] && !tag['x-error-for']

    tag = method.tags.find(t => t.name.startsWith('polymorphic-pull'))
    const isPuller = !!tag
    return isProvider && !isPuller //(!method.tags.find(t => t.name.startsWith('polymorphic-pull')))
}

// const isProviderInterfaceMethod = compose(
//         compose(
//             option(false),
//             map(_ => true),
//             chain(
//               find(
//                 and(
//                   propEq('name', 'capabilities'),
//                   and(
//                     propSatisfies('x-provides', not(isEmpty)),
//                     and(
//                         propSatisfies('x-allow-focus-for', isEmpty),
//                         and(
//                             propSatisfies('x-response-for', isEmpty),
//                             propSatisfies('x-error-for', isEmpty)
//                         )
//                     )
//                   )
//                 )
//               )
//             ),
//             getPath(['tags'])        
//         )
//   )

const getProvidedCapabilities = (json) => {
    return Array.from(new Set([...getMethods(json).filter(isProviderInterfaceMethod).map(method => method.tags.find(tag => tag['x-provides'])['x-provides'])]))
}
const getProvidedInterfaces = (json) => {
    const list = Array.from(new Set((json.methods || []).filter(m => m.tags.find(t => t['x-provides']))
    .filter(m => !m.tags.find(t => t.name.startsWith('polymorphic-pull')))
    .map(m => m.name.split('.')[0])))

    return list
}

const getInterfaces = (json) => {
    const list = Array.from(new Set((json.methods || []).filter(m => m.tags.find(t => t['x-provides']))
    .filter(m => !m.tags.find(t => t.name.startsWith('registration')))
    .filter(m => !m.tags.find(t => t.name.startsWith('polymorphic-pull')))
    .map(m => m.name.split('.')[0])))

    return list    
}

// TODO: this code is all based on capability, but we now support two interfaces in the same capability. need to refactor

const getProviderInterfaceMethods = (_interface, json, prefix) => {
    return json.methods.filter(method => method.name.split('.')[0] === _interface).filter(isProviderInterfaceMethod)
    //return getMethods(json).filter(method => methodName(method).startsWith(prefix) && method.tags && method.tags.find(tag => tag['x-provides'] === _interface))
}

function getProviderInterface(_interface, module) {
    module = JSON.parse(JSON.stringify(module))
<<<<<<< HEAD

    // TODO: localizeDependencies??
    const iface = getProviderInterfaceMethods(_interface, module).map(method => localizeDependencies(method, module, null, { mergeAllOfs: true }))
    
    if (iface.length && iface.every(method => methodName(method).startsWith('onRequest'))) {
        console.log(`Transforming legacy provider interface ${_interface}`)
        updateUnidirectionalProviderInterface(iface, module)
    }
    
    return iface
}

function updateUnidirectionalProviderInterface(iface, module) {
    iface.forEach(method => {
        const payload = localizeDependencies(getPayloadFromEvent(method), module)
        const focusable = method.tags.find(t => t['x-allow-focus'])

        // remove `onRequest`
        method.name = methodRename(method, name => name.charAt(9).toLowerCase() + name.substr(10))
=======
    const iface = getProviderInterfaceMethods(capability, module)//.map(method => localizeDependencies(method, module, null, { mergeAllOfs: true }))
  
    iface.forEach(method => {
      const payload = getPayloadFromEvent(method)
      const focusable = method.tags.find(t => t['x-allow-focus'])
  
      // remove `onRequest`
      method.name = method.name.charAt(9).toLowerCase() + method.name.substr(10)

      const schema = getPropertySchema(payload, 'properties.parameters', module)
      
      method.params = [
        {
          "name": "parameters",
          "required": true,
          "schema": schema
        }
      ]
  
      if (!extractProviderSchema) {
        let exampleResult = null
>>>>>>> e6bdd3fa

        method.params = [
            {
            "name": "parameters",
            "required": true,
            "schema": payload.properties.parameters
            }
        ]

        if (!false) { // extractProviderSchema?
            let exampleResult = null

            if (method.tags.find(tag => tag['x-response'])) {
                const result = method.tags.find(tag => tag['x-response'])['x-response']

                method.result = {
                    "name": "result",
                    "schema": result
                }

                if (result.examples && result.examples[0]) {
                    exampleResult = result.examples[0]
                }
            }
            else {
                method.result = {
                    "name": "result",
                    "schema": {
                    "const": null
                    }
                }
            }

            method.examples = method.examples.map( example => (
            {
                params: [
                {
                    name: "parameters",
                    value: example.result.value.parameters
                },
                {
                    name: "correlationId",
                    value: example.result.value.correlationId
                }
                ],
                result: {
                name: "result",
                value: exampleResult
                }
            }))

            // remove event tag
            method.tags = method.tags.filter(tag => tag.name !== 'event')
        }
    })    
}

// Maybe an array of <key, value> from the schema
const getSchemas = compose(
    option([]),
    chain(safe(isArray)),
    map(Object.entries), // Maybe Array<Array<key, value>>
    chain(safe(isObject)), // Maybe Object
    getPath(['components', 'schemas']) // Maybe any
)

const getEnums = compose(
    filter(x => x[1].enum),
    getSchemas
)

const getTypes = compose(
//    filter(x => !x.enum),
    getSchemas
 )

const isEventMethod = compose(
    option(false),
    map(_ => true),
    chain(find(propEq('name', 'event'))),
    getPath(['tags'])
)

const isEventMethodWithContext = compose(
    and(
        compose(
            option(false),
            map(_ => true),
            chain(find(propEq('name', 'event'))),
            getPath(['tags'])
        ),
        compose(
            map(params => {
                return params.length > 1
            }),
            //propSatisfies('length', length => length > 1),
            getPath(['params'])
        )        
    )
  )
  

const isPolymorphicPullMethod = compose(
    option(false),
    map(_ => true),
    chain(find(hasProp('x-pulls-for'))),
    getPath(['tags'])
)

const isTemporalSetMethod = compose(
    option(false),
    map(_ => true),
    chain(find(propEq('name', 'temporal-set'))),
    getPath(['tags'])
)

const isCallsMetricsMethod = compose(
    option(false),
    map(_ => true),
    chain(find(propEq('name', 'calls-metrics'))),
    getPath(['tags'])
)

const getMethodAttributes = compose(
    option(null),
    map(props => props.reduce( (val, item) => {
        val[item['__key']] = item;
        delete item['__key'];
        return val
    }, {})),
    map(filter(hasProp('x-method'))),
    map(props => props.map(([k, v]) => ({ "__key": k, ...v}))),
    map(Object.entries),
    map(schema => schema.items ? schema.items.properties || {} : schema.properties || {}),
    getPath(['result', 'schema'])
)

const hasMethodAttributes = compose(
    option(false),
    map(_ => true),
    chain(find(hasProp('x-method'))),
    map(Object.values),
    map(schema => schema.items ? schema.items.properties || {} : schema.properties || {}),
    getPath(['result', 'schema'])
)

const isPublicEventMethod = and(
    compose(
        option(true),
        map(_ => false),
        chain(find(propEq('name', 'rpc-only'))),
        getPath(['tags'])
    ),
    compose(
        option(false),
        map(_ => true),
        chain(find(propEq('name', 'event'))),
        getPath(['tags'])
    )
)

const isExcludedMethod = compose(
    option(false),
    map(_ => true),
    chain(find(propEq('name', 'exclude-from-sdk'))),
    getPath(['tags'])
)

const isRPCOnlyMethod = compose(
    option(false),
    map(_ => true),
    chain(find(propEq('name', 'rpc-only'))),
    getPath(['tags'])
)


const isPolymorphicReducer = compose(
    option(false),
    map(_ => true),
    chain(find(propEq('name', 'polymorphic-reducer'))),
    getPath(['tags'])
)

const isAllowFocusMethod = compose(
    option(false),
    map(_ => true),
    chain(find(and(
        hasProp('x-uses'),
        propSatisfies('x-allow-focus', focus => (focus === true))
    ))),
    getPath(['tags'])
)

const hasTitle = compose(
    option(false),
    map(isString),
    getPath(['info', 'title'])
)

const hasExamples = compose(
    option(false),
    map(isObject),
    getPath(['examples', 0])
)

const getParamsFromMethod = compose(
    option([]),
    getPath(['params'])
)

const getPayloadFromEvent = (event, client) => {
    try {
        if (event.result) {
            const choices = (event.result.schema.oneOf || event.result.schema.anyOf)
            if (choices) {
                const choice = choices.find(schema => schema.title !== 'ListenResponse' && !(schema['$ref'] || '').endsWith('/ListenResponse'))
                return choice        
            }
            else if (client) {
                const payload = getNotifier(event, client).params.slice(-1)[0].schema
                return payload
            }
        }
    }
    catch (error) {
        console.dir(event)
        throw error
    }
}

const getSetterFor = (property, json) => json.methods && json.methods.find(m => m.tags && m.tags.find(t => t['x-setter-for'] === property))

const getSubscriberFor = (property, json) => json.methods.find(m => m.tags && m.tags.find(t => t['x-alternative'] === property))

const providerHasNoParameters = (schema) => {
    if (schema.allOf || schema.oneOf) {
        return !!(schema.allOf || schema.oneOf).find(schema => providerHasNoParameters(schema))
    }
    else if (schema.properties && schema.properties.params) {
        return isNull(schema.properties.params)
    }
    else {
        console.dir(schema, {depth: 10})
        console.log("Invalid ProviderRequest")
    }
}

const validEvent = and(
    pathSatisfies(['name'], isString),
    pathSatisfies(['name'], x => x.split('.').pop().match(/on[A-Z]/))
)

// Pick events out of the methods array
const getEvents = compose(
    option([]),
    map(filter(validEvent)),
    // Maintain the side effect of process.exit here if someone is violating the rules
    map(map(e => {
        if (!methodName(e).match(/on[A-Z]/)) {
            console.error(`ERROR: ${e.name} method is tagged as an event, but does not match the pattern "on[A-Z]"`)
            process.exit(1) // Non-zero exit since we don't want to continue. Useful for CI/CD pipelines.
        }
        return e
    })),
    inspector,
    map(filter(isEventMethod)),
    getMethods
)

const getPublicEvents = compose(
    map(filter(isPublicEventMethod)),
    getEvents
)

const hasPublicInterfaces = json => json.methods && json.methods.filter(m => m.tags && m.tags.find(t=>t['x-provides'])).length > 0
const hasPublicAPIs = json => hasPublicInterfaces(json) || (json.methods && json.methods.filter( method => !method.tags.find(tag => tag.name === 'rpc-only')).length > 0)

const hasAllowFocusMethods = json => json.methods && json.methods.filter(m => isAllowFocusMethod(m)).length > 0

const eventDefaults = event => {

    event.tags = [
        {
            'name': 'notifier'
        }
    ]    

    return event
}

const createEventResultSchemaFromProperty = (property, type='') => {
    const subscriberType = property.tags.map(t => t['x-subscriber-type']).find(t => typeof t === 'string') || 'context'

    const caps = property.tags.find(t => t.name === 'capabilities')
    let name = caps['x-provided-by'] ? caps['x-provided-by'].split('.').pop().replace('onRequest', '') : property.name
    name = name.charAt(0).toUpperCase() + name.substring(1)

    if ( subscriberType === 'global') { 
        // wrap the existing result and the params in a new result object
        const schema = {
<<<<<<< HEAD
            title: methodRename(property, name => name.charAt(0).toUpperCase() + name.substring(1) + 'ChangedInfo').split('.').pop(),
=======
            title: name + type + 'Info',
>>>>>>> e6bdd3fa
            type: "object",
            properties: {

            },
            required: []
        }

        // add all of the params
        property.params.filter(p => p.name !== 'listen').forEach(p => {
            schema.properties[p.name] = p.schema
            schema.required.push(p.name)
        })

        // add the result (which might override a param of the same name)
        schema.properties[property.result.name] = property.result.schema
        !schema.required.includes(property.result.name) && schema.required.push(property.result.name)

        return schema
    }
}

<<<<<<< HEAD
const createNotifierFromProperty = property => {
    const subscriberType = property.tags.map(t => t['x-subscriber-type']).find(t => typeof t === 'string') || 'context'

    const notifier = JSON.parse(JSON.stringify(property))
    notifier.name = methodRename(notifier, name => name + 'Changed')

    Object.assign(notifier.tags.find(t => t.name.startsWith('property')), {
        name: 'notifier',
        'x-notifier-for': property.name,
        'x-event': methodRename(notifier, name => 'on' + name.charAt(0).toUpperCase() + name.substring(1))
    })

    if (property.tags.find(t => (t.name == 'property' || t.name.startsWith('property:')) && (subscriberType === 'global'))) { 
        notifier.params = []
        notifier.result = {
            name: "info",
=======
const createEventFromProperty = (property, type='', alternative, json) => {
    const provider = (property.tags.find(t => t['x-provided-by']) || {})['x-provided-by']
    const pusher = provider ? provider.replace('onRequest', '').split('.').map((x, i, arr) => (i === arr.length-1) ? x.charAt(0).toLowerCase() + x.substr(1) : x).join('.') : undefined
    const event = eventDefaults(JSON.parse(JSON.stringify(property)))
//    event.name = (module ? module + '.' : '') + 'on' + event.name.charAt(0).toUpperCase() + event.name.substr(1) + type
    event.name = provider ? provider.split('.').pop().replace('onRequest', '') : event.name.charAt(0).toUpperCase() + event.name.substr(1) + type
    event.name = event.name.split('.').map((x, i, arr) => (i === arr.length-1) ? 'on' + x.charAt(0).toUpperCase() + x.substr(1) : x).join('.')
    const subscriberFor = pusher || (json.info.title + '.' + property.name)
    
    const old_tags = JSON.parse(JSON.stringify(property.tags))

    alternative && (event.tags[0]['x-alternative'] = alternative)

    !provider && event.tags.unshift({
        name: "subscriber",
        'x-subscriber-for': subscriberFor
    })

    const subscriberType = property.tags.map(t => t['x-subscriber-type']).find(t => typeof t === 'string') || 'context'
    
    // if the subscriber type is global, zap all of the parameters and change the result type to the schema that includes them
    if (subscriberType === 'global') {
        
        // wrap the existing result and the params in a new result object
        const result = {
            name: "data",
>>>>>>> e6bdd3fa
            schema: {
                "$ref": "#/components/schemas/" + methodRename(property, name => name.charAt(0).toUpperCase() + name.substring(1) + 'ChangedInfo'),
            }
        }
    }

<<<<<<< HEAD
    notifier.params.push(notifier.result)
    delete notifier.result

    return notifier
=======
    old_tags.forEach(t => {
        if (t.name !== 'property' && !t.name.startsWith('property:') && t.name !== 'push-pull')
        {
            event.tags.push(t)
        }
    })

    provider && (event.tags.find(t => t.name === 'capabilities')['x-provided-by'] = subscriberFor)

    return event
>>>>>>> e6bdd3fa
}

// create foo() notifier from onFoo() event
const createNotifierFromEvent = (event, json) => {
    const push = JSON.parse(JSON.stringify(event))
    const caps = push.tags.find(t => t.name === 'capabilities')
    push.name = caps['x-provided-by']
    delete caps['x-provided-by']
    
    caps['x-provides'] = caps['x-uses'].pop()
    delete caps['x-uses']

    push.tags = push.tags.filter(t => t.name !== 'event')

    push.result.required = true
    push.params.push(push.result)

    push.result = {
        "name": "result",
        "schema": {
            "type": "null"
        }
    }

    push.examples.forEach(example => {
        example.params.push(example.result)
        example.result = {
            "name": "result",
            "value": null
        }
    })

    return push
}

const createPushEvent = (requestor, json) => {
    return createEventFromProperty(requestor, '', undefined, json)
}

const createPullEventFromPush = (pusher, json) => {
    const event = JSON.parse(JSON.stringify(pusher))
    event.params = []
<<<<<<< HEAD
    event.name = methodRename(event, name => 'pull' + name.charAt(0).toUpperCase() + name.substr(1))
    const old_tags = pusher.tags.concat()
    event.tags = [
        {
            name: "notifier",
            'x-event': methodRename(pusher, name => 'onPull' + name.charAt(0).toUpperCase() + name.substr(1))
        }
    ]
=======
    event.name = 'onPull' + event.name.charAt(0).toUpperCase() + event.name.substr(1)
    const old_tags = JSON.parse(JSON.stringify(pusher.tags))
>>>>>>> e6bdd3fa

    event.tags[0]['x-pulls-for'] = pusher.name
    event.tags.unshift({
        name: 'polymorphic-pull-event'
    })

    const requestType = methodRename(pusher, name => name.charAt(0).toUpperCase() + name.substr(1) + "FederatedRequest")
    event.params.push({
        name: "request",
        summary: "A " + requestType + " object.",
        schema: {
            "$ref": "#/components/schemas/" + requestType
        }
    })

    delete event.result

    const exampleResult = {
        name: "request",
        value: JSON.parse(JSON.stringify(getPathOr(null, ['components', 'schemas', requestType, 'examples', 0], json)))
    }

    event.examples && event.examples.forEach(example => {
        delete example.result
        example.params = [
            exampleResult
        ]
    })

    old_tags.forEach(t => {
        if (t.name !== 'polymorphic-pull' && t.name)
        {
            event.tags.push(t)
        }
    })

    return event
}

const createPullProvider = (requestor, params) => {
    const event = eventDefaults(JSON.parse(JSON.stringify(requestor)))
    event.name = requestor.tags.find(t => t['x-provided-by'])['x-provided-by']
    const old_tags = JSON.parse(JSON.stringify(requestor.tags))

    const value = event.result

    event.tags[0]['x-response'] = value.schema
    event.tags[0]['x-response'].examples = event.examples.map(e => e.result.value)

    event.result = {
        "name": "request",
        "schema": {
            "type": "object",
            "required": ["correlationId", "parameters"],
            "properties":{
                "correlationId": {
                    "type": "string",
                },
                "parameters": {
                    "$ref": "#/components/schemas/" + params
                }
            },
            "additionalProperties": false
        }
    }

    event.params = []

    event.examples = event.examples.map(example => {
        example.result = {
            "name": "request",
            "value": {
                "correlationId": "xyz",
                "parameters": {}
            }                
        }
        example.params.forEach(p => {
            example.result.value.parameters[p.name] = p.value
        })
        example.params = []
        return example
    })

    old_tags.forEach(t => {
        if (t.name !== 'push-pull')
        {
            event.tags.push(t)
        }
    })

    const caps = event.tags.find(t => t.name === 'capabilities')
    caps['x-provides'] = caps['x-uses'].pop() || caps['x-manages'].pop()
    caps['x-requestor'] = requestor.name
    delete caps['x-uses']
    delete caps['x-manages']
    delete caps['x-provided-by']    

    return event
}

const createPullProviderParams = (requestor) => {
    const copy = JSON.parse(JSON.stringify(requestor))

    // grab onRequest<foo> and turn into <foo>
    const name = copy.tags.find(t => t['x-provided-by'])['x-provided-by'].split('.').pop().substring(9)
    const paramsSchema = {
        "title": name.charAt(0).toUpperCase() + name.substr(1) + "ProviderParameters",
        "type": "object",
        "required": [],
        "properties": {
        },
        "additionalProperties": false
    }

    copy.params.forEach(p => {
        paramsSchema.properties[p.name] = p.schema
        if (p.required) {
            paramsSchema.required.push(p.name)
        }
    })

    return paramsSchema    
}

const createPullRequestor = (pusher, json) => {
    const module = pusher.tags.find(t => t.name === 'push-pull')['x-requesting-interface']
    const requestor = JSON.parse(JSON.stringify(pusher))
    requestor.name = (module ? module + '.' : '') + 'request' + requestor.name.charAt(0).toUpperCase() + requestor.name.substr(1)

    const value = requestor.params.pop()
    delete value.required

    requestor.tags = requestor.tags.filter(t => t.name !== 'push-pull')
    requestor.tags.unshift({
        "name": "requestor",
        "x-requestor-for": json.info.title + '.' + pusher.name
    })
    const caps = requestor.tags.find(t => t.name === 'capabilities')
    caps['x-provided-by'] = json.info.title + '.' + pusher.name
    caps['x-uses'] = [ caps['x-provides'] ]
    delete caps['x-provides']

    requestor.tags.find(t => t.name === 'capabilities')['x-provided-by'] = json.info.title + '.' + pusher.name
    requestor.result = value

    requestor.examples.forEach(example => {
        example.result = example.params.pop()
    })

    return requestor
}

const createTemporalEventMethod = (method, json, name) => {
    const event = createEventFromMethod(method, json, name, 'x-temporal-for', ['temporal-set'])

    // copy the array items schema to the main result for individual events
    event.result.schema = method.result.schema.items

    event.tags = event.tags.filter(t => t.name !== 'temporal-set')

    event.params.unshift({
        name: "correlationId",
        required: true,
        schema: {
            type: "string"
        }
    })

    event.examples && event.examples.forEach(example => {
        example.params.unshift({
            name: "correlationId",
            value: "xyz"
        })
        example.result.value = example.result.value[0]
    })

    return event
}

const createEventFromMethod = (method, json, name, correlationExtension, tagsToRemove = []) => {
    const event = eventDefaults(JSON.parse(JSON.stringify(method)))
<<<<<<< HEAD
    event.name = methodRename(event, _ => 'on' + name)
    const old_tags = method.tags.concat()
=======
    event.name = 'on' + name
    const old_tags = JSON.parse(JSON.stringify(method.tags))
>>>>>>> e6bdd3fa

    event.tags[0][correlationExtension] = method.name
    event.tags.unshift({
        name: 'rpc-only'
    })

    old_tags.forEach(t => {
        if (!tagsToRemove.find(t => tagsToRemove.includes(t.name)))
        {
            event.tags.push(t)
        }
    })

    return event
}

const createTemporalStopMethod = (method, jsoname) => {
    const stop = JSON.parse(JSON.stringify(method))

    stop.name = methodRename(stop, name => 'stop' + name.charAt(0).toUpperCase() + name.substr(1))

    stop.tags = stop.tags.filter(tag => tag.name !== 'temporal-set')
    stop.tags.unshift({
        name: "rpc-only"
    })

    // copy the array items schema to the main result for individual events
    stop.result.name = "result"
    stop.result.schema = {
        type: "null"
    }

    stop.params = [{
        name: "correlationId",
        required: true,
        schema: {
            type: "string"
        }
    }]

    stop.examples && stop.examples.forEach(example => {
        example.params = [{
            name: "correlationId",
            value: "xyz"
        }]

        example.result = {
            name: "result",
            value: null
        }
    })

    return stop
}

const createSetterFromProperty = property => {
    const setter = JSON.parse(JSON.stringify(property))
    setter.name = methodRename(setter, name => 'set' + name.charAt(0).toUpperCase() + name.substr(1))
    const old_tags = setter.tags
    setter.tags = [
        {
            'name': 'setter',
            'x-setter-for': property.name
        }
    ]

    const param = setter.result
    param.name = 'value'
    param.required = true
    setter.params.push(param)
    
    setter.result = {
        name: 'result',
        schema: {
            type: "null"
        }
    }

    setter.examples && setter.examples.forEach(example => {
        example.params.push({
            name: 'value',
            value: example.result.value
        })

        example.result.value = null
    })

    old_tags.forEach(t => {
        if (t.name !== 'property' && !t.name.startsWith('property:'))
        {
            if (t.name === 'capabilities') {
                setter.tags.push({
                    name: 'capabilities',
                    'x-manages': t['x-uses'] || t['x-manages']
                })
            } else {
                setter.tags.push(t)
            }
        }
    })

    return setter
}

const createFocusFromProvider = provider => {
<<<<<<< HEAD
    
    const ready = JSON.parse(JSON.stringify(provider))
    ready.name = methodRename(ready, name => name.charAt(9).toLowerCase() + name.substr(10) + 'Focus')
    ready.summary = `Internal API for ${methodName(provider).substr(9)} Provider to request focus for UX purposes.`
=======

    if (!name(provider).startsWith('onRequest')) {
        throw "Methods with the `x-provider` tag extension MUST start with 'onRequest'."
    }
    
    const ready = JSON.parse(JSON.stringify(provider))
    ready.name = rename(ready, n => n.charAt(9).toLowerCase() + n.substr(10) + 'Focus')
    ready.summary = `Internal API for ${name(provider).substr(9)} Provider to request focus for UX purposes.`
>>>>>>> e6bdd3fa
    ready.tags = ready.tags.filter(t => t.name !== 'event')
    ready.tags.find(t => t.name === 'capabilities')['x-allow-focus-for'] = provider.name

    ready.params = []
    ready.result = {
        name: 'result',
        schema: {
            type: "null"
        }
    }

    ready.examples = [
        {
            name: "Example",
            params: [],
            result: {
                name: "result",
                value: null
            }
        }
    ]

    return ready
}

// type = Response | Error
const createResponseFromProvider = (provider, type, json) => {

<<<<<<< HEAD
    const response = JSON.parse(JSON.stringify(provider))
    response.name = methodRename(response, name => name.charAt(9).toLowerCase() + name.substr(10) + type)
    response.summary = `Internal API for ${methodName(provider).substr(9)} Provider to send back ${type.toLowerCase()}.`
=======
    if (!name(provider).startsWith('onRequest')) {
        throw "Methods with the `x-provider` tag extension MUST start with 'onRequest'."
    }

    const response = JSON.parse(JSON.stringify(provider))
    response.name = rename(response, n => n.charAt(9).toLowerCase() + n.substr(10) + type)
    response.summary = `Internal API for ${provider.name.substr(9)} Provider to send back ${type.toLowerCase()}.`
>>>>>>> e6bdd3fa

    response.tags = response.tags.filter(t => t.name !== 'event')
    response.tags.find(t => t.name === 'capabilities')[`x-${type.toLowerCase()}-for`] = provider.name

    const paramExamples = []

    if (provider.tags.find(t => t[`x-${type.toLowerCase()}`])) {
        response.params = [
            {
                name: "correlationId",
                schema: {
                    type: "string"
                },
                required: true
            },
            {
                name: type === 'Error' ? 'error' : "result",
                schema: provider.tags.find(t => t[`x-${type.toLowerCase()}`])[`x-${type.toLowerCase()}`],
                required: true
            }
        ]

        if (!provider.tags.find(t => t['x-error'])) {
            provider.tags.find(t => t.name === 'event')['x-error'] = {
                //"$ref": "https://meta.open-rpc.org/#definitions/errorObject"
                // TODO: replace this with ref above (requires merge of `fix/rpc.discover`)
                "type": "object",
                "additionalProperties": false,
                "required": [
                  "code",
                  "message"
                ],
                "properties": {
                  "code": {
                    "title": "errorObjectCode",
                    "description": "A Number that indicates the error type that occurred. This MUST be an integer. The error codes from and including -32768 to -32000 are reserved for pre-defined errors. These pre-defined errors SHOULD be assumed to be returned from any JSON-RPC api.",
                    "type": "integer"
                  },
                  "message": {
                    "title": "errorObjectMessage",
                    "description": "A String providing a short description of the error. The message SHOULD be limited to a concise single sentence.",
                    "type": "string"
                  },
                  "data": {
                    "title": "errorObjectData",
                    "description": "A Primitive or Structured value that contains additional information about the error. This may be omitted. The value of this member is defined by the Server (e.g. detailed error information, nested errors etc.)."
                  }
                }
            }
        }

        const schema = localizeDependencies(provider.tags.find(t => t[`x-${type.toLowerCase()}`])[`x-${type.toLowerCase()}`], json)

        let n = 1
        if (schema.examples && schema.examples.length) {
            paramExamples.push(... (schema.examples.map( param => ({
                name: schema.examples.length === 1 ? "Example" : `Example #${n++}`,
                params: [
                    {
                        name: 'correlationId',
                        value: '123'
                    },
                    {
                        name: 'result',
                        value: param
                    }
                ],
                result: {
                    name: 'result',
                    value: null
                }
            }))  || []))
            delete schema.examples    
        }
        else if (schema['$ref']) {
            paramExamples.push({
                name: 'Generated Example',
                params: [
                    {
                        name: `${type.toLowerCase()}`,
                        value: {
                            correlationId: "123",
                            result: {
                                '$ref': schema['$ref'] + '/examples/0'
                            }
                        }
                    }
                ],
                result: {
                    name: 'result',
                    value: null
                }
            })
        }
    }
    
    if (paramExamples.length === 0) {
        const value = type === 'Error' ? { code: 1, message: 'Error' } : {}
        paramExamples.push(
            {
                name: 'Example 1',
                params: [
                    {
                        name: 'correlationId',
                        value: '123'
                    },
                    {
                        name: type === 'Error' ? 'error' : 'result',
                        value
                    }
                ],
                result: {
                    name: 'result',
                    value: null
                }
            })
    }

    response.result = {
        name: 'result',
        schema: {
            type: 'null'
        }
    }

    response.examples = paramExamples

    return response
}

const copyAllowFocusTags = (json) => {
    // for each allow focus provider method, set the value on any `use` methods that share the same capability
    json.methods.filter(m => m.tags.find(t => t['x-allow-focus'] && t['x-provides'])).forEach(method => {
        const cap = method.tags.find(t => t.name === "capabilities")['x-provides']
        json.methods.filter(m => m.tags.find(t => t['x-uses'] && t['x-uses'].includes(cap))).forEach(useMethod => {
            useMethod.tags.find(t => t.name === "capabilities")['x-allow-focus'] = true
        })
    })

    return json
}

const generatePropertyEvents = json => {
    const properties = json.methods.filter( m => m.tags && m.tags.find( t => t.name == 'property')) || []
    const readonlies = json.methods.filter( m => m.tags && m.tags.find( t => t.name == 'property:readonly')) || []

    properties.forEach(property => {
<<<<<<< HEAD
        json.methods.push(createNotifierFromProperty(property))
        const schema = createEventResultSchemaFromProperty(property)
=======
        json.methods.push(createEventFromProperty(property, 'Changed', property.name, json))
        const schema = createEventResultSchemaFromProperty(property, 'Changed')
>>>>>>> e6bdd3fa
        if (schema) {
            json.components.schemas[property.name.split('.').shift() + '.' + schema.title] = schema
        }
    })
    readonlies.forEach(property => {
<<<<<<< HEAD
        json.methods.push(createNotifierFromProperty(property))
        const schema = createEventResultSchemaFromProperty(property)
=======
        json.methods.push(createEventFromProperty(property, 'Changed', property.name, json))
        const schema = createEventResultSchemaFromProperty(property, 'Changed')
>>>>>>> e6bdd3fa
        if (schema) {
            json.components.schemas[property.name.split('.').shift() + '.' + schema.title] = schema
        }
    })

    return json
}

const generatePropertySetters = json => {
    const properties = json.methods.filter( m => m.tags && m.tags.find( t => t.name == 'property')) || []

    properties.forEach(property => json.methods.push(createSetterFromProperty(property)))

    return json
}

const generatePolymorphicPullEvents = json => {
    const pushers = json.methods.filter( m => m.tags && m.tags.find( t => t.name == 'polymorphic-pull')) || []

    pushers.forEach(pusher => json.methods.push(createPullEventFromPush(pusher, json)))

    return json
}

const generatePushPullMethods = json => {
    const requestors = json.methods.filter( m => m.tags && m.tags.find( t => t.name == 'push-pull')) || []
    requestors.forEach(requestor => {
        json.methods.push(createPushEvent(requestor, json))
        
        const schema = createEventResultSchemaFromProperty(requestor)
        if (schema) {
            json.components = json.components || {}
            json.components.schemas = json.components.schemas || {}
            json.components.schemas[schema.title] = schema
        }        
    })

    return json
}

const generateProvidedByMethods = json => {
    const requestors = json.methods.filter(m => !m.tags.find(t => t.name === 'event')).filter( m => m.tags && m.tags.find( t => t['x-provided-by'])) || []
    const events = json.methods .filter(m => m.tags.find(t => t.name === 'event'))
                                .filter( m => m.tags && m.tags.find( t => t['x-provided-by']))
                                .filter(e => !json.methods.find(m => m.name === e.tags.find(t => t['x-provided-by'])['x-provided-by']))

    const pushers = events.map(m => createNotifierFromEvent(m, json))
    pushers.forEach(m => json.methods.push(m))

    requestors.forEach(requestor => {
        const schema = createPullProviderParams(requestor)
        json.methods.push(createPullProvider(requestor, schema.title))

        json.components = json.components || {}
        json.components.schemas = json.components.schemas || {}
        json.components.schemas[schema.title] = schema
    })

    return json
}

const generateTemporalSetMethods = json => {
    const temporals = json.methods.filter( m => m.tags && m.tags.find( t => t.name == 'temporal-set')) || []

    temporals.forEach(temporal => json.methods.push(createTemporalEventMethod(temporal, json, (temporal.result.schema.items.title || 'Item') + 'Available')))
    temporals.forEach(temporal => json.methods.push(createTemporalEventMethod(temporal, json, (temporal.result.schema.items.title || 'Item') + 'Unavailable')))
    temporals.forEach(temporal => json.methods.push(createTemporalStopMethod(temporal, json)))

    return json
}


<<<<<<< HEAD
const generateUnidirectionalProviderMethods = json => {
    const providers = json.methods.filter(isProviderInterfaceMethod)// m => m.tags && m.tags.find( t => t.name == 'capabilities' && t['x-provides'] && !t['x-push'])) || []
=======
const generateProviderMethods = json => {
    const providers = json.methods.filter( m => name(m).startsWith('onRequest') && m.tags && m.tags.find( t => t.name == 'capabilities' && t['x-provides'])) || []
>>>>>>> e6bdd3fa

    // Transform providers to legacy events
    providers.forEach(p => {
        const name = methodRename(p, name => 'onRequest' + name.charAt(0).toUpperCase() + name.substring(1))
        json.methods.filter(m => m.tags && m.tags.find( t=> t.name === 'capabilities')['x-provided-by'] === p.name).forEach(m => {
            m.tags.find(t => t.name === 'capabilities')['x-provided-by'] = name
        })
        p.name = name
        p.tags.push({
            name: 'event',
            'x-response': p.result.schema
            // todo: add examples
        })

        // Need to calculate if the module name ends with the same word as the method starts with, and dedupe
        // This is here because we're generating names that used to be editorial. These don't match exactly,
        // but they're good enough and "PinChallengeRequest" is way better than "PinChallengeChallengeRequest"
        let overlap = 0
        const module = p.name.split('.')[0]
        const method = methodName(p).substring(9)

        for (let i=0; i<Math.min(module.length, method.length); i++) {
            if (module.substring(module.length-i-1) === method.substring(0, i+1)) {
                overlap = i
            }
        }

        const prefix = module.substring(0, module.length - 1 - overlap) + method

        // Build the parameters wrapper
        const parameters = {
            title: prefix + 'Parameters',
            type: "object",
            properties: {
                // actual params                
            },
            required: []
        }

        // add each param
        p.params.forEach(param => {
            parameters.properties[param.name] = param.schema
            if (param.required) {
                parameters.required.push(param.name)
            }
        })

        // remove them from the method
        p.params = []

        // build the request wrapper
        const request = {
            title: prefix + 'Request',
            type: "object",
            properties: {
                parameters: {
                    $ref: `#/components/schemas/${parameters.title}`
                },
                correlationId: {
                    type: "string"
                }
            },
            additionalProperties: false    
        }

        json.components.schemas[request.title] = request
        json.components.schemas[parameters.title] = parameters

        // Put the request into the new event's result
        p.result = {
            name: 'result',
            schema: {
                $ref: `#/components/schemas/${request.title}`
            }
        }



        p.examples.forEach(example => {
            // transform examples
        })
    })

    return json
}

const generateProviderMethods = (json) => {
    const providers = json.methods.filter(isProviderInterfaceMethod) || []

    providers.filter(p => methodName(p).startsWith('onRequest') && p.tags.find(t => t.name === 'event')).forEach(provider => {
        if (! isRPCOnlyMethod(provider)) {
            provider.tags.unshift({
                "name": "rpc-only"
            })
        }
        // only create the ready method for providers that require a handshake
        if (provider.tags.find(t => t['x-allow-focus'])) {
            json.methods.push(createFocusFromProvider(provider, json))
        }
    })

    providers.forEach(provider => {
        json.methods.push(createResponseFromProvider(provider, 'Response', json))
        json.methods.push(createResponseFromProvider(provider, 'Error', json))
    })

    return json
}

const generateEventSubscribers = json => {
    const notifiers = json.methods.filter( m => m.tags && m.tags.find(t => t.name == 'notifier')) || []

    notifiers.forEach(notifier => {
        const tag = notifier.tags.find(tag => tag.name === 'notifier')
        // if there's an x-event extension, this denotes an editorially created subscriber
        if (!tag['x-event']) {
            tag['x-event'] = methodRename(notifier, name => 'on' + name.charAt(0).toUpperCase() +! name.substring(1))
        }
        const subscriber = json.methods.find(method => method.name === tag['x-event'])

        if (!subscriber) {
            const subscriber = JSON.parse(JSON.stringify(notifier))
            subscriber.name = methodRename(subscriber, name => 'on' + name.charAt(0).toUpperCase() + name.substring(1))
            subscriber.params.pop()
            subscriber.params.push({
                name: 'listen',
                schema: {
                    type: 'boolean'
                }
            })

            subscriber.result = {
                name: "result",
                schema: {
                    type: "null"
                }
            }

            subscriber.examples.forEach(example => {
                example.params.pop()
                example.params.push({
                    name: "listen",
                    value: true
                })
                example.result = {
                    name: "result",
                    value: null
                }
            })

            const tag = subscriber.tags.find(tag => tag.name === 'notifier')

            tag['x-notifier'] = notifier.name
            tag['x-subscriber-for'] = tag['x-notifier-for']
            tag.name = 'event'
            delete tag['x-notifier-for']
            delete tag['x-event']

            subscriber.result = {
                name: "result",
                schema: {
                    "type": "null"
                }
            }
            json.methods.push(subscriber)
        }
    })

    return json
}

const generateProviderRegistrars = json => {
    const interfaces = getInterfaces(json)

    interfaces.forEach(name => {
        const registration = json.methods.find(m => m.tags.find(t => t.name === 'registration') && extension(m, 'x-interface') === name)

        if (!registration) {
            json.methods.push({
                name: name + ".provide",
                tags: [
                    {
                        "name": "registration",
                        "x-interface": name
                    },
                    {
                        "name": "capabilities",
                        "x-provides": json.methods.find(m => m.name.startsWith(name) && m.tags.find(t => t.name === 'capabilities')['x-provides']).tags.find(t => t.name === 'capabilities')['x-provides']
                    }

                ],
                params: [
                    {
                        name: "enabled",
                        schema: {
                            type: "boolean"
                        }
                    }
                ],
                result: {
                    name: "result",
                    schema: {
                        type: "null"
                    }
                },
                examples: [
                    {
                        name: "Default example",
                        params: [
                            {
                                name: "enabled",
                                value: true
                            }
                        ],
                        result: {
                            name: "result",
                            value: null
                        }
                    }
                ]
            })
        }
    })

    return json
    const notifiers = json.methods.filter( m => m.tags && m.tags.find(t => t.name == 'notifier')) || []

    notifiers.forEach(notifier => {
        const tag = notifier.tags.find(tag => tag.name === 'notifier')
        // if there's an x-event extension, this denotes an editorially created subscriber
        if (!tag['x-event']) {
            tag['x-event'] = methodRename(notifier, name => 'on' + name.charAt(0).toUpperCase() +! name.substring(1))
        }
        const subscriber = json.methods.find(method => method.name === tag['x-event'])

        if (!subscriber) {
            const subscriber = JSON.parse(JSON.stringify(notifier))
            subscriber.name = methodRename(subscriber, name => 'on' + name.charAt(0).toUpperCase() + name.substring(1))
            subscriber.params.pop()
            subscriber.params.push({
                name: 'listen',
                schema: {
                    type: 'boolean'
                }
            })
            subscriber.tags.find(t => t.name === 'notifier')['x-notifier'] = notifier.name
            subscriber.tags.find(t => t.name === 'notifier').name = 'event'
            subscriber.result = {
                name: "result",
                schema: {
                    "type": "null"
                }
            }
            json.methods.push(subscriber)
        }
    })

    return json
}

const generateUnidirectionalEventMethods = json => {
    const events = json.methods.filter( m => m.tags && m.tags.find(t => t.name == 'notifier')) || []

    events.forEach(event => {
        const tag = event.tags.find(t => t.name === 'notifier')
        event.name = tag['x-event']
        delete tag['x-event']
        tag.name = 'event'
        tag['x-notifier'] = event.name
        event.result = event.params.pop()
        event.examples.forEach(example => {
            example.result = example.params.pop()
        })
    })

    return json
}

const generateEventListenerParameters = json => {
    const events = json.methods.filter( m => m.tags && m.tags.find(t => t.name == 'event')) || []

    events.forEach(event => {
        event.params = event.params || []
        event.params.push({
            "name": "listen",
            "required": true,
            "schema": {
                "type": "boolean"
            }
        })

        event.examples = event.examples || []

        event.examples.forEach(example => {
            example.params = example.params || []
            example.params.push({
                "name": "listen",
                "value": true
            })
        })
    })

    return json
}

const generateEventListenResponse = json => {
    const events = json.methods.filter( m => m.tags && m.tags.find(t => t.name == 'event')) || []

    events.forEach(event => {
        // only want or and xor here (might even remove xor)
        const anyOf = event.result.schema.oneOf || event.result.schema.anyOf
        const ref = {
            "$ref": "https://meta.rdkcentral.com/firebolt/schemas/types#/definitions/ListenResponse"
        }

        if (anyOf) {
            anyOf.splice(0, 0, ref)
        }
        else {
            event.result.schema = {
                anyOf: [
                    ref,
                    event.result.schema
                ]
            }
        }
    })

    return json
}

const getAnyOfSchema = (inType, json) => {
    let anyOfTypes = []
    let outType = localizeDependencies(inType, json)
    if (outType.schema.anyOf) {
        let definition = ''
        if (inType.schema['$ref'] && (inType.schema['$ref'][0] === '#')) {
            definition = getReferencedSchema(inType.schema['$ref'], json, json['x-schemas'])
        }
        else {
            definition = outType.schema
        }
        definition.anyOf.forEach(anyOf => {
            anyOfTypes.push(anyOf)
        })
        outType.schema.anyOf = anyOfTypes
    }
    return outType
}

const generateAnyOfSchema = (anyOf, name, summary) => {
    let anyOfType = {}
    anyOfType["name"] = name;
    anyOfType["summary"] = summary
    anyOfType["schema"] = anyOf
    return anyOfType
}

const generateParamsAnyOfSchema = (methodParams, anyOf, anyOfTypes, title, summary) => {
    let params = []
    methodParams.forEach(p => {
        if (p.schema.anyOf === anyOfTypes) {
            let anyOfType = generateAnyOfSchema(anyOf, p.name, summary)
            anyOfType.required = p.required
            params.push(anyOfType)
        }
        else {
            params.push(p)
        }
    })
    return params
}

const generateResultAnyOfSchema = (method, methodResult, anyOf, anyOfTypes, title, summary) => {
    let methodResultSchema = {}
    if (methodResult.schema.anyOf === anyOfTypes) {
        let anyOfType = generateAnyOfSchema(anyOf, title, summary)
        let index = 0
        if (isEventMethod(method)) {
            index = (method.result.schema.anyOf || method.result.schema.oneOf).indexOf(getPayloadFromEvent(method))
        }
        else {
            index = (method.result.schema.anyOf || method.result.schema.oneOf).indexOf(anyOfType)
        }
        if (method.result.schema.anyOf) {
            methodResultSchema["anyOf"] = Object.assign([], method.result.schema.anyOf)
            methodResultSchema.anyOf[index] = anyOfType.schema
        }
        else if (method.result.schema.oneOf) {
            methodResultSchema["oneOf"] = Object.assign([], method.result.schema.oneOf)
            methodResultSchema.oneOf[index] = anyOfType.schema
        }
        else {
            methodResultSchema = anyOfType.schema
        }
    }
    return methodResultSchema
}

const createPolymorphicMethods = (method, json) => {
    let anyOfTypes
    let methodParams = []
    let methodResult = Object.assign({}, method.result)

    method.params.forEach(p => {
        if (p.schema) {
            let param = getAnyOfSchema(p, json)
            if (param.schema.anyOf && anyOfTypes) {
                //anyOf is allowed with only one param in the params list
                throw `WARNING anyOf is repeated with param:${p}`
            }
            else if (param.schema.anyOf) {
                anyOfTypes = param.schema.anyOf
            }
            methodParams.push(param)
        }
    })
    let foundAnyOfParams = anyOfTypes ? true : false

    if (isEventMethod(method)) {
        methodResult.schema = getPayloadFromEvent(method)
    }
    methodResult = getAnyOfSchema(methodResult, json)
    let foundAnyOfResult = methodResult.schema.anyOf ? true : false
    if (foundAnyOfParams === true && foundAnyOfResult === true) {
        throw `WARNING anyOf is already with param schema, it is repeated with ${method.name} result too`
    }
    else if (foundAnyOfResult === true) {
        anyOfTypes = methodResult.schema.anyOf
    }
    let polymorphicMethodSchemas = []
    //anyOfTypes will be allowed either in any one of the params or in result
    if (anyOfTypes) {
        let polymorphicMethodSchema = {
            name: {},
            tags: {},
            summary: `${method.summary}`,
            params: {},
            result: {},
            examples: {}
        }
        anyOfTypes.forEach(anyOf => {

            let localized = localizeDependencies(anyOf, json)
            let title = localized.title || localized.name || ''
            let summary = localized.summary || localized.description || ''
            polymorphicMethodSchema.rpc_name = method.name
            polymorphicMethodSchema.name = foundAnyOfResult && isEventMethod(method) ? `${method.name}${title}` : method.name
            polymorphicMethodSchema.tags = method.tags
            polymorphicMethodSchema.params = foundAnyOfParams ? generateParamsAnyOfSchema(methodParams, anyOf, anyOfTypes, title, summary) : methodParams
            polymorphicMethodSchema.result = Object.assign({}, method.result)
            polymorphicMethodSchema.result.schema = foundAnyOfResult ? generateResultAnyOfSchema(method, methodResult, anyOf, anyOfTypes, title, summary) : methodResult.schema
            polymorphicMethodSchema.examples = method.examples
            polymorphicMethodSchemas.push(Object.assign({}, polymorphicMethodSchema))
        })
    }
    else {
      polymorphicMethodSchemas = method
    }

    return polymorphicMethodSchemas
}

const isSubSchema = (schema) => schema.type === 'object' || (schema.type === 'string' && schema.enum)
const isSubEnumOfArraySchema = (schema) => (schema.type === 'array' && schema.items.enum)

const addComponentSubSchemasNameForProperties = (key, schema) => {
  if ((schema.type === "object") && schema.properties) {
    Object.entries(schema.properties).forEach(([name, propSchema]) => {
      if (isSubSchema(propSchema)) {
        key = key + name.charAt(0).toUpperCase() + name.substring(1)
        if (!propSchema.title) {
          propSchema.title = key
        }
        propSchema = addComponentSubSchemasNameForProperties(key, propSchema)
      }
      else if (isSubEnumOfArraySchema(propSchema)) {
        key = key + name.charAt(0).toUpperCase() + name.substring(1)
        if (!propSchema.items.title) {
          propSchema.items.title = key
        }
      }
    })
  }

  return schema
}

const addComponentSubSchemasName = (obj, schemas) => {
    Object.entries(schemas).forEach(([key, schema]) => {
      let componentSchemaProperties = schema.allOf ? schema.allOf : [schema]
      componentSchemaProperties.forEach((componentSchema) => {
        key = key.charAt(0).toUpperCase() + key.substring(1)
        componentSchema = addComponentSubSchemasNameForProperties(key, componentSchema)
      })
    })

  return schemas
}

const promoteAndNameXSchemas = (obj) => {
  obj = JSON.parse(JSON.stringify(obj))
  if (obj['x-schemas']) {
    Object.entries(obj['x-schemas']).forEach(([name, schemas]) => {
      schemas = addComponentSubSchemasName(obj, schemas)
    })
  }
  return obj
}

const getPathFromModule = (module, path) => {
    console.error("DEPRECATED: getPathFromModule")
    
    if (!path) return null

    let item = module

    try {
      path = path.split('#').pop().split('/')
      path.shift()
      path.forEach(node => { item = item[node] })  
    }
    catch (err) {
      return null
    }
  
    return item    
}

const fireboltize = (json, bidirectional) => {
    json = generatePropertyEvents(json)
    json = generatePropertySetters(json)
    //  TODO: we don't use this yet... consider removing?
    //    json = generatePushPullMethods(json)
    //    json = generateProvidedByMethods(json)
    json = generatePolymorphicPullEvents(json)

    if (bidirectional) {
        console.log('Creating bidirectional APIs')
        json = generateEventSubscribers(json)
        json = generateProviderRegistrars(json)
        // generateInterfaceProviders
    }
    else {
        console.log('Creating uni-directional provider and event APIs')
        json = generateUnidirectionalProviderMethods(json)
        json = generateUnidirectionalEventMethods(json)
        json = generateProviderMethods(json)
        json = generateEventListenerParameters(json)
        json = generateEventListenResponse(json)
    }

    json = generateTemporalSetMethods(json)
    json = copyAllowFocusTags(json)
    
    return json
}

const getExternalMarkdownPaths = obj => {
    return getExternalSchemaPaths(obj)
            .filter(x => /^file:/.test(getPathOr(null, x, obj)))
}  

const addExternalMarkdown = (data = {}, descriptions = {}) => {
    const paths = getExternalMarkdownPaths(data)
    paths.map(path => {
      const urn = getPathOr(null, path, data)
      const url = urn.indexOf("file:../") == 0 ? urn.substr("file:../".length) : urn.substr("file:".length)
      const markdownContent = descriptions[url]
      path.pop() // last element is expected to be `$ref`
      const field = path.pop() // relies on this position being the field name
      const objectNode = getPathOr(null, path, data)
      objectNode[field] = markdownContent // This mutates `data` by reference because JavaScript!
    })
    return data
}

// grab a schema from another file in this project (which must be loaded into the schemas parameter as Map<$id, json-schema-document>)
const getExternalPath = (uri = '', schemas = {}) => {
    if (!schemas) {
      return
    }
    
    const [mainPath, subPath] = uri.split('#')
    const json = schemas[mainPath] || schemas[mainPath + '/'] 
    
    // copy to avoid side effects
    let result
  
    try {
      result = JSON.parse(JSON.stringify(subPath ? getPathOr(null, subPath.slice(1).split('/'), json) : json))
    }
    catch (err) {
      console.log(`Error loading ${uri}`)
      console.log(err)
      process.exit(100)
    }
  
    return result
}

const getExternalSchemas = (json = {}, schemas = {}) => {
    // make a copy for safety!
    json = JSON.parse(JSON.stringify(json))
  
    let refs = getExternalSchemaPaths(json)
    const returnedSchemas = {}
    const unresolvedRefs = []
  
    while (refs.length > 0) {
      for (let i=0; i<refs.length; i++) {
        let path = refs[i]      
        const ref = getPathOr(null, path, json)
        path.pop() // drop ref
        let resolvedSchema = getExternalPath(ref, schemas)
        
        if (!resolvedSchema) {
          // rename it so the while loop ends
          throw "Unresolved schema: " + ref
        }
        // replace the ref so we can recursively grab more refs if needed...
        else if (path.length) {
          returnedSchemas[ref] = JSON.parse(JSON.stringify(resolvedSchema))
          // use a copy, so we don't pollute the returned schemas
          json = setPath(path, JSON.parse(JSON.stringify(resolvedSchema)), json)
        }
        else {
          delete json['$ref']
          Object.assign(json, resolvedSchema)
        }
      }
      refs = getExternalSchemaPaths(json)
    }
  
    return returnedSchemas
}

const addExternalSchemas = (json, sharedSchemas) => {
    json = JSON.parse(JSON.stringify(json))
    json.components = json.components || {}
    json.components.schemas = json.components.schemas || {}
    
    let found = true
    const added = []
    while (found) {
        const ids = getAllValuesForName('$ref', json)
        found = false
        Object.entries(sharedSchemas).forEach( ([key, schema], i) => {
            if (!added.includes(key)) {
                if (ids.find(id => id.startsWith(key))) {
                    const bundle = JSON.parse(JSON.stringify(schema))
                    replaceUri('', bundle.$id, bundle)
                    json.components.schemas[key] = bundle
                    added.push(key)
                    found = true
                }    
            }
        })
    }

//    json = removeUnusedSchemas(json)
    return json
}

// TODO: make this recursive, and check for group vs schema
const removeUnusedSchemas = (json) => {
    const schema = JSON.parse(JSON.stringify(json))
    const refs = getAllValuesForName('$ref', schema)

    const recurse = (schema, path) => {
        let deleted = false
        Object.keys(schema).forEach(name => {
            if (isSchema(schema[name])) {
                const used = refs.includes(path + '/' + name) || ((name.startsWith('https://') && refs.find(ref => ref.startsWith(name)))) //isDefinitionReferencedBySchema(path + '/' + name, json)
                if (!used) {
                    delete schema[name]
                    deleted = true
                }
                else {
                }
            }
            else if (typeof schema[name] === 'object') {
                deleted = deleted || recurse(schema[name], path + '/' + name)
            }
        })
        return deleted
    }

    if (schema.components.schemas) {
        while(recurse(schema.components.schemas, '#/components/schemas')) {
            refs.length = 0
            refs.push(...getAllValuesForName('$ref', schema))
        }
    }

    if (schema['x-schemas']) {
        while(recurse(schema['x-schemas'], '#/x-schemas')) {}
    }

    return schema
}

const removeUnusedBundles = (json) => {
    json = JSON.parse(JSON.stringify(json))
    // remove all the shared schemas
    const sharedSchemas = {}
    Object.keys(json.components.schemas).forEach (key => {
        if (key.startsWith('https://')) {
            sharedSchemas[key] = json.components.schemas[key]
            delete json.components.schemas[key]
        }
    })

    // and only add back in the ones that are still referenced
    let found = true
    while(found) {
        found = false
        const ids = [ ...new Set(getAllValuesForName('$ref', json).map(ref => ref.split('#').shift()))]
        Object.keys(sharedSchemas).forEach(key => {
            if (ids.includes(key)) {
                json.components.schemas[key] = sharedSchemas[key]
                delete sharedSchemas[key]
                found = true
            }
        })  
    }

    return json
}    

const getModule = (name, json, copySchemas, extractSubSchemas) => {
    
    // TODO: extractSubschemas was added by cpp branch, but that code is short-circuited out here...
    
    let openrpc = JSON.parse(JSON.stringify(json))
    openrpc.methods = openrpc.methods
                        .filter(method => method.name.toLowerCase().startsWith(name.toLowerCase() + '.'))
//                        .map(method => Object.assign(method, { name: method.name.split('.').pop() }))
    openrpc.info.title = name
    openrpc.components.schemas = Object.fromEntries(Object.entries(openrpc.components.schemas).filter( ([key, schema]) => key.startsWith('http') || key.split('.')[0] === name))
    if (json.info['x-module-descriptions'] && json.info['x-module-descriptions'][name]) {
        openrpc.info.description = json.info['x-module-descriptions'][name]
    }
    delete openrpc.info['x-module-descriptions']

    openrpc = promoteAndNameXSchemas(openrpc)
    return removeUnusedSchemas(openrpc)
    return removeUnusedBundles(removeUnusedSchemas(openrpc))
    
    const copy = JSON.parse(JSON.stringify(openrpc))

    // zap all of the schemas
    openrpc.components.schemas = {}
    openrpc['x-schemas'] = {}

    // and recursively search in the copy for referenced schemas until we have them all
    let searching = true
    while (searching) {
        searching = false
        getLocalSchemaPaths(openrpc).forEach(path => {
            const ref = getPathOr(null, path, copy) || getPathOr(null, path, openrpc)
            const parts = ref.substring(2).split('/')
            const schema = getPathOr(null, parts, copy)
            const uri = getPathOr(null, parts.filter((p, i, array) => i < array.length-1), copy).uri
            const destination = ref.substring(2).split('/')

            // Readability note - Value of destination[] is typically something like:
            //
            //   [ 'components', 'schemas', '<schema>' ] OR
            //   [ 'x-schemas', '<schema's document.title>', '<schema>' ]
            //
            // The code below uses destination[0] + destination[1] etc... so the names aren't hard coded

            // copy embedded schemas to the local schemas area if the flag is set
            if (uri && copySchemas) {
                // use '#/components/schemas/<name>' instead of '#/x-schemas/<group>/<name>'
                destination[0] = 'components'
                destination[1] = 'schemas'
                replaceRef(ref, ref.replace(/\/x-schemas\/[a-zA-Z]+\//, '/components/schemas/'), openrpc)
            }

            // only copy things that aren't already there
            if (schema && !getPathOr(null, destination, openrpc)) {
                // if we move over a schema, then we need at least one more run of the while loop
                searching = true
                // if copySchemas is off, then make sure we also grab the x-schema URI
                if (uri && !copySchemas) {
                    openrpc[destination[0]][destination[1]] = openrpc[destination[0]][destination[1]] || {}
                    openrpc[destination[0]][destination[1]][destination[2]] = {
                        uri: uri,
                        ...(openrpc[destination[0]][destination[1]][destination[2]] || {})
                    }    
                }
                const capitalize = str => str[0].toUpperCase() + str.substr(1)
                if (!schema.title) {
                    schema.title = capitalize(parts.pop())
                }

                openrpc = setPath(destination, schema, openrpc)
                if (extractSubSchemas) {
                    openrpc = promoteAndNameXSchemas(openrpc)
                }
            }
        })
    }

    return removeUnusedSchemas(openrpc)
}

const getClientModule = (name, client, server) => {

    const notifierFor = m => (m.tags.find(t => t['x-event']) || {})['x-event']
    const interfaces = server.methods.filter(m => m.tags.find(t => t['x-interface']))
                                        .map(m => m.tags.find(t => t['x-interface'])['x-interface'])

    let openrpc = JSON.parse(JSON.stringify(client))

    openrpc.methods = openrpc.methods
                        .filter(method => notifierFor(method) && notifierFor(method).startsWith(name + '.') || interfaces.find(name => method.name.startsWith(name + '.')))
    openrpc.info.title = name
    openrpc.components.schemas = Object.fromEntries(Object.entries(openrpc.components.schemas).filter( ([key, schema]) => key.startsWith('http') || key.split('.')[0] === name))
    if (client.info['x-module-descriptions'] && client.info['x-module-descriptions'][name]) {
        openrpc.info.description = client.info['x-module-descriptions'][name]
    }
    delete openrpc.info['x-module-descriptions']

    openrpc = promoteAndNameXSchemas(openrpc)
    return removeUnusedBundles(removeUnusedSchemas(openrpc))
}

const getSemanticVersion = json => {
    const str = json && json.info && json.info.version || '0.0.0-unknown.0'
    const version = {
        major: 0,
        minor: 0,
        patch: 0,
        build: undefined,
        tag: '',
        readable: 'Unknown version'
    }

    let numbers, rest

    if (str.indexOf('-') >= 0) {
        numbers = str.split('-')[0]
        rest = str.substring(str.indexOf('-')+1)
    }
    else {
        numbers = str
    }

//    [numbers, rest] = str.split('-')

    if (rest) {
        [version.tag, version.build] = (rest.indexOf('.') > -1) ? rest.split('.') : [rest, '']
    }

    [version.major, version.minor, version.patch] = numbers.split('.')
    version.readable = (json.info && json.info.title + ' ' || '')
    version.readable += version.major ? version.major : ''
    version.readable += version.minor ? '.' + version.minor : ''
    version.readable += version.patch ? '.' + version.patch : ''
    version.readable += version.tag ? '-' + version.tag : ''
    version.readable += version.build ? '.' + version.build : ''

    return version
}

export {
    isEnum,
    isEventMethod,
    isEventMethodWithContext,
    isPublicEventMethod,
    hasPublicAPIs,
    hasPublicInterfaces,
    isAllowFocusMethod,
    hasAllowFocusMethods,
    isPolymorphicReducer,
    isPolymorphicPullMethod,
    isTemporalSetMethod,
    isCallsMetricsMethod,
    isExcludedMethod,
    isRPCOnlyMethod,
    isProviderInterfaceMethod,
    hasExamples,
    hasTitle,
    hasMethodAttributes,
    getMethodAttributes,
    getMethods,
    getProviderInterface,
    getProvidedCapabilities,
    getProvidedInterfaces,
    getSetterFor,
    getSubscriberFor,
    getEnums,
    getTypes,
    getEvents,
    getPublicEvents,
    getSchemas,
    getParamsFromMethod,
    fireboltize,
    getPayloadFromEvent,
    getPathFromModule,
    providerHasNoParameters,
    removeUnusedSchemas,
    removeUnusedBundles,
    getModule,
    getClientModule,
    getSemanticVersion,
    addExternalMarkdown,
    addExternalSchemas,
    getExternalMarkdownPaths,
    createPolymorphicMethods
}<|MERGE_RESOLUTION|>--- conflicted
+++ resolved
@@ -28,13 +28,8 @@
 const { and, not } = logic
 import isString from 'crocks/core/isString.js'
 import predicates from 'crocks/predicates/index.js'
-<<<<<<< HEAD
-import { getExternalSchemaPaths, isDefinitionReferencedBySchema, isNull, localizeDependencies, isSchema, getLocalSchemaPaths, replaceRef, getLinkedSchemaUris, getAllValuesForName, replaceUri } from './json-schema.mjs'
+import { getExternalSchemaPaths, isDefinitionReferencedBySchema, isNull, localizeDependencies, isSchema, getLocalSchemaPaths, replaceRef, getPropertySchema, getLinkedSchemaUris, getAllValuesForName, replaceUri } from './json-schema.mjs'
 import { getReferencedSchema } from './json-schema.mjs'
-=======
-import { getExternalSchemaPaths, isDefinitionReferencedBySchema, isNull, localizeDependencies, isSchema, getLocalSchemaPaths, replaceRef, getPropertySchema } from './json-schema.mjs'
-import { getPath as getRefDefinition } from './json-schema.mjs'
->>>>>>> e6bdd3fa
 const { isObject, isArray, propEq, pathSatisfies, hasProp, propSatisfies } = predicates
 import { extension, getNotifier, name as methodName, rename as methodRename, provides } from './methods.mjs'
 
@@ -128,7 +123,6 @@
 
 function getProviderInterface(_interface, module) {
     module = JSON.parse(JSON.stringify(module))
-<<<<<<< HEAD
 
     // TODO: localizeDependencies??
     const iface = getProviderInterfaceMethods(_interface, module).map(method => localizeDependencies(method, module, null, { mergeAllOfs: true }))
@@ -143,89 +137,69 @@
 
 function updateUnidirectionalProviderInterface(iface, module) {
     iface.forEach(method => {
-        const payload = localizeDependencies(getPayloadFromEvent(method), module)
+        const payload = getPayloadFromEvent(method)
         const focusable = method.tags.find(t => t['x-allow-focus'])
-
+    
         // remove `onRequest`
-        method.name = methodRename(method, name => name.charAt(9).toLowerCase() + name.substr(10))
-=======
-    const iface = getProviderInterfaceMethods(capability, module)//.map(method => localizeDependencies(method, module, null, { mergeAllOfs: true }))
+        method.name = method.name.charAt(9).toLowerCase() + method.name.substr(10)
   
-    iface.forEach(method => {
-      const payload = getPayloadFromEvent(method)
-      const focusable = method.tags.find(t => t['x-allow-focus'])
-  
-      // remove `onRequest`
-      method.name = method.name.charAt(9).toLowerCase() + method.name.substr(10)
-
-      const schema = getPropertySchema(payload, 'properties.parameters', module)
-      
-      method.params = [
-        {
-          "name": "parameters",
-          "required": true,
-          "schema": schema
-        }
-      ]
-  
-      if (!extractProviderSchema) {
-        let exampleResult = null
->>>>>>> e6bdd3fa
-
+        const schema = getPropertySchema(payload, 'properties.parameters', module)
+        
         method.params = [
-            {
+          {
             "name": "parameters",
             "required": true,
-            "schema": payload.properties.parameters
-            }
+            "schema": schema
+          }
         ]
-
-        if (!false) { // extractProviderSchema?
-            let exampleResult = null
-
-            if (method.tags.find(tag => tag['x-response'])) {
-                const result = method.tags.find(tag => tag['x-response'])['x-response']
-
-                method.result = {
-                    "name": "result",
-                    "schema": result
-                }
-
-                if (result.examples && result.examples[0]) {
-                    exampleResult = result.examples[0]
-                }
-            }
-            else {
-                method.result = {
-                    "name": "result",
-                    "schema": {
-                    "const": null
-                    }
-                }
-            }
-
-            method.examples = method.examples.map( example => (
+    
+        if (!extractProviderSchema) {
+          let exampleResult = null
+  
+          if (method.tags.find(tag => tag['x-response'])) {
+            const result = method.tags.find(tag => tag['x-response'])['x-response']
+    
+            method.result = {
+              "name": "result",
+              "schema": result
+            }
+    
+            if (result.examples && result.examples[0]) {
+              exampleResult = result.examples[0]
+            }
+          }
+          else {
+            method.result = {
+              "name": "result",
+              "schema": {
+                "const": null
+              }
+            }
+          }
+    
+          method.examples = method.examples.map( example => (
             {
-                params: [
+              params: [
                 {
-                    name: "parameters",
-                    value: example.result.value.parameters
+                  name: "parameters",
+                  value: example.result.value.parameters
                 },
                 {
                     name: "correlationId",
                     value: example.result.value.correlationId
                 }
-                ],
-                result: {
+              ],
+              result: {
                 name: "result",
                 value: exampleResult
-                }
-            }))
-
-            // remove event tag
-            method.tags = method.tags.filter(tag => tag.name !== 'event')
-        }
-    })    
+              }
+            }
+          ))
+    
+          // remove event tag
+          method.tags = method.tags.filter(tag => tag.name !== 'event')
+        }
+      })
 }
 
 // Maybe an array of <key, value> from the schema
@@ -461,7 +435,7 @@
     return event
 }
 
-const createEventResultSchemaFromProperty = (property, type='') => {
+const createEventResultSchemaFromProperty = (property, type='Changed') => {
     const subscriberType = property.tags.map(t => t['x-subscriber-type']).find(t => typeof t === 'string') || 'context'
 
     const caps = property.tags.find(t => t.name === 'capabilities')
@@ -471,11 +445,7 @@
     if ( subscriberType === 'global') { 
         // wrap the existing result and the params in a new result object
         const schema = {
-<<<<<<< HEAD
-            title: methodRename(property, name => name.charAt(0).toUpperCase() + name.substring(1) + 'ChangedInfo').split('.').pop(),
-=======
-            title: name + type + 'Info',
->>>>>>> e6bdd3fa
+            title: methodRename(property, name => name.charAt(0).toUpperCase() + name.substring(1) + type + 'Info').split('.').pop(),
             type: "object",
             properties: {
 
@@ -497,7 +467,6 @@
     }
 }
 
-<<<<<<< HEAD
 const createNotifierFromProperty = property => {
     const subscriberType = property.tags.map(t => t['x-subscriber-type']).find(t => typeof t === 'string') || 'context'
 
@@ -514,57 +483,16 @@
         notifier.params = []
         notifier.result = {
             name: "info",
-=======
-const createEventFromProperty = (property, type='', alternative, json) => {
-    const provider = (property.tags.find(t => t['x-provided-by']) || {})['x-provided-by']
-    const pusher = provider ? provider.replace('onRequest', '').split('.').map((x, i, arr) => (i === arr.length-1) ? x.charAt(0).toLowerCase() + x.substr(1) : x).join('.') : undefined
-    const event = eventDefaults(JSON.parse(JSON.stringify(property)))
-//    event.name = (module ? module + '.' : '') + 'on' + event.name.charAt(0).toUpperCase() + event.name.substr(1) + type
-    event.name = provider ? provider.split('.').pop().replace('onRequest', '') : event.name.charAt(0).toUpperCase() + event.name.substr(1) + type
-    event.name = event.name.split('.').map((x, i, arr) => (i === arr.length-1) ? 'on' + x.charAt(0).toUpperCase() + x.substr(1) : x).join('.')
-    const subscriberFor = pusher || (json.info.title + '.' + property.name)
-    
-    const old_tags = JSON.parse(JSON.stringify(property.tags))
-
-    alternative && (event.tags[0]['x-alternative'] = alternative)
-
-    !provider && event.tags.unshift({
-        name: "subscriber",
-        'x-subscriber-for': subscriberFor
-    })
-
-    const subscriberType = property.tags.map(t => t['x-subscriber-type']).find(t => typeof t === 'string') || 'context'
-    
-    // if the subscriber type is global, zap all of the parameters and change the result type to the schema that includes them
-    if (subscriberType === 'global') {
-        
-        // wrap the existing result and the params in a new result object
-        const result = {
-            name: "data",
->>>>>>> e6bdd3fa
             schema: {
                 "$ref": "#/components/schemas/" + methodRename(property, name => name.charAt(0).toUpperCase() + name.substring(1) + 'ChangedInfo'),
             }
         }
     }
 
-<<<<<<< HEAD
     notifier.params.push(notifier.result)
     delete notifier.result
 
     return notifier
-=======
-    old_tags.forEach(t => {
-        if (t.name !== 'property' && !t.name.startsWith('property:') && t.name !== 'push-pull')
-        {
-            event.tags.push(t)
-        }
-    })
-
-    provider && (event.tags.find(t => t.name === 'capabilities')['x-provided-by'] = subscriberFor)
-
-    return event
->>>>>>> e6bdd3fa
 }
 
 // create foo() notifier from onFoo() event
@@ -600,14 +528,9 @@
     return push
 }
 
-const createPushEvent = (requestor, json) => {
-    return createEventFromProperty(requestor, '', undefined, json)
-}
-
 const createPullEventFromPush = (pusher, json) => {
     const event = JSON.parse(JSON.stringify(pusher))
     event.params = []
-<<<<<<< HEAD
     event.name = methodRename(event, name => 'pull' + name.charAt(0).toUpperCase() + name.substr(1))
     const old_tags = pusher.tags.concat()
     event.tags = [
@@ -616,10 +539,6 @@
             'x-event': methodRename(pusher, name => 'onPull' + name.charAt(0).toUpperCase() + name.substr(1))
         }
     ]
-=======
-    event.name = 'onPull' + event.name.charAt(0).toUpperCase() + event.name.substr(1)
-    const old_tags = JSON.parse(JSON.stringify(pusher.tags))
->>>>>>> e6bdd3fa
 
     event.tags[0]['x-pulls-for'] = pusher.name
     event.tags.unshift({
@@ -801,13 +720,8 @@
 
 const createEventFromMethod = (method, json, name, correlationExtension, tagsToRemove = []) => {
     const event = eventDefaults(JSON.parse(JSON.stringify(method)))
-<<<<<<< HEAD
     event.name = methodRename(event, _ => 'on' + name)
-    const old_tags = method.tags.concat()
-=======
-    event.name = 'on' + name
     const old_tags = JSON.parse(JSON.stringify(method.tags))
->>>>>>> e6bdd3fa
 
     event.tags[0][correlationExtension] = method.name
     event.tags.unshift({
@@ -913,21 +827,10 @@
 }
 
 const createFocusFromProvider = provider => {
-<<<<<<< HEAD
     
     const ready = JSON.parse(JSON.stringify(provider))
     ready.name = methodRename(ready, name => name.charAt(9).toLowerCase() + name.substr(10) + 'Focus')
     ready.summary = `Internal API for ${methodName(provider).substr(9)} Provider to request focus for UX purposes.`
-=======
-
-    if (!name(provider).startsWith('onRequest')) {
-        throw "Methods with the `x-provider` tag extension MUST start with 'onRequest'."
-    }
-    
-    const ready = JSON.parse(JSON.stringify(provider))
-    ready.name = rename(ready, n => n.charAt(9).toLowerCase() + n.substr(10) + 'Focus')
-    ready.summary = `Internal API for ${name(provider).substr(9)} Provider to request focus for UX purposes.`
->>>>>>> e6bdd3fa
     ready.tags = ready.tags.filter(t => t.name !== 'event')
     ready.tags.find(t => t.name === 'capabilities')['x-allow-focus-for'] = provider.name
 
@@ -956,19 +859,9 @@
 // type = Response | Error
 const createResponseFromProvider = (provider, type, json) => {
 
-<<<<<<< HEAD
     const response = JSON.parse(JSON.stringify(provider))
     response.name = methodRename(response, name => name.charAt(9).toLowerCase() + name.substr(10) + type)
     response.summary = `Internal API for ${methodName(provider).substr(9)} Provider to send back ${type.toLowerCase()}.`
-=======
-    if (!name(provider).startsWith('onRequest')) {
-        throw "Methods with the `x-provider` tag extension MUST start with 'onRequest'."
-    }
-
-    const response = JSON.parse(JSON.stringify(provider))
-    response.name = rename(response, n => n.charAt(9).toLowerCase() + n.substr(10) + type)
-    response.summary = `Internal API for ${provider.name.substr(9)} Provider to send back ${type.toLowerCase()}.`
->>>>>>> e6bdd3fa
 
     response.tags = response.tags.filter(t => t.name !== 'event')
     response.tags.find(t => t.name === 'capabilities')[`x-${type.toLowerCase()}-for`] = provider.name
@@ -1116,25 +1009,15 @@
     const readonlies = json.methods.filter( m => m.tags && m.tags.find( t => t.name == 'property:readonly')) || []
 
     properties.forEach(property => {
-<<<<<<< HEAD
         json.methods.push(createNotifierFromProperty(property))
         const schema = createEventResultSchemaFromProperty(property)
-=======
-        json.methods.push(createEventFromProperty(property, 'Changed', property.name, json))
-        const schema = createEventResultSchemaFromProperty(property, 'Changed')
->>>>>>> e6bdd3fa
         if (schema) {
             json.components.schemas[property.name.split('.').shift() + '.' + schema.title] = schema
         }
     })
     readonlies.forEach(property => {
-<<<<<<< HEAD
         json.methods.push(createNotifierFromProperty(property))
         const schema = createEventResultSchemaFromProperty(property)
-=======
-        json.methods.push(createEventFromProperty(property, 'Changed', property.name, json))
-        const schema = createEventResultSchemaFromProperty(property, 'Changed')
->>>>>>> e6bdd3fa
         if (schema) {
             json.components.schemas[property.name.split('.').shift() + '.' + schema.title] = schema
         }
@@ -1155,22 +1038,6 @@
     const pushers = json.methods.filter( m => m.tags && m.tags.find( t => t.name == 'polymorphic-pull')) || []
 
     pushers.forEach(pusher => json.methods.push(createPullEventFromPush(pusher, json)))
-
-    return json
-}
-
-const generatePushPullMethods = json => {
-    const requestors = json.methods.filter( m => m.tags && m.tags.find( t => t.name == 'push-pull')) || []
-    requestors.forEach(requestor => {
-        json.methods.push(createPushEvent(requestor, json))
-        
-        const schema = createEventResultSchemaFromProperty(requestor)
-        if (schema) {
-            json.components = json.components || {}
-            json.components.schemas = json.components.schemas || {}
-            json.components.schemas[schema.title] = schema
-        }        
-    })
 
     return json
 }
@@ -1207,13 +1074,8 @@
 }
 
 
-<<<<<<< HEAD
 const generateUnidirectionalProviderMethods = json => {
     const providers = json.methods.filter(isProviderInterfaceMethod)// m => m.tags && m.tags.find( t => t.name == 'capabilities' && t['x-provides'] && !t['x-push'])) || []
-=======
-const generateProviderMethods = json => {
-    const providers = json.methods.filter( m => name(m).startsWith('onRequest') && m.tags && m.tags.find( t => t.name == 'capabilities' && t['x-provides'])) || []
->>>>>>> e6bdd3fa
 
     // Transform providers to legacy events
     providers.forEach(p => {
