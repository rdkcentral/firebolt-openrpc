--- conflicted
+++ resolved
@@ -1,15 +1,9 @@
 
 function ${method.name}(${method.params}) {
-  const transforms = ${method.transforms}
-
   if (arguments.length === 1 && Array.isArray(arguments[0])) {
-    return Transport.send('${info.title}', '${method.name}', arguments[0], transforms)
+    return Transport.send('${info.title}', '${method.name}', arguments[0], ${transport.options})
   }
   else {
-<<<<<<< HEAD
     return Transport.send('${info.title}', '${method.name}', { ${method.params} }, ${transport.options})
-=======
-    return Transport.send('${info.title}', '${method.name}', { ${method.params} }, transforms)
->>>>>>> 2d8078e3
   }
 }