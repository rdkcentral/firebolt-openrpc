--- conflicted
+++ resolved
@@ -78,16 +78,10 @@
     const openRpcSpec = await (await fetch('https://meta.open-rpc.org')).json()
 
     removeIgnoredAdditionalItems(openRpcSpec)
-<<<<<<< HEAD
-    
+
     //AJV doesn't like not having a slash at the end of the URL
     replaceUri('https://meta.json-schema.tools', 'https://meta.json-schema.tools/', openRpcSpec)
-=======
-
-    //AJV doesn't like not having a slash at the end of the URL
-    replaceUri('https://meta.json-schema.tools', 'https://meta.json-schema.tools/', openRpcSpec)
-
->>>>>>> 04a005ab
+
 
     Object.values(sharedSchemas).forEach(schema => {
         try {
