--- conflicted
+++ resolved
@@ -79,9 +79,6 @@
   getEnums
 )
 
-<<<<<<< HEAD
-const generateEvents = compose(
-=======
 const deprecatedMessage = (val) => {
   const deprecated = val.tags && val.tags.find(t => t.name === 'deprecated')
     
@@ -94,8 +91,7 @@
   return ''
 }
 
-const generateEvents = (json) => compose(
->>>>>>> 6542bbc1
+const generateEvents = compose(
   reduce((acc, val, i, arr) => {
     if (i === 0) {
       acc += 'type Event = '
@@ -155,10 +151,7 @@
   getMethods
 )(json)
 
-<<<<<<< HEAD
-const generateMethods = (json, schemas = {}) => compose(
-=======
-const polymorphicPull = (json, val) => {
+const polymorphicPull = (json, val, schemas = {}) => {
   let acc = ''
 
   if (val.summary) {
@@ -172,7 +165,7 @@
     acc += `
  *`
     val.params.forEach(p => acc += `
- * @param {${getSchemaType(json, p.schema)}} ${p.name} ${p.summary}`)
+ * @param {${getSchemaType(json, p.schema, schemas)}} ${p.name} ${p.summary}`)
   }
 
     acc += `
@@ -186,7 +179,7 @@
   return acc
 }
 
-const subscriber = (json, val) => {
+const subscriber = (json, val, schemas) => {
   let acc = ''
 
   if (val.summary) {
@@ -203,12 +196,12 @@
 `
   const type = val.name[0].toUpperCase() + val.name.substr(1)
 
-  acc += `function ${val.name}(subscriber: (${val.result.name}: ${getSchemaType(json, val.result.schema)}) => void): Promise<integer>\n`
+  acc += `function ${val.name}(subscriber: (${val.result.name}: ${getSchemaType(json, val.result.schema, schemas)}) => void): Promise<integer>\n`
     
   return acc
 }
 
-const setter = (json, val) => {
+const setter = (json, val, schemas = {}) => {
   let acc = ''
 
   if (val.summary) {
@@ -231,8 +224,7 @@
 }
 
 
-const generateMethods = json => compose(
->>>>>>> 6542bbc1
+const generateMethods = (json, schemas = {}) => compose(
   reduce((acc, val, i, arr) => {
     if (val.summary) {
       acc += `/**
@@ -251,28 +243,23 @@
       acc += `
  */
 `
-<<<<<<< HEAD
     acc += getMethodSignature(json, val, schemas, { isInterface: false }) + '\n'
-    
-=======
-    acc += getMethodSignature(json, val, { isInterface: false }) + '\n'
 
     if (val.tags && val.tags.find(t => t.name == 'polymorphic-pull')) {
-      acc += polymorphicPull(json, val)
+      acc += polymorphicPull(json, val, schemas)
     }
 
     const needsSubscriber = val.tags && (val.tags.find(t => t.name === 'property') || val.tags.find(t => t.name === 'property:readonly')) != undefined
     const needsSetter = val.tags && val.tags.find(t => t.name === 'property') != undefined
 
     if (needsSubscriber) {
-      acc += subscriber(json, val)
+      acc += subscriber(json, val, schemas)
     }
 
     if (needsSetter) {
-      acc += setter(json, val)
-    }
-
->>>>>>> 6542bbc1
+      acc += setter(json, val, schemas)
+    }
+
     return acc
   }, ''),
   filter(not(isRPCOnlyMethod)),
@@ -280,11 +267,7 @@
   getMethods
 )(json)
 
-<<<<<<< HEAD
-const generateMethodsWithListeners = (json, schemas = {}) => generateMethods(json, schemas) + '\n' + generateListeners(json, schemas)
-=======
-const generateMethodsWithListeners = json => generateMethods(json) + '\n' + generateListeners(json) + '\n'
->>>>>>> 6542bbc1
+const generateMethodsWithListeners = (json, schemas = {}) => generateMethods(json, schemas) + '\n' + generateListeners(json, schemas) + '\n'
 
 export {
   generateDeclarations
