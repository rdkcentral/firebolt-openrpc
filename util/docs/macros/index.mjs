/*
 * Copyright 2021 Comcast Cable Communications Management, LLC
 *
 * Licensed under the Apache License, Version 2.0 (the "License");
 * you may not use this file except in compliance with the License.
 * You may obtain a copy of the License at
 *
 * http://www.apache.org/licenses/LICENSE-2.0
 *
 * Unless required by applicable law or agreed to in writing, software
 * distributed under the License is distributed on an "AS IS" BASIS,
 * WITHOUT WARRANTIES OR CONDITIONS OF ANY KIND, either express or implied.
 * See the License for the specific language governing permissions and
 * limitations under the License.
 *
 * SPDX-License-Identifier: Apache-2.0
 */

import crocksHelpers from 'crocks/helpers/index.js'
const { getPathOr, compose, tap } = crocksHelpers

import { getLinkFromRef } from '../../shared/helpers.mjs'
import { getMethodSignature, getMethodSignatureParams ,getSchemaType, getSchemaShape, getProviderInterface, getProviderName, getProviderSessionInterface } from '../../shared/typescript.mjs'
import { getPath, getExternalPath, getExternalSchemaPaths, getSchemaConstraints, isDefinitionReferencedBySchema, localizeDependencies } from '../../shared/json-schema.mjs'
import fs from 'fs'
import pointfree from 'crocks/pointfree/index.js'
const { filter, option, map } = pointfree
import isArray from 'crocks/predicates/isArray.js'
import safe from 'crocks/Maybe/safe.js'
import { getProvidedCapabilities, isRPCOnlyMethod, isTemporalSetMethod } from '../../shared/modules.mjs'

var pkg = JSON.parse(fs.readFileSync('./package.json', 'utf8'));


const PROVIDER_PREF = "onRequest"
const PROVIDER_PREF_LEN = PROVIDER_PREF.length

/**
 * TODO
 * - add See also, or enum input for schemas (e.g. ProgramType used by Discovery)
 */

// util for visually debugging crocks ADTs
const _inspector = obj => {
  if (obj.inspect) {
    console.log(obj.inspect())
  } else {
    console.log(obj)
  }
}

const insertAggregateMacrosOnly = () => false

const getTitle = json => json.info ? json.info.title : json.title

const hasEventAttribute = (method, attribute) => method.tags && method.tags.find(t => t.name === 'event').hasOwnProperty(attribute)
const hasNonEmptyEventAttribute = (method, attribute) => {
    if (!method.tags) return false
    const tag = method.tags.find(t => t[attribute])
    return !!tag
} 
const isEvent = method => hasTag(method, 'event')
const isProviderFocusMethod = method => method.tags && method.tags.find(t => t['x-allow-focus-for'])
const isProviderResponseMethod = method => method.tags && method.tags.find(t => t['x-response-for'])
const isProviderMethod = method => isEvent(method) && hasNonEmptyEventAttribute(method, 'x-provides')
const isFullyDocumentedEvent = method => isEvent(method) && !hasTag(method, 'rpc-only') && !hasEventAttribute(method, 'x-alternative') && !hasEventAttribute(method, 'x-pulls-for')
const isSetter = method => method.tags && method.tags.find(t => t['x-setter-for'])
const isTocMethod = method => !isEvent(method) && !isProviderFocusMethod(method) && !isProviderResponseMethod(method)

const providerMethodName = m => m.name.startsWith(PROVIDER_PREF) 
    ? m.name[PROVIDER_PREF_LEN].toLowerCase() + m.name.substr(PROVIDER_PREF_LEN + 1)
    : ''

function hasTag (method, tag) {
    return method.tags && method.tags.filter(t => (t.name === tag)).length > 0
}

export {
    insertAggregateMacrosOnly,
    insertMacros,
}

function insertMacros(data = '', moduleJson = {}, templates = {}, schemas = {}, options = {}, version = {}) {
    let match, regex

    const methods = moduleJson.methods && moduleJson.methods.filter( method => !isEvent(method) && !isRPCOnlyMethod(method) )
    const events = moduleJson.methods && moduleJson.methods.filter( method => isEvent(method) && isFullyDocumentedEvent(method))
    const additionalEvents = moduleJson.methods && moduleJson.methods.filter( method => isEvent(method) && !isFullyDocumentedEvent(method))
    const additionalMethods = moduleJson.methods && moduleJson.methods.filter( method => !isEvent(method) && isRPCOnlyMethod(method) )
    const hasEvents = (additionalEvents && additionalEvents.length > 0) || (events && events.length > 0)  //(methods && methods.find(method => isEvent(method) && !isProviderMethod(method)))
    const providerMethods = moduleJson.methods && moduleJson.methods.filter( method => isProviderMethod(method))
    const hasProviderMethods = (providerMethods && providerMethods.length > 0)

    const capabilities = moduleJson.methods && getProvidedCapabilities(moduleJson)

    if (capabilities) {
        regex = /\$\{providers\}/
        if (match = data.match(regex)) {
            let providers = ''
            capabilities.forEach(capability => {
                providers += insertProviderInterfaceMacros(match[0], capability, moduleJson, schemas, templates, options)
            })
            data = data.replace(regex, providers)
        }
    }

    if (events && events.length > 0) {
        events.sort( (a, b) => (a.name.toLowerCase() > b.name.toLowerCase()) ? 1 : -1 )
        regex = /\$\{events\}/
        if (match = data.match(regex)) {
            let eventsBlock = ''
            events.forEach(method => {
                eventsBlock += insertMethodMacros(match[0], method, moduleJson, schemas, templates, options)
            })
            data = data.replace(regex, eventsBlock)
        }
    }

    if (hasEvents) {
        const listenerTemplate = 
        {
            name: 'listen',
            tags: [
                {
                    name: 'listener'
                }
            ],
            summary: 'Listen for events from this module.',
            params: [
                {
                    name: 'event',

                    schema: {
                        type: 'string'
                    }
                }
            ],
            result: {
                name: 'success',
                schema: {
                    type: 'boolean'
                }
            }
        }

        methods.push(listenerTemplate)
        methods.push(Object.assign({}, listenerTemplate, { name: "once", summary: "Listen for only one occurance of an event from this module. The callback will be cleared after one event." }))
        methods.sort( (a, b) => (a.name.toLowerCase() > b.name.toLowerCase()) ? 1 : -1 )
    }
    else {
        data = data.replace(/\$\{if\.events\}.*?\{end\.if\.events\}/gms, '')
    }

    if (hasProviderMethods) {

        const providerTemplate = 
        {
            name: 'provide',
            tags: [
            ],
            summary: 'Register to provide a capability from this module.\n\nSee [Provider Interfaces](#provider-interfaces), for more info.',
            params: [
                {
                    name: 'provider',
                    summary: 'An Object or Class that implements all of the provider interface methods.',
                    required: true,
                    schema: {
                        oneOf: [
                            {
                                type: 'object'
                            },
                            {
                                type: 'class'
                            }
                        ]
                    }
                }
            ],
            result: {
                name: 'result',
                schema: {
                    const: null
                }
            }
        }
        methods.push(providerTemplate)
        methods.sort( (a, b) => (a.name.toLowerCase() > b.name.toLowerCase()) ? 1 : -1 )
    } else {
        data = data.replace(/\$\{if\.providers\}.*?\{end\.if\.providers\}/gms, '')
    }

    if (methods && methods.length > 0) {
        regex = /\$\{methods\}/
        while (match = data.match(regex)) {
            let methodsStr = ''
            methods.forEach(method => {
                if (isTocMethod(method)) {
                    methodsStr += insertMethodMacros(match[0], method, moduleJson, schemas, templates, options)
                }
            })
            data = data.replace(regex, methodsStr)
        }

        regex = /[\# \t]*?\$\{event\.[a-zA-Z]+\}.*?\$\{end.event\}/s
        while (match = data.match(regex)) {
            data = data.replace(regex, insertEventMacros(match[0], methods, moduleJson, schemas, templates, options))
        }

        let js = false //!!
        methods.forEach(m => {
            if (!m.tags || !m.tags.map(t => t.name).includes('rpc-only')) {
                js = true
            }
        })

        // get rid of javascript-specific template contents if there is no javascript method in this module
        if (!js) {
            data = data.replace(/\$\{if\.javascript\}.*?\{end\.if\.javascript\}/gms, '')
        }

    }

    if (additionalEvents && additionalEvents.length > 0) {
        regex = /\$\{additionalEvents\}/
        while (match = data.match(regex)) {
            let additionalStr = ''
            additionalEvents.forEach(event => {
                // copy it
                event = JSON.parse(JSON.stringify(event))
                // change the template
                event.tags.find(t => t.name === 'event').name = 'additional-event'
                // drop the ListenerResponse result type
                event.result.schema = (event.result.schema.oneOf || event.result.schema.anyOf)[1]
                additionalStr += insertMethodMacros(match[0], event, moduleJson, schemas, templates, options)
            })
            data = data.replace(regex, additionalStr)
        }
    }
    else {
        data = data.replace(/\$\{if\.additionalEvents\}.*?\{end\.if\.additionalEvents\}/gms, '')
    }

    if (additionalMethods && additionalMethods.length > 0) {
        regex = /\$\{additionalMethods\}/
        while (match = data.match(regex)) {
            let additionalStr = ''
            additionalMethods.forEach(method => {
                // copy it
                method = JSON.parse(JSON.stringify(method))
                method.tags = method.tags || []
                method.tags.push({
                    name: "additional-method"
                })
                additionalStr += insertMethodMacros(match[0], method, moduleJson, schemas, templates, options)
            })
            data = data.replace(regex, additionalStr)
        }
    }
    else {
        data = data.replace(/\$\{if\.additionalMethods\}.*?\{end\.if\.additionalMethods\}/gms, '')
    }

    let local_schemas, prefix

    if (moduleJson.components && moduleJson.components.schemas && Object.values(moduleJson.components.schemas).length) {
        local_schemas = moduleJson.components.schemas
        prefix = '#/components/schemas/'
    }
    else if (moduleJson.definitions && Object.values(moduleJson.definitions).length) {
        local_schemas = moduleJson.definitions
        prefix = '#/definitions/'
    }

    if (local_schemas) {
        regex = /[\# \t]*?\$\{schema\.[a-zA-Z]+\}.*?\$\{end.schema\}/s
        while (match = data.match(regex)) {
            data = data.replace(regex, insertSchemaMacros(match[0], local_schemas, moduleJson, schemas, options))
        }
        let schemas_toc = []
        Object.entries(local_schemas).forEach(([n, v]) => {
            if (true || isDefinitionReferencedBySchema(prefix + n, moduleJson)) {
                let str = v.title ? v.title : n
                str = '    - [' + str + '](#' + str.toLowerCase() + ')'
                schemas_toc.push(str)
            }
        })

        schemas_toc = schemas_toc.join('\n')

        data = data.replace(/\$\{toc.schemas\}/g, schemas_toc)

    }
    else {
        data = data.replace(/\$\{if\.schemas\}.*?\{end\.if\.schemas\}/gms, '')
    }

    if (methods) {
        data = data
            .replace(/\$\{toc.methods\}/g, methods.filter(isTocMethod).map(m => '    - [' + m.name + '](#' + m.name.toLowerCase() + ')').join('\n'))
            .replace(/\$\{toc.events\}/g, methods.filter(m => isEvent(m) && !isProviderMethod(m)).map(m => '    - [' + m.name[2].toLowerCase() + m.name.substr(3) + '](#' + m.name.substr(2).toLowerCase() + ')').join('\n'))
<<<<<<< HEAD
    //            .replace(/\$\{toc.providers\}/g, methods.filter(m => isProviderMethod(m)).map(m => '    - [' + providerMethodName(m) + '](#' + providerMethodName(m).toLowerCase() + ')').join('\n'))
            .replace(/\$\{toc.providers\}/g, capabilities.map(c => `    - [${getProviderName(c, moduleJson, schemas)}](#${getProviderName(c, moduleJson, schemas).toLowerCase})`).join('\n'))
=======
//            .replace(/\$\{toc.providers\}/g, methods.filter(m => isProviderMethod(m)).map(m => '    - [' + providerMethodName(m) + '](#' + providerMethodName(m).toLowerCase() + ')').join('\n'))
            .replace(/\$\{toc.providers\}/g, capabilities.map(c => `    - [${getProviderName(c, moduleJson, schemas)}](#${getProviderName(c, moduleJson, schemas).toLowerCase()})`).join('\n'))
>>>>>>> 80b54486
    }

    const providerSessionInterface = getProviderSessionInterface(moduleJson)

    data = data
        .replace(/\$\{module}/g, getTitle(moduleJson).toLowerCase() + '.json')
        .replace(/\$\{info.title}/g, getTitle(moduleJson))
        .replace(/\$\{package.name}/g, pkg.name)
        .replace(/\$\{package.repository}/g, pkg.repository && pkg.repository.url && pkg.repository.url.split("git+").pop().split("/blob").shift() || '')
        .replace(/\$\{package.repository.name}/g, pkg.repository && pkg.repository.url && pkg.repository.url.split("/").slice(3,5).join("/") || '')
        .replace(/\$\{info.version}/g, version.readable)
        .replace(/\$\{info.description}/g, moduleJson.info && moduleJson.info.description || '')
        .replace(/\$\{provider\.session}/g, providerSessionInterface)

    data = data.replace(/\$\{[a-zA-Z.]+\}\n?/g, '') // remove left-over macros

    return data
}

function insertProviderInterfaceMacros(data, capability, moduleJson = {}, schemas = {}, templates = {}, options = {}) {
    let result = ''

    if (!data) return result

    result = templates['provider-interface.md']

    const iface = getProviderInterface(moduleJson, capability, schemas)//.map(method => { method.name = method.name.charAt(9).toLowerCase() + method.name.substr(10); return method } )

    const capitalize = str => str[0].toUpperCase() + str.substr(1)
    const uglyName = capability.split(":").slice(-2).map(capitalize).reverse().join('') + "Provider"
    const name = iface.length === 1 ? iface[0].name.charAt(0).toUpperCase() + iface[0].name.substr(1) + "Provider" : uglyName

    let interfaceShape = ''
    interfaceShape += `interface ${name} {\n`
    interfaceShape += iface.map(method => `\t${getMethodSignature(moduleJson, method, schemas, { isInterface: true })}`).join('\n')
    interfaceShape += '\n}\n'

    let propertiesShape = ''
    propertiesShape += `{\n`
    propertiesShape += iface.map(method => `\t${getMethodSignature(moduleJson, method, schemas, { isInterface: false })}`).map(str => str.replace(/function (.*?)\(/, '$1: function(')).join('\n')
    propertiesShape += '\n}\n'

    // todo generate example vanilla JS class that returns example result wrapped in promise
    let exampleClass = ''
    exampleClass += `interface ${name} {\n`
    exampleClass += iface.map(method => `\t${getMethodSignature(moduleJson, method, schemas, { isInterface: true })}`).join('\n')
    exampleClass += '\n}\n'

    if (iface.length === 0) {
        result = result.replace(/\$\{provider\.methods\}/gms, '')
    }
    else {
        let regex = /\$\{provider\.methods\}/gms
        let match = result.match(regex)

        let methodsBlock = ''
     
        // insert the standard method templates for each provider
        if (match) {
            iface.forEach(method => {
                // add a tag to pick the correct template
                method.tags.unshift({
                    name: 'provider'
                })
                const parametersSchema = method.params[0].schema
                const parametersShape = getSchemaShape(moduleJson, parametersSchema, schemas)
                let methodBlock = insertMethodMacros(match[0], method, moduleJson, schemas, templates, options)
                methodBlock = methodBlock.replace(/\${parameters\.shape\}/g, parametersShape)
                const hasProviderParameters = parametersSchema && parametersSchema.properties && Object.keys(parametersSchema.properties).length > 0
                if (hasProviderParameters) {
                    const lines = methodBlock.split('\n')
                    for (let i = lines.length - 1; i >= 0; i--) {
                        if (lines[i].match(/\$\{provider\.param\.[a-zA-Z]+\}/)) {
                            let line = lines[i]
                            lines.splice(i, 1)
                            line = insertProviderParameterMacros(line, method.params[0].schema, moduleJson, schemas, options)
                            lines.splice(i++, 0, line)
                        }
                    }
                    methodBlock = lines.join('\n')    
                }
                else {
                    methodBlock = methodBlock.replace(/\$\{if\.provider\.params\}.*?\$\{end\.if\.provider\.params\}/gms, '')
                }
                methodsBlock += methodBlock
            })

            match = result.match(regex)
            result = result.replace(regex, methodsBlock)
        }

        regex = /\$\{provider\.interface\.start\}.*?\$\{provider\.interface\.end\}/s
        
        // insert the granular method details for any ${provider.method.start} loops
        while (match = result.match(regex)) {
            let methodsBlock = ''
    
            const indent = (str, padding) => {
                let first = true
                return str.split('\n').map(line => {
                    if (first) {
                        first = false
                        return line
                    }
                    else {
                        return padding + line
                    }
                }).join('\n')
            }

            let i = 1
            iface.forEach(method => {

                methodsBlock += match[0].replace(/\$\{provider\.interface\.name\}/g, method.name)
                                        .replace(/\$\{provider\.interface\.Name\}/g, method.name.charAt(0).toUpperCase() + method.name.substr(1))

                                        // first check for indented lines, and do the fancy indented replacement
                                        .replace(/^([ \t]+)(.*?)\$\{provider\.interface\.example\.result\}/gm, '$1$2' + indent(JSON.stringify(method.examples[0].result.value, null, '    '), '$1'))
                                        .replace(/^([ \t]+)(.*?)\$\{provider\.interface\.example\.parameters\}/gm, '$1$2' + indent(JSON.stringify(method.examples[0].params[0].value, null, '    '), '$1'))
                                        // okay now just do the basic replacement (a single regex for both was not fun)
                                        .replace(/\$\{provider\.interface\.example\.result\}/g, JSON.stringify(method.examples[0].result.value))
                                        .replace(/\$\{provider\.interface\.example\.parameters\}/g, JSON.stringify(method.examples[0].params[0].value))

                                        .replace(/\$\{provider\.interface\.example\.correlationId\}/g, JSON.stringify(method.examples[0].params[1].value.correlationId))

                                        // a set of up to three RPC "id" values for generating intersting examples with matching ids
                                        .replace(/\$\{provider\.interface\.i\}/g, i)
                                        .replace(/\$\{provider\.interface\.j\}/g, (i+iface.length))
                                        .replace(/\$\{provider\.interface\.k\}/g, (i+2*iface.length))

                i++
            })
            methodsBlock = methodsBlock.replace(/\$\{provider\.interface\.[a-zA-Z]+\}/g, '')
            result = result.replace(regex, methodsBlock)
        }        
    }

    // TODO: JSON-RPC examples need to use ${provider.interface} macros, but we're replacing them globally instead of each block
    // there's examples of this in methods, i think

    result = result.replace(/\$\{provider\}/g, name)
    result = result.replace(/\$\{interface\}/g, interfaceShape)
    result = result.replace(/\$\{properties\}/g, propertiesShape)
    result = result.replace(/\$\{capability\}/g, capability)


    return result
}

function getSeeAlsoLink(method, moduleJson, schemas) {
    const getExtensionValue = (method, ext) => {
        const tag = method.tags && method.tags.find(t => t[ext])

        return tag && tag[ext] || ''
    }

    const alternative = getExtensionValue(method, 'x-alternative')
    const pullsFor = getExtensionValue(method, 'x-pulls-for')
    const sets = getExtensionValue(method, 'x-setter-for')
    const respondsTo = moduleJson.methods.find(m => m.name === getExtensionValue(method, 'x-response-for'))
    const provides = respondsTo && getProviderName(getExtensionValue(respondsTo, 'x-provides'), moduleJson, schemas)

    const seeAlso = alternative || pullsFor || provides || sets

    return `[${seeAlso}](#${seeAlso.toLowerCase()})`
}

function insertMethodMacros(data, method, moduleJson = {}, schemas = {}, templates = {}, options = {}) {
    let result = ''

    if (!data) return ''

    let template = method.tags && method.tags.map(t=>t.name).find(t => Object.keys(templates).includes('methods/' + t + '.md')) || 'default'
    if (hasTag(method, 'property') || hasTag(method, 'property:readonly') || hasTag(method, 'property:immutable')) {
        template = 'polymorphic-property'
    }
    data = templates[`methods/${template}.md`]

    data = iterateSignatures(data, method, moduleJson, schemas, templates, options)

    if (method.params.length === 0) {
        data = data.replace(/\$\{if\.params\}.*?\{end\.if\.params\}/gms, '')
    }
    if (!method.examples || method.examples.length === 0) {
        data = data.replace(/\$\{if\.examples\}.*?\{end\.if\.examples\}/gms, '')
    }
    if (!method.description) {
        data = data.replace(/\$\{if\.description\}.*?\{end\.if\.description\}/gms, '')
    }

    let method_data = data
    const seeAlsoLink = getSeeAlsoLink(method, moduleJson, schemas)
    const eventJsName = method.name.length > 3 ? method.name[2].toLowerCase() + method.name.substr(3) : method.name

    const deprecated = method.tags && method.tags.find( t => t.name === 'deprecated')
    if (deprecated ) {
        let alternative = deprecated['x-alternative'] || ''
        let since = deprecated['x-since'] || ''

        if (alternative && alternative.indexOf(' ') === -1) {
          alternative = `Use \`${alternative}\` instead.`
        }
    
        method_data = method_data
            .replace(/\$\{method.description\}/g, `This API is **deprecated**` + (since ? ` since version ${since}. ` : '. ') + `${alternative}\n\n\$\{method.description\}`)
    }

    method_data = method_data
        .replace(/\$\{method.name\}/g, method.name)
        .replace(/\$\{event.name\}/g, method.name.length > 3 ? method.name[2].toLowerCase() + method.name.substr(3): method.name)
        .replace(/\$\{provider.name\}/g, providerMethodName(method))
        .replace(/\$\{event.javascript\}/g, method.tags && method.tags.find(t => t.name === 'rpc-only') ? '_NA_' : eventJsName)
        .replace(/\$\{event.rpc\}/g, method.name)
        .replace(/\$\{method.summary\}/g, method.summary)
        .replace(/\$\{method.description\}/g, method.description || method.summary)
        .replace(/\$\{module\}/g, getTitle(moduleJson))
        .replace(/\$\{event.seeAlso\}/g, seeAlsoLink)

    method_data = method_data.replace(/\$\{.*?method.*?\}\s*\n?/g, '')

    result += method_data + '\n'

    return result
}

function generatePropertySignatures (m) {
    let signatures = [m]
    if (hasTag(m, 'property') && !hasTag(m, 'property:immutable') && !hasTag(m, 'property:readonly')) {
        signatures.push({
            name: m.name,
            summary: 'Set value for ' + m.summary,
            tags: [
                {
                    name: 'property-set'
                }
            ],
            // setter takes the getters result
            params: [
                {
                    ...m.result,
                    name: 'value',
                    required: true
                }
            ],
            result: {
                name: "response",
                summary: "",
                schema: {
                  const: null
                }
            },
            examples: [
                {
                    name: "",
                    params: [
                      {
                        name: "value",
                        value: m.examples[0].result.value
                      }
                    ],
                    result: {
                      name: "Default Result",
                      value: null
                    }
                  }
            ]
        })
    } else {
        signatures.push(null)
    }
    if ((hasTag(m, 'property') || hasTag(m, 'property:readonly')) && !hasTag(m, 'property:immutable')) {
        const examples = []
        m.examples.forEach(e => examples.push(JSON.parse(JSON.stringify(e))))
        examples.forEach(e => { e.params = [ { name: m.result.name, value: e.result.value } ]; e.result = { name: 'listenerId', value: 1 }; })

        signatures.push({
            name: m.name,
            summary: 'Subscribe to value for ' + m.summary,
            tags: [{
                name: 'property-subscribe'
            }],
            params: [
                {
                    ...m.result,
                    required: true
                }
            ],
            result: {
                name: "listenerId",
                summary: "",
                schema: {
                    type: "integer"
                }
            },
            examples: m.examples
        })
    } else {
        signatures.push(null)
    }
    return signatures
}

function iterateSignatures(data, method, moduleJson = {}, schemas = {}, templates = {}, options = {}) {
    // we're hacking the schema here... make a copy!
    method = JSON.parse(JSON.stringify(method))
    const module = moduleJson.info.title
    let signatures = [method]
    if (hasTag(method, 'property') || hasTag(method, 'property:readonly') || hasTag(method, 'property:immutable')) {
        signatures = generatePropertySignatures(method)
    }
    
    if (method.tags && method.tags.find(t => t.name === 'polymorphic-pull')) {
        // copy the method for the pull version
        const pull = JSON.parse(JSON.stringify(method))
        
        // change the original to be 'push'
        method.tags.find(t => t.name === 'polymorphic-pull').name = ''

        // change result of pull-method to be the params of the original push-method
        const resultRef = method.name[0].toUpperCase() + method.name.substr(1) + 'Result'
        pull.result = {
            "name": "results",
            "schema": {
                "$ref": `#/components/schemas/${resultRef}`
            }
        }

        // Find the parameters for the pull method
        const pullEventMethod = moduleJson.methods.find(m => m.name.toLowerCase() === 'onpull' + method.name.toLowerCase())
        const pullParameters = localizeDependencies(
          getPath(
            '#/components/schemas/' + method.name[0].toUpperCase() + method.name.substr(1) + 'Parameters',
            moduleJson,
            schemas
          ),
          moduleJson,
          schemas
        ) || getExternalPath('#/definitions/' + method.name[0].toUpperCase() + method.name.substr(1), schemas, true)
        
        if (pullParameters) {
            pull.params = [Object.assign({ schema: pullParameters }, { name: 'parameters', required: true, summary: pullEventMethod.result.summary })]
        }
        else {
            console.log('WARNING: could not find '+method.name[0].toUpperCase() + method.name.substr(1) + 'Parameters schema')
            process.exit(1)
        }

        if (pull.examples) {
            pull.examples.forEach(example => {
                example.name = example.name + ' (Pull)'
                example.result = {
                    "name": "result",
                    "value": {}
                }
                if (example.params) {
                    example.params.forEach(param => {
                        example.result.value[param.name] = param.value
                    })
                }
            })
        }
        signatures = [pull, ...signatures]
    }
    else if (method.tags && method.tags.find(t => t.name === 'event')) {
        const possibleResults = method.result.schema.oneOf || method.result.schema.anyOf
        if (possibleResults && possibleResults.length == 2) {
            method.result.schema = possibleResults.find(s => s['$ref'] !== "https://meta.comcast.com/firebolt/types#/definitions/ListenResponse")
        }
        else {
            console.log(`\nERROR: ${getTitle(moduleJson.info.title)}.${method.name} does not have two return types: both 'ListenResponse' and an event-specific payload\n`)
            process.exit(-1)
        }
    }

    let regex, match

    signatures.forEach(sig => {
        regex = /\$\{method\.[0-9]\}(.*?)\$\{(end\.method|method\.[0-9])\}/s
        match = data.match(regex)

        if (!match) {
            regex = /(.*)/s
            match = data.match(regex)
        }

        let block = sig == null ? '' : insertSignatureMacros(match[1], sig, moduleJson, schemas, templates, options)
        data = data.replace(regex, block)
    })

    return data
}

function insertSignatureMacros(block, sig, moduleJson = {}, schemas = {}, templates = {}, options = {}) {
    if (sig.params.length === 0) {
        block = block.replace(/\$\{if\.params\}.*?\{end\.if\.params\}/gms, '')
    }
    if (!sig.examples || sig.examples.length === 0) {
        block = block.replace(/\$\{if\.examples\}.*?\{end\.if\.examples\}/gms, '')
    }

    if (sig.tags && sig.tags.map(t => t.name).includes('rpc-only')) {
        block = block.replace(/\$\{if\.javascript\}.*?\{end\.if\.javascript\}/gms, '')
    }

    let regex = /[\# \t]*?\$\{example\.[a-zA-Z]+\}.*?\$\{end.example\}/s
    let match = block.match(regex)
 
    if (match) {
        let exampleBlock = insertExampleMacros(match[0], sig, moduleJson, templates, options)
        block = block.replace(regex, exampleBlock)
    }

    let lines = block.split('\n')

    for (let i = lines.length - 1; i >= 0; i--) {
        if (lines[i].match(/\$\{method\.param\.[a-zA-Z]+\}/)) {
            let line = lines[i]
            lines.splice(i, 1)
            sig.params.forEach((param) => { lines.splice(i++, 0, insertParamMacros(line, param, moduleJson, schemas, options)) })
        }
    }

    let extraParams = ''
    let itemName = ''

    if (isTemporalSetMethod(sig)) {
        extraParams += (sig.params.length ? ', ' : '') + 'add: function, remove: function'
        itemName = sig.result.schema.items.title || 'item'
        itemName = itemName.charAt(0).toLowerCase() + itemName.substring(1)
    }

    block = lines.join('\n')

    block = block.replace(/\$\{method.signature\}/g, getMethodSignature(moduleJson, sig, schemas, { isInterface: false }))
        .replace(/\$\{method.params\}/g, getMethodSignatureParams(moduleJson, sig, schemas))
        .replace(/\$\{method.extraParams\}/g, extraParams)
        .replace(/\$\{method.item\}/g, itemName)
        .replace(/\$\{method.paramNames\}/g, sig.params.map(p => p.name).join(', '))
        .replace(/\$\{method.result.name\}/g, sig.result.name)
        .replace(/\$\{method.result.summary\}/g, sig.result.summary)
        .replace(/\$\{method.result.link\}/g, getSchemaType(moduleJson, sig.result, schemas, {title: true, link: true, asPath: options.asPath, baseUrl: options.baseUrl}))
        .replace(/\$\{method.result.type\}/g, getSchemaType(moduleJson, sig.result, schemas, {title: true, asPath: options.asPath, baseUrl: options.baseUrl}))
        .replace(/\$\{method.result\}/g, getSchemaTypeTable(moduleJson, sig.result, schemas, { description: sig.result.summary, title: true, asPath: options.asPath, baseUrl: options.baseUrl}))

    return block
}

function insertSchemaMacros(data, local_schemas = {}, moduleJson = {}, schemas = {}, options = {}) {
    let result = ''
    const prefix = moduleJson.info ? '#/components/schemas/' : '#/definitions/'

    Object.entries(local_schemas).forEach(([name, schema]) => {
        if (true || isDefinitionReferencedBySchema(prefix + name, (moduleJson.methods ? moduleJson.methods : moduleJson)) || schema.title) {
            let lines = data
            if (!schema.examples || schema.examples.length === 0) {
                lines = lines.replace(/\$\{if\.examples\}.*?\{end\.if\.examples\}/gms, '')
            }
            if (!schema.description) {
                lines = lines.replace(/\$\{if\.description\}.*?\{end\.if\.description\}/gms, '')
            }
            lines = lines.split('\n')
            const schemaShape = getSchemaShape(moduleJson, schema, schemas, name)

            let schema_data = lines.join('\n')
                .replace(/\$\{schema.title\}/, (schema.title || name))
                .replace(/\$\{schema.description\}/, schema.description)
                .replace(/\$\{schema.shape\}/, schemaShape)

            if (schema.examples) {
                schema_data = schema_data.replace(/\$\{schema.example\}/, schema.examples.map(ex => JSON.stringify(ex, null, '  ')).join('\n\n'))
            }

            let seeAlso = getExternalSchemaLinks(schema, schemas, options)
            if (seeAlso) {
                schema_data = schema_data.replace(/\$\{schema.seeAlso\}/, '\n\n' + seeAlso)
            }
            else {
                schema_data = schema_data.replace(/.*\$\{schema.seeAlso\}/, '')
            }

            schema_data = schema_data.replace(/\$\{.*?schema.*?\}\s*\n?/g, '')

            result += schema_data + '\n'
        }
    })

    return result
}

function insertEventMacros(data = '', methods = [], moduleJson = {}, schemas = {}, templates = {}, options = {}) {
    let result = ''

    methods.forEach(method => {
        if (!method.name.match(/^on[A-Za-z]+/)) {
            return
        }
        let lines = data
        if (method.params.length === 0) {
            lines = lines.replace(/\$\{if\.params\}.*?\{end\.if\.params\}/gms, '')
        }
        if (!method.examples || method.examples.length === 0) {
            lines = lines.replace(/\$\{if\.examples\}.*?\{end\.if\.examples\}/gms, '')
        }
        if (!method.description) {
            lines = lines.replace(/\$\{if\.description\}.*?\{end\.if\.description\}/gms, '')
        }
        lines = lines.split('\n')

        let method_data = lines.join('\n')
            .replace(/\$\{event.name\}/, method.name[2].toLowerCase() + method.name.substr(3))
            .replace(/\$\{event.summary\}/, method.summary)
            .replace(/\$\{event.description\}/, method.description)
            .replace(/\$\{event.result.name\}/, method.result.name)
            .replace(/\$\{event.result.summary\}/, method.result.summary)
            .replace(/\$\{event.result.type\}/, getSchemaTypeTable(moduleJson, method.result, schemas, { event: true, description: method.result.summary, asPath: options.asPath, baseUrl: options.baseUrl })) //getType(method.result, true))

        let match, regex = /[\# \t]*?\$\{example\.[a-zA-Z]+\}.*?\$\{end.example\}/s
        while (match = method_data.match(regex)) {
            method_data = method_data.replace(regex, insertExampleMacros(match[0], method, moduleJson, templates))
        }

        method_data = method_data.replace(/\$\{.*?method.*?\}\s*\n?/g, '')

        result += method_data + '\n'
    })

    return result
}

function insertParamMacros(data = '', param, module = {}, schemas = {}, options = {}) {
    let constraints = getSchemaConstraints(param, module, schemas)
    let type = getSchemaType(module, param, schemas, { code: true, link: true, title: true, asPath: options.asPath, baseUrl: options.baseUrl })

    if (constraints && type) {
        constraints = '<br/>' + constraints
    }

    return data
        .replace(/\$\{method.param.name\}/, param.name)
        .replace(/\$\{method.param.summary\}/, param.summary || '')
        .replace(/\$\{method.param.required\}/, param.required || 'false')
        .replace(/\$\{method.param.type\}/, type) //getType(param))
        .replace(/\$\{method.param.constraints\}/, constraints) //getType(param))
}

function insertProviderParameterMacros(data = '', parameters, module = {}, schemas = {}, options = {}) {

    if (!parameters || !parameters.properties) {
        return ''
    }

    let result = ''

    Object.entries(parameters.properties).forEach(([name, param]) => {
        let constraints = getSchemaConstraints(param, module, schemas)
        let type = getSchemaType(module, param, schemas, { code: true, link: true, title: true, asPath: options.asPath, baseUrl: options.baseUrl })

        if (constraints && type) {
            constraints = '<br/>' + constraints
        }

        result += data
            .replace(/\$\{provider.param.name\}/, name)
            .replace(/\$\{provider.param.summary\}/, param.description || '')
            .replace(/\$\{provider.param.required\}/, (parameters.required && parameters.required.includes(name)) || 'false')
            .replace(/\$\{provider.param.type\}/, type)
            .replace(/\$\{provider.param.constraints\}/, constraints) + '\n'
    })

    return result
}


function insertExampleMacros(data, method, moduleJson = {}, templates = {}) {
    let result = ''
    let first = true


    const moduleName = getTitle(moduleJson)
    if (method.tags && method.tags.map(t => t.name).includes('rpc-only')) {
        data = data.replace(/\$\{if\.javascript\}.*?\{end\.if\.javascript\}/gms, '')
    }

    method.examples && method.examples.forEach(example => {
        
        let params = example.params.map(p => JSON.stringify(p.value, null, '  ')).join(',\n').split('\n').join('\n' + ' '.repeat(moduleName.length + method.name.length + 2))
        const responseMethod = moduleJson.methods.find(m => m.name === providerMethodName(method) + 'Response')
        const providerResponse = responseMethod && responseMethod.examples && responseMethod.examples.length ? responseMethod.examples[0] : ''
        const providerRespParam = providerResponse.params && providerResponse.params.length ? providerResponse.params[0] : null
        let example_data = data
            .replace(/\$\{example.title\}/g, example.name)
            .replace(/\$\{example.javascript\}/g, generateJavaScriptExample(example, method, moduleJson, templates))
            .replace(/\$\{example.result\}/g, generateJavaScriptExampleResult(example))
            .replace(/\$\{example.params\}/g, params)
            .replace(/\$\{example.providerMethod\}/g, providerMethodName(method))
            .replace(/\$\{example.providerResponse\}/g, JSON.stringify(providerRespParam ? providerRespParam.value.response : null))
            .replace(/\$\{example.jsonrpc\}/g, generateRPCExample(example, method, moduleJson))
            .replace(/\$\{example.response\}/g, generateRPCExampleResult(example))
            .replace(/\$\{callback.jsonrpc\}/g, generateRPCCallbackExample(example, method, moduleJson))
            .replace(/\$\{callback.response\}/g, generateRPCCallbackExampleResult())
        result += example_data

        if (first && method.examples.length > 1) {
            result += '<details>\n    <summary>More examples...</summary>\n'
        }

        first = false
    })

    if (method.examples && method.examples.length > 1) {
        result += "</details>\n"
    }

    result = result.replace(/\$\{.*?example.*?\}\s*\n?/g, '')

    return result
}

function getSchemaTypeTable(module, moduleJson = {}, schemas = {}, options = {}) {
    let type = getSchemaType(module, moduleJson, schemas, options)
    let summary = moduleJson.summary

    if (moduleJson.schema) {
        moduleJson = moduleJson.schema
    }

    if (type === 'object' && moduleJson.properties) {
        let type = ''

        if (summary) {
            type = summary + '\n\n'
        }

        type += '| Field | Type | Description |\n'
            + '| ----- | ---- | ----------- |\n'

        Object.entries(moduleJson.properties).forEach(([name, prop]) => {
            type += `| \`${name}\` | ${getSchemaType(module, prop, schemas, { link: true, code: true, event: options.event, asPath: options.asPath, baseUrl: options.baseUrl }).replace('|', '\\|')} | ${prop.description || ''} |\n`
        })

        return type
    }
    else {
        let type = '| Type | Description |\n'
            + '| ---- | ----------- |\n'

        const obj = moduleJson.oneOf ? moduleJson.oneOf[0] : moduleJson
        const path = obj['$ref']
        const ref = path ? getPath(path, module, schemas) : moduleJson
        const schemaType = getSchemaType(module, moduleJson, schemas, { code: true, link: true, event: options.event, title: true, asPath: options.asPath, baseUrl: options.baseUrl })
    
        if (schemaType === '`void`') {
            return '```javascript\nvoid\n```'
        }

        type += `| ${schemaType.replace('|', '\\|')} | ${moduleJson.description || ref.description || summary || ''} |\n`

        return type

    }
}

function getExternalSchemaLinks(json = {}, schemas = {}, options = {}) {
    const seen = {}
    // Generate list of links to other Firebolt docs
    //  - get all $ref nodes that point to external files
    //  - dedupe them
    //  - convert them to the $ref value (which are paths to other schema files), instead of the path to the ref node itself
    //  - convert those into markdown links of the form [Schema](Schema#/link/to/element)
    let links = getExternalSchemaPaths(json)
        .map(path => getPathOr(null, path, json))
        .filter(path => seen.hasOwnProperty(path) ? false : (seen[path] = true))
        .map(path => options.baseUrl + getLinkFromRef(path, schemas, options.asPath))
        .map(path => ' - [' + path.split("/").pop() + '](' + (options.asPath ? path.split('#')[0].toLowerCase() + '#' + path.split('#')[1].split('/').pop().toLowerCase()  : path) + ')')
        .join('\n')

    return links
}

function generateJavaScriptExample(example, m, moduleJson = {}, templates = {}) {
    if (m.name.match(/^on[A-Z]/)) {
        if (isProviderMethod(m)) {
            return generateProviderExample(m, moduleJson, templates)
        } else {
            return generateEventExample(m, moduleJson)
        }
    }

    const formatParams = (params, delimit, pretty = false) => params.map(p => JSON.stringify((example.params.find(x => x.name === p.name) || { value: null }).value, null, pretty ? '  ' : null)).join(delimit)
    let indent = ' '.repeat(getTitle(moduleJson).length + m.name.length + 2)
    let params = formatParams(m.params, ', ')
    if (params.length + indent > 80) {
        params = formatParams(m.params, ',\n', true)
        params = params.split('\n')
        let first = params.shift()
        params = params.map(p => indent + p)
        params.unshift(first)
        params = params.join('\n')
    }

    let typescript

    const template = m.tags && m.tags.map(t=>t.name).find(t => Object.keys(templates).includes('examples/' + t + '.md')) || 'default'
    typescript = templates[`examples/${template}.md`]

    typescript = typescript.replace(/\$\{example.params\}/g, params)

    return typescript
}

function generateJavaScriptExampleResult(example) {
    let typescript = JSON.stringify(example.result.value, null, '  ')

    return typescript
}

function generateRPCExample(example, m, moduleJson = {}) {
    if (m.tags && m.tags.filter(t => (t.name === 'property-subscribe')).length) {
        return generatePropertyChangedRPCExample(example, m, moduleJson)
    }
    else if (m.tags && m.tags.filter(t => (t.name === 'property-set')).length) {
        return generatePropertySetRPCExample(example, m, moduleJson.info.title)
    }
    let request = {
        "jsonrpc": "2.0",
        "id": 1,
        "method": `${getTitle(moduleJson).toLowerCase()}.${m.name}`,
        "params": {},
    }

    m.params.forEach(p => {
        let example_p = example.params.find(x => x.name === p.name)
        if (example_p) {
            request.params[p.name] = example_p.value
        }
    })

    return JSON.stringify(request, null, '  ')
}

function generatePropertyChangedRPCExample(example, m, module) {
    let request = {
        jsonrpc: "2.0",
        id: 1,
        "method": `${getTitle(module).toLowerCase()}.on${m.name.substr(0, 1).toUpperCase()}${m.name.substr(1)}Changed`,
        "params": {
            listen: true
        },
    }

    return JSON.stringify(request, null, '  ')
}

function generatePropertySetRPCExample(example, m, module) {
    let request = {
        jsonrpc: "2.0",
        id: 1,
        "method": `${module.toLowerCase()}.set${m.name.substr(0, 1).toUpperCase()}${m.name.substr(1)}`,
        "params": {
            value: example.params[0].value
        },
    }

    return JSON.stringify(request, null, '  ')
}

function generateRPCExampleResult(example) {
    return JSON.stringify({
        "jsonrpc": "2.0",
        "id": 1,
        "result": example.result.value
    }, null, '  ')
}

function generateRPCCallbackExample(example, m, moduleJson = {}) {
    let request = {
        "jsonrpc": "2.0",
        "id": 1,
        "method": `${getTitle(moduleJson).toLowerCase()}.${m.name}`,
        "params": {
            "correlationId": "xyz",
            "result": {}
        }
    }

    if (example.result.value && example.result.value.data) {
        Object.keys(example.result.value.data).forEach(key => {
            request.params.result[key] = example.result.value.data[key]
        })
    }

    return JSON.stringify(request, null, '  ')
}

function generateRPCCallbackExampleResult() {
  return JSON.stringify({
    "jsonrpc": "2.0",
    "id": 1,
    "result": true
  }, null, '  ')
}

function generateEventExample(m, moduleJson = {}) {
    const module = getTitle(moduleJson)
    let typescript = `import { ${module} } from '@firebolt-js/sdk'\n\n`
    typescript += `${module}.listen('${m.name[2].toLowerCase() + m.name.substr(3)}', ${m.result.name} => {\n`
    typescript += `  console.log(${m.result.name})\n`
    typescript += '})'
    return typescript
}

function generateProviderExample(m, moduleJson = {}, templates) {
    return templates[`examples/provider.md`]
}<|MERGE_RESOLUTION|>--- conflicted
+++ resolved
@@ -298,13 +298,7 @@
         data = data
             .replace(/\$\{toc.methods\}/g, methods.filter(isTocMethod).map(m => '    - [' + m.name + '](#' + m.name.toLowerCase() + ')').join('\n'))
             .replace(/\$\{toc.events\}/g, methods.filter(m => isEvent(m) && !isProviderMethod(m)).map(m => '    - [' + m.name[2].toLowerCase() + m.name.substr(3) + '](#' + m.name.substr(2).toLowerCase() + ')').join('\n'))
-<<<<<<< HEAD
-    //            .replace(/\$\{toc.providers\}/g, methods.filter(m => isProviderMethod(m)).map(m => '    - [' + providerMethodName(m) + '](#' + providerMethodName(m).toLowerCase() + ')').join('\n'))
-            .replace(/\$\{toc.providers\}/g, capabilities.map(c => `    - [${getProviderName(c, moduleJson, schemas)}](#${getProviderName(c, moduleJson, schemas).toLowerCase})`).join('\n'))
-=======
-//            .replace(/\$\{toc.providers\}/g, methods.filter(m => isProviderMethod(m)).map(m => '    - [' + providerMethodName(m) + '](#' + providerMethodName(m).toLowerCase() + ')').join('\n'))
             .replace(/\$\{toc.providers\}/g, capabilities.map(c => `    - [${getProviderName(c, moduleJson, schemas)}](#${getProviderName(c, moduleJson, schemas).toLowerCase()})`).join('\n'))
->>>>>>> 80b54486
     }
 
     const providerSessionInterface = getProviderSessionInterface(moduleJson)
