/*
 * Copyright 2021 Comcast Cable Communications Management, LLC
 *
 * Licensed under the Apache License, Version 2.0 (the "License");
 * you may not use this file except in compliance with the License.
 * You may obtain a copy of the License at
 *
 * http://www.apache.org/licenses/LICENSE-2.0
 *
 * Unless required by applicable law or agreed to in writing, software
 * distributed under the License is distributed on an "AS IS" BASIS,
 * WITHOUT WARRANTIES OR CONDITIONS OF ANY KIND, either express or implied.
 * See the License for the specific language governing permissions and
 * limitations under the License.
 *
 * SPDX-License-Identifier: Apache-2.0
 */

import h from 'highland'
import fs from 'fs'
import fse from 'fs-extra'
import path from 'path'
import getPathOr from 'crocks/helpers/getPathOr.js'
import { getSchema, removeIgnoredAdditionalItems, replaceUri } from './json-schema.mjs'
import { fireboltize } from '../shared/modules.mjs'
import { getExternalMarkdownPaths } from '../shared/json-schema.mjs'
import or from 'crocks/logic/or.js'
import not from 'crocks/logic/not.js'
import https from 'https'

const {
  mkdir,
  writeFile,
  readFile, // NOTE: This explicit casing is _required_
  copyFile, // NOTE: This explicit casing is _required_
  rmdir,
  stat
} = fs

const {
  copy
} = fse

const fsStat = h.wrapCallback(stat)
const fsCopyFile = h.wrapCallback(copyFile)
const fsCopy = h.wrapCallback(copy)
const fsMkDirP = h.wrapCallback((path, cb) => mkdir(path, { recursive: true }, cb))
const fsRemoveDirectory = h.wrapCallback(rmdir)
const fsWriteFile = h.wrapCallback(writeFile)
const fsReadFile = h.wrapCallback(readFile)
const bufferToString = buf => buf.toString()

const copyDirectory = dir => h.wrapCallback(copy)
const clearDirectory = dir => fsRemoveDirectory(dir, {recursive: true})
const isFile = dir => fsStat(dir).map(statObj => statObj.isFile())

const logSuccess = message => console.log(`\x1b[32m ✓ \x1b[0m\x1b[2m ${message}\x1b[0m`)
const logError = message => console.log(`\x1b[31m ✗ \x1b[0m\x1b[2m ${message}\x1b[0m`)
const logHeader = message => console.log(`\x1b[0m\x1b[7m\x1b[32m${message}\x1b[0m\n`)

// TODO: Convert to "stream" style fs functions
const recursiveFileDirectoryList = dirOrFile => {
  return h((push, next) => {
    if (!dirOrFile) {
      push(null, h.nil)
<<<<<<< HEAD
    }
    else {
      fs.stat(dirOrFile, (err, stat) => {
        if (!stat || stat.isFile()) {
          stat && push(err, dirOrFile)
          push(null, h.nil)
        } else {
          // Add the directory itself to the ouput stream.
          push(null, dirOrFile)
          fs.readdir(dirOrFile, (_err, files) => {
            next(h(files)
              .map(file => {
                file = path.join(dirOrFile, file)
                return recursiveFileDirectoryList(file)
              })
              .merge()
            )
          })
        }
      })
    }
=======
      return
    }
    fs.stat(dirOrFile, (err, stat) => {
      if (!stat || stat.isFile()) {
        stat && push(err, dirOrFile)
        push(null, h.nil)
      } else {
        // Add the directory itself to the ouput stream.
        push(null, dirOrFile)
        fs.readdir(dirOrFile, (_err, files) => {
          next(h(files)
            .map(file => {
              file = path.join(dirOrFile, file)
              return recursiveFileDirectoryList(file)
            })
            .merge()
          )
        })
      }
    })
>>>>>>> 906eeb6c
  })
}

// A through stream that expects a stream of filepaths, reads the contents
// of any .suffix files found, and converts them to an array tuple that
// has the filepath and the contents of the file.
// DOES NOT DEAL WITH ERRORS
const loadFileContent = suffix => fileStream => fileStream
  .filter(filepath => ((path.extname(filepath) === suffix) || (suffix.includes && suffix.includes(path.extname(filepath)))))
  .flatMap(filepath => fsReadFile(filepath)
    .map(buf => [filepath, bufferToString(buf)]))

const readUrl = url => h((push) => {
  https.get(url, res => {
    res.on('data', chunk => push(null, chunk))
    res.on('end', () => push(null, h.nil))
  })
})
.collect()
.map(Buffer.concat)
  
const loadUrlContent = url => {
  return readUrl(url)
    .map(buf => [url, bufferToString(buf)])
}
  

const jsonErrorHandler = filepath => (err, push) => {
  console.error(`\n\u{1F494} Error: ${filepath}\n`)
  if (/JSON/.test(err.message)) {
    console.error('There was an error loading a .json file. Unable to continue.')
    console.error(err)
    process.exit(1)
  } else {
    push(err)
  }
}

// example:
// '1.0.0-beta.1' 
const loadVersion = path => fsReadFile(path)
  .map(bufferToString)
  .map(JSON.parse)
  .map(json => {
    const x = json.version.split('-').map(x => x.split('.'))
    const v = {
      major: x[0][0],
      minor: x[0][1],
      patch: x[0][2]
    }

    // grab description
    v.readable = json.description

    if (x.length === 2) {
      const tag = x[1][0][0].toUpperCase() + x[1][0].substr(1)
      const build = x[1][1]
      v.readable += ` [${tag} ${build}]`
    }

    v.original = json.version
    
    return v
  })

const getFilename = (json, asPath) => (json.info ? json.info.title : (asPath ? json.title : json.title + 'Schema'))
const getDirectory = (json, asPath) => asPath ? json.info ? '' : 'schemas' : ''
const getLinkFromRef = (ref, schemas = {}, asPath) => path.join((asPath ? 'schemas' : ''), getFilename(getSchema(ref.split('#')[0], schemas), asPath)) + (ref.includes('#') ? '#' + ref.split('#')[1] : '')

// Extracted function for the common pattern of building an object of
// file path keys and file content values. truncateBefore removes the
// part of the full path before and including truncateBefore's value.
const fileCollectionReducer = (truncateBefore = '') => (acc = {}, payload = '') => {
  const [filepath, data] = payload
  if (truncateBefore !== '') {
    // If we can't find truncateBefore path, try backslashes in case windows.
    // Probably a better way to do this with the path library, but this works.
    let tb = filepath.indexOf(truncateBefore) !== -1 ? truncateBefore : truncateBefore.replace(/\//g, '\\')
    const pieces = filepath.split(tb)
    const truncatedFilepath = pieces[1]
    if (truncatedFilepath) {
      acc[truncatedFilepath.replace(/\\/g, '/')] = data
    }
  } else {
    acc[filepath.replace(/\\/g, '/')] = data
  }
  return acc
}

const hasPublicInterfaces = json => json.methods && json.methods.filter(m => m.tags && m.tags.find(t=>t['x-provides'])).length > 0
const hasPublicMethods = json => hasPublicInterfaces(json) || (json.methods && json.methods.filter(m => !m.tags || !m.tags.map(t=>t.name).includes('rpc-only')).length > 0)
const alphabeticalSorter = (a, b) => a.info.title > b.info.title ? 1 : b.info.title > a.info.title ? -1 : 0
const combineStreamObjects = (...xs) => h([...xs]).flatten().collect().map(xs => Object.assign({}, ...xs))
const schemaMapper = ([_filepath, parsed]) => {
  if (parsed && parsed.$id) {
    return  [parsed.$id, parsed]
  }
}

const addExternalMarkdown = (paths = [], data = {}, descriptions = {}) => {
  paths.map(path => {
    const urn = getPathOr(null, path, data)
    const url = urn.indexOf("file:../") == 0 ? urn.substr("file:../".length) : urn.substr("file:".length)
    const markdownContent = descriptions[url]
    path.pop() // last element is expected to be `$ref`
    const field = path.pop() // relies on this position being the field name
    const objectNode = getPathOr(null, path, data)
    objectNode[field] = markdownContent // This mutates `data` by reference because JavaScript!
  })
  return data
}

const loadFilesIntoObject = (folder = '', ext = '.json', truncateBefore = '') => recursiveFileDirectoryList(folder)
  .flatFilter(isFile)
  .through(loadFileContent(ext))
  .reduce({}, fileCollectionReducer(truncateBefore))

const externalMarkdownDescriptions = markdownFolder => recursiveFileDirectoryList(markdownFolder)
  .flatFilter(isFile)
  .through(loadFileContent('.md'))
  .reduce({}, fileCollectionReducer('/src/'))

const schemaFetcher = uri => loadSchema(uri)
    .flatMap(([file, contents]) => h.of(contents)
      .map(JSON.parse)
      .tap(removeIgnoredAdditionalItems)
      .tap(schema => replaceUri('https://raw.githubusercontent.com/json-schema-tools/meta-schema/1.5.9/src/schema.json', 'https://meta.json-schema.tools/', schema))
      .errors(jsonErrorHandler(file))
      .map(parsed => schemaMapper([file, parsed])))
    .reduce({}, fileCollectionReducer())

const loadSchema = uri => {
  if (uri.startsWith('http') || uri.startsWith('https')) {
    return loadUrlContent(uri)
  }
  else {
    return recursiveFileDirectoryList(uri)
    .flatFilter(isFile)
    .through(loadFileContent('.json'))
  }
}

const localModules = (modulesFolder = '', markdownFolder = '', disableTransforms = false, filterPrivateModules = true) => {
  const isFlagSet = (_) => filterPrivateModules // Makes this impure on purpose b/c our flag lives outside the context of the filter and sometimes, we want to override the filter.
  return recursiveFileDirectoryList(modulesFolder)
    .flatFilter(isFile)
    .through(loadFileContent('.json'))
    .flatMap(([filepath, data]) => h.of(data)
      .map(JSON.parse)
      .errors(jsonErrorHandler(filepath))
      .flatMap(obj => {
        if (disableTransforms) {
          return h.of(obj)
        }
        return h.of(obj)
          .map(fireboltize)
      })
      .filter(or(not(isFlagSet), hasPublicMethods)) // allows the validator to validate private modules
      .sortBy(alphabeticalSorter)
      .map(transformedData => [filepath, transformedData])
    )
    .flatMap(payload => {
      const [filepath, data] = payload
      const paths = getExternalMarkdownPaths(data)
      // Note that this only evaluates descriptions if there are any to replace in the module.
      if (paths.length > 0) {
        return externalMarkdownDescriptions(markdownFolder)
          .map(descriptions => addExternalMarkdown(paths, data, descriptions))
          .map(withExternalMarkdown => [filepath, withExternalMarkdown])
      } else {
        // Nothing to replace
        return h.of(payload)
      }
    })
    .reduce({}, fileCollectionReducer('/modules/'))
  }

  const trimPath = file => path.relative(process.cwd(), file)

export {
  loadFilesIntoObject,
  schemaFetcher,
  localModules,
  combineStreamObjects,
  jsonErrorHandler,
  bufferToString,
  clearDirectory,
  loadVersion,
  fsMkDirP,
  fsCopy,
  fsCopyFile,
  fsWriteFile,
  fsReadFile,
  logSuccess,
  logError,
  logHeader,
  getFilename,
  getDirectory,
  getLinkFromRef,
  trimPath
}<|MERGE_RESOLUTION|>--- conflicted
+++ resolved
@@ -63,29 +63,6 @@
   return h((push, next) => {
     if (!dirOrFile) {
       push(null, h.nil)
-<<<<<<< HEAD
-    }
-    else {
-      fs.stat(dirOrFile, (err, stat) => {
-        if (!stat || stat.isFile()) {
-          stat && push(err, dirOrFile)
-          push(null, h.nil)
-        } else {
-          // Add the directory itself to the ouput stream.
-          push(null, dirOrFile)
-          fs.readdir(dirOrFile, (_err, files) => {
-            next(h(files)
-              .map(file => {
-                file = path.join(dirOrFile, file)
-                return recursiveFileDirectoryList(file)
-              })
-              .merge()
-            )
-          })
-        }
-      })
-    }
-=======
       return
     }
     fs.stat(dirOrFile, (err, stat) => {
@@ -106,7 +83,6 @@
         })
       }
     })
->>>>>>> 906eeb6c
   })
 }
 
