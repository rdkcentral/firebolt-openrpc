--- conflicted
+++ resolved
@@ -224,11 +224,7 @@
     .reduce({}, fileCollectionReducer('/modules/'))
   }
 
-<<<<<<< HEAD
-  const trimPath = file => file.startsWith(process.cwd()) ? file.substr(process.cwd().length + 1) : file
-=======
   const trimPath = file => path.relative(process.cwd(), file)
->>>>>>> 25a57556
 
 export {
   loadFilesIntoObject,
