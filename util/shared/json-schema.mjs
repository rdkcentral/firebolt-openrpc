/*
 * Copyright 2021 Comcast Cable Communications Management, LLC
 *
 * Licensed under the Apache License, Version 2.0 (the "License");
 * you may not use this file except in compliance with the License.
 * You may obtain a copy of the License at
 *
 * http://www.apache.org/licenses/LICENSE-2.0
 *
 * Unless required by applicable law or agreed to in writing, software
 * distributed under the License is distributed on an "AS IS" BASIS,
 * WITHOUT WARRANTIES OR CONDITIONS OF ANY KIND, either express or implied.
 * See the License for the specific language governing permissions and
 * limitations under the License.
 *
 * SPDX-License-Identifier: Apache-2.0
 */

import deepmerge from 'deepmerge'
import crocks from 'crocks'
const { setPath, getPathOr } = crocks

const isNull = schema => {
  return (schema.type === 'null' || schema.const === null)
}

const getExternalMarkdownPaths = obj => {
  return objectPaths(obj)
    .filter(x => /\/\$ref$/.test(x))
    .map(refToPath)
    .filter(x => /^file:/.test(getPathOr(null, x, obj)))
}

const refToPath = ref => {
  let path = ref.split('#').pop().substr(1).split('/')
  return path.map(x => x.match(/^[0-9]+$/) ? parseInt(x) : x)
}

const objectPaths = obj => {
  const isObject = val => typeof val === 'object'
  const addDelimiter = (a, b) => a ? `${a}/${b}` : b;

  const paths = (obj = {}, head = '#') => {
    return obj ? Object.entries(obj)
      .reduce((product, [key, value]) => {
        let fullPath = addDelimiter(head, key)
        return isObject(value) ?
            product.concat(paths(value, fullPath))
        : product.concat(fullPath)
      }, []) : [] 
  }
  return paths(obj);
}

const getExternalSchemaPaths = obj => {
  return objectPaths(obj)
    .filter(x => /\/\$ref$/.test(x))
    .map(refToPath)
    .filter(x => !/^#/.test(getPathOr(null, x, obj)))
}

const localRefPaths = obj => {
  return objectPaths(obj)
    .filter(x => /\/\$ref$/.test(x))
    .map(refToPath)
    .filter(x => /^#.+/.test(getPathOr(null, x, obj)))
}


// - Replace JSONSchema $ref in definitions w/ entire jsonschema
// - move/flatten definitions up
// - remove $schema & $id
// - replace all githubusercontent URLs
const flattenSchemas = (schema, meta) => {
  delete schema.definitions[meta.title]['$ref']

  Object.keys(meta).forEach(key => {
    if (key === 'definitions') {
      // copy up one level
      Object.keys(meta[key]).forEach(dkey => {
        schema[key][dkey] = meta[key][dkey]
      })
    }
    else if (key[0] !== '$')
      schema.definitions[meta.title][key] = meta[key]
  })

  updateRefUris(schema, "https://raw.githubusercontent.com/json-schema-tools/meta-schema/1.5.9/src/schema.json")
  removeIgnoredAdditionalItems(schema)
  schema.definitions.JSONSchema = {
    "oneOf": [
      { "$ref": "#/definitions/JSONSchemaObject" },
      { "$ref": "#/definitions/JSONSchemaBoolean" }
    ]    
  }
}

const updateRefUris = (schema, uri) => {
  if (schema.hasOwnProperty('$ref') && (typeof schema['$ref'] === 'string')) {
    if (schema['$ref'].indexOf(uri+"#") === 0)
      schema['$ref'] = '#' + schema['$ref'].split("#")[1]
    else if (schema['$ref'] === '#')
      schema['$ref'] = '#/definitions/JSONSchema'
  }
  else if (typeof schema === 'object') {
    Object.keys(schema).forEach(key => updateRefUris(schema[key], uri))
  }
}

const removeIgnoredAdditionalItems = schema => {
  if (schema.hasOwnProperty('additionalItems')) {
    if (!schema.hasOwnProperty('items') || !Array.isArray(schema.items)) {
      delete schema.additionalItems
    }
  }
  else if (typeof schema === 'object') {
    Object.keys(schema).forEach(key => removeIgnoredAdditionalItems(schema[key]))
  }
}

const replaceUri = (existing, replacement, schema) => {
  if (schema.hasOwnProperty('$ref') && (typeof schema['$ref'] === 'string')) {
    if (schema['$ref'].indexOf(existing) === 0) {
      schema['$ref'] = schema['$ref'].split('#').map( x => x === existing ? replacement : x).join('#')
    }
  }
  else if (typeof schema === 'object') {
    Object.keys(schema).forEach(key => {
      replaceUri(existing, replacement, schema[key])
    })
  }  
}

const replaceRef = (existing, replacement, schema) => {
  if (schema) {
    if (schema.hasOwnProperty('$ref') && (typeof schema['$ref'] === 'string')) {
      if (schema['$ref'] === existing) {
        schema['$ref'] = replacement
      }
    }
    else if (typeof schema === 'object') {
      Object.keys(schema).forEach(key => {
        replaceRef(existing, replacement, schema[key])
      })
    }
  }
}

const getPath = (uri = '', moduleJson = {}, schemas = {}) => {
  const [mainPath, subPath] = (uri || '').split('#')
  let result

  if (!uri) {
    throw "getPath requires a non-null uri parameter"
  }

  if (mainPath) {
    result = getExternalPath(uri, schemas, true)
  }
  else if (subPath) {
    result = getPathOr(null, subPath.slice(1).split('/'), moduleJson)
  }
  if (!result) {
    throw `getPath: Path '${uri}' not found in ${moduleJson ? (moduleJson.title || moduleJson.info.title) : moduleJson}.`
  }
  else {
    return result
  }
}

// grab a schema from another file in this project
const getExternalPath = (uri = '', schemas = {}, localize = true, replace = true) => {
  const [mainPath, subPath] = uri.split('#')
  const json = schemas[mainPath] || schemas[mainPath + '/'] 
  
  // copy to avoid side effects
  let result

  try {
    result = JSON.parse(JSON.stringify(subPath ? getPathOr(null, subPath.slice(1).split('/'), json) : json))
  }
  catch (err) {
    console.log(`Error loading ${uri}`)
    console.log(err)
    process.exit(100)
  }

  if (localize) {
    result && (result = localizeDependencies(result, json, schemas))
  }
  else if (replace) {
    result && replaceUri('', mainPath, result)
  }

  return result
}

const getSchema = (uri, schemas) => {
  return getExternalPath(uri, schemas, false, false)
}

function getSchemaConstraints(json, module, schemas = {}, options = { delimiter: '\n' }) {
  if (json.schema) {
    json = json.schema
  }

  const wrap = (str, wrapper) => wrapper + str + wrapper

  if (json['$ref']) {
    if (json['$ref'][0] === '#') {
      return getSchemaConstraints(getPath(json['$ref'], module, schemas), module, schemas, options)
    }
    else {
      return ''
    }
  }
  else if (json.type === 'string') {
    let constraints = []

    typeof json.format === 'string'   ? constraints.push(`format: ${json.format}`) : null
    typeof json.minLength === 'number' ? constraints.push(`minLength: ${json.minLength}`) : null
    typeof json.maxLength === 'number' ? constraints.push(`maxLength: ${json.maxLength}`) : null
    typeof json.maxLength === 'number' ? constraints.push(`maxLength: ${json.maxLength}`) : null
    typeof json.pattern === 'string'   ? constraints.push(`pattern: ${json.pattern}`) : null

    return constraints.join(options.delimiter)
  }
  else if (json.type === 'integer' || json.type === 'number') {
    let constraints = []

    typeof json.minimum === 'number'          ? constraints.push(`minumum: ${json.minimum}`) : null
    typeof json.maximum === 'number'          ? constraints.push(`maximum: ${json.maximum}`) : null
    typeof json.exclusiveMaximum === 'number' ? constraints.push(`exclusiveMaximum: ${json.exclusiveMaximum}`) : null
    typeof json.exclusiveMinimum === 'number' ? constraints.push(`exclusiveMinimum: ${json.exclusiveMinimum}`) : null
    typeof json.multipleOf === 'number'       ? constraints.push(`multipleOf: ${json.multipleOf}`) : null

    return constraints.join(options.delimiter)    
  }
  else if (json.type === 'array' && json.items) {
    let constraints = []

    if (Array.isArray(json.items)) {

    }
    else {
      constraints = [getSchemaConstraints(json.items, module, options)]
    }

    return constraints.join(options.delimiter)    
  }
  else if (json.oneOf || json.anyOf) {
    return '' //See OpenRPC Schema for `oneOf` and `anyOf` details'
  }
  else {
    return ''
  }
}

const defaultLocalizeOptions = {
  externalOnly: false,                    // true: only localizes refs pointing to other documents, false: localizes all refs into this def
  mergeAllOfs: false,                     // true: does a deep merge on all `allOf` arrays, since this is possible w/out refs, and allows for **much** easier programatic inspection of schemas
  keepRefsAndLocalizeAsComponent: false   // true: localizes external schemas into definition.components.schemas, and changes the $refs to be local (use only on root RPC docs)
}

const localizeDependencies = (def, schema, schemas = {}, options = defaultLocalizeOptions) => {
  if (typeof options === 'boolean') {
    // if we got a boolean, then inject it into the default options for the externalOnly value (for backwards compatibility)
    options = Object.assign(JSON.parse(JSON.stringify(defaultLocalizeOptions)), { externalOnly: options })
  }

  let definition = JSON.parse(JSON.stringify(def))
  let refs = localRefPaths(definition)
  let unresolvedRefs = []

  if (!options.externalOnly) {
    while (refs.length > 0) {
      for (let i=0; i<refs.length; i++) {
        let path = refs[i]      
        const ref = getPathOr(null, path, definition)
        path.pop() // drop ref
        if (refToPath(ref).length > 1) {
          let resolvedSchema = JSON.parse(JSON.stringify(getPathOr(null, refToPath(ref), schema)))
        
          if (!resolvedSchema) {
            resolvedSchema = { "$REF": ref}
            unresolvedRefs.push([...path])
          }
  
          if (path.length) {
            // don't loose examples from original object w/ $ref
            // todo: should we preserve other things, like title?
            const examples = getPathOr(null, [...path, 'examples'], definition)
            resolvedSchema.examples = examples || resolvedSchema.examples
            definition = setPath(path, resolvedSchema, definition)
          }
          else {
            delete definition['$ref']
            Object.assign(definition, resolvedSchema)
          }  
        }
      }
      refs = localRefPaths(definition)
    }
  }
  
  refs = getExternalSchemaPaths(definition)
  while (refs.length > 0) {
    for (let i=0; i<refs.length; i++) {
      let path = refs[i]      
      const ref = getPathOr(null, path, definition)

      path.pop() // drop ref
<<<<<<< HEAD
      let resolvedSchema

=======

      let resolvedSchema = getExternalPath(ref, schemas, true)
>>>>>>> 104adb95
      
      // only resolve our schemas for localization. TODO: make this a CLI param
      if (ref.startsWith('https://meta.comcast.com/')) {
        resolvedSchema = getExternalPath(ref, schemas, true)
      }

      if (!resolvedSchema) {
        resolvedSchema = { "$REF": ref}
        unresolvedRefs.push([...path])
      }

      if (path.length) {
        // don't loose examples from original object w/ $ref
        // todo: should we preserve other things, like title?
        const examples = getPathOr(null, [...path, 'examples'], definition)
        resolvedSchema.examples = examples || resolvedSchema.examples

        if (options.keepRefsAndLocalizeAsComponent) {
          // if copying schemas, just drop them in components.schemas
          const title = ref.split('/').pop()
          definition.components = definition.components || {}
          definition.components.schemas = definition.components.schemas || {}
          definition.components.schemas[title] = resolvedSchema
          definition = setPath([...path, '$ref'], `#/components/schemas/${title}`, definition)
        }
        else {
          // otherwise, copy the schema definition to the exact location of the old $ref
          definition = setPath(path, resolvedSchema, definition)
        }
      }
      else {
        // TODO: do we need keepRefsAndLocalizeAsComponent support at the root? i don't think so, that would mean that an OpenRPC doc just pointed to another right from the root.
        delete definition['$ref']
        Object.assign(definition, resolvedSchema)
      }
    }
    refs = getExternalSchemaPaths(definition)
  }

  unresolvedRefs.forEach(ref => {
    let node = getPathOr({}, ref, definition)
    node['$ref'] = node['$REF']
    delete node['$REF']
  })

  if (options.mergeAllOfs) {
    const findAndMergeAllOfs = pointer => {
      if ((typeof pointer) !== 'object' || !pointer) {
        return
      }

      Object.keys(pointer).forEach( key => {

        if (Array.isArray(pointer) && key === 'length') {
          return
        }
        // do a depth-first search for `allOfs` to reduce complexity of merges
        if ((key !== 'allOf') && (typeof pointer[key] === 'object')) {
          findAndMergeAllOfs(pointer[key])
        }
        else if (key === 'allOf' && Array.isArray(pointer[key])) {
          const union = deepmerge.all(pointer.allOf.reverse()) // reversing so lower `title` attributes will win
          const title = pointer.title
          Object.assign(pointer, union)
          if (title) {
            pointer.title = title
          }
          delete pointer.allOf
        }
      })
    }

    findAndMergeAllOfs(definition)
  }

  return definition
}

const getExternalSchemas = (json = {}, schemas = {}) => {
  // make a copy for safety!
  json = JSON.parse(JSON.stringify(json))

  let refs = getExternalSchemaPaths(json)
  const returnedSchemas = {}
  const unresolvedRefs = []

  while (refs.length > 0) {
    for (let i=0; i<refs.length; i++) {
      let path = refs[i]      
      const ref = getPathOr(null, path, json)
      path.pop() // drop ref
      let resolvedSchema = getExternalPath(ref, schemas, false)
      
      if (!resolvedSchema) {
        // rename it so the while loop ends
        throw "Unresolved schema: " + ref
      }
      // replace the ref so we can recursively grab more refs if needed...
      else if (path.length) {
        returnedSchemas[ref] = JSON.parse(JSON.stringify(resolvedSchema))
        // use a copy, so we don't pollute the returned schemas
        json = setPath(path, JSON.parse(JSON.stringify(resolvedSchema)), json)
      }
      else {
        delete json['$ref']
        Object.assign(json, resolvedSchema)
      }
    }
    refs = getExternalSchemaPaths(json)
  }

  return returnedSchemas
}

const hasTitle = (def, schema, schemas = {}) => {
  def = localizeDependencies(def, schema, schemas)
  return (true && def.title)
}

const isDefinitionReferencedBySchema = (name = '', moduleJson = {}) => {
  const refs = objectPaths(moduleJson)
                .filter(x => /\/\$ref$/.test(x))
                .map(refToPath)
                .map(x => getPathOr(null, x, moduleJson))
                .filter(x => x === name)

  return (refs.length > 0)
}

export {
  getExternalMarkdownPaths,
  getSchema,
  getSchemaConstraints,
  getExternalSchemas,
  getExternalSchemaPaths,
  getPath,
  getExternalPath,
  hasTitle,
  isDefinitionReferencedBySchema,
  isNull,
  localizeDependencies,
  replaceUri,
  replaceRef,
  flattenSchemas,
  removeIgnoredAdditionalItems
}<|MERGE_RESOLUTION|>--- conflicted
+++ resolved
@@ -310,13 +310,7 @@
       const ref = getPathOr(null, path, definition)
 
       path.pop() // drop ref
-<<<<<<< HEAD
-      let resolvedSchema
-
-=======
-
       let resolvedSchema = getExternalPath(ref, schemas, true)
->>>>>>> 104adb95
       
       // only resolve our schemas for localization. TODO: make this a CLI param
       if (ref.startsWith('https://meta.comcast.com/')) {
